--- conflicted
+++ resolved
@@ -189,12 +189,13 @@
 
     string accStatsPrefix;
     int dumpNum;
-<<<<<<< HEAD
 
     // swap tracking stuff
     const bool modelSwaps = 1;
     map<uint64_t, list<DRAMReq*> > waitingReqs;
+public:    
     class MemCtrlEvent;
+private:    
     typedef map<MemCtrlEvent *, pageInfo*> evToPage_t;
     typedef map<DRAMReq *, pageInfo*> reqToPage_t;
     evToPage_t swapToSlow_Reads;
@@ -208,10 +209,7 @@
     void moveToSlow(pageInfo *);
     bool pageIsSwapping(const pageInfo &page);
 
-=======
-    
-public:
->>>>>>> a66249bf
+public:    
     class MemCtrlEvent : public SST::Event {
     public:
         MemCtrlEvent(DRAMReq* req) : SST::Event(), req(req)
