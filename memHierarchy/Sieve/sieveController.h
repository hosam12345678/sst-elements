// Copyright 2009-2015 Sandia Corporation. Under the terms
// of Contract DE-AC04-94AL85000 with Sandia Corporation, the U.S.
// Government retains certain rights in this software.
//
// Copyright (c) 2009-2015, Sandia Corporation
// All rights reserved.
//
// This file is part of the SST software package. For license
// information, see the LICENSE file in the top level directory of the
// distribution.

/*
 * File:   sieveController.h
 */

#ifndef _SIEVECONTROLLER_H_
#define _SIEVECONTROLLER_H_

#include <sst/core/event.h>
#include <sst/core/sst_types.h>
#include <sst/core/component.h>
#include <sst/core/link.h>
#include <sst/core/output.h>


#include "../cacheArray.h"
#include "../replacementManager.h"
#include "../util.h"
#include "../cacheListener.h"
#include "../../ariel/arielalloctrackev.h"


namespace SST { namespace MemHierarchy {

using namespace std;


class Sieve : public SST::Component {
public:

    typedef CacheArray::CacheLine CacheLine;
    typedef unsigned int uint;
    typedef uint64_t uint64;

<<<<<<< HEAD
    SST::Link* cpu_link;
    SST::Link* alloc_link;
=======
>>>>>>> e3b30861
    virtual void init(unsigned int);
    virtual void finish(void);
    
    /** Creates cache componennt */
    static Sieve* sieveFactory(SST::ComponentId_t id, SST::Params& params);
    
    /** Computes the 'Base Address' of the requests.  The base address point the first address of the cache line */
    Addr toBaseAddr(Addr addr){
        Addr baseAddr = (addr) & ~(cacheArray_->getLineSize() - 1);  //Remove the block offset bits
        return baseAddr;
    }
    
private:
    struct SieveConfig;
    typedef map<Addr, ArielComponent::arielAllocTrackEvent*> allocMap_t;
    typedef pair<uint64_t, uint64_t> rwCount_t;
    typedef map<ArielComponent::arielAllocTrackEvent*, 
                rwCount_t > allocCountMap_t;
    /** All Allocations */
    allocCountMap_t allocMap;
    /** Active Allocations */
    allocMap_t actAllocMap; 
    /** misses not associated with an alloc'd region */
    uint64_t unassociatedMisses;

    void recordMiss(Addr addr, bool isRead);
    
    /** Constructor for Sieve Component */
<<<<<<< HEAD
    Sieve(ComponentId_t _id, Params &_params, SieveConfig _config);
    ~Sieve();

    /** Handler for incoming link events.  */
    void processEvent(SST::Event* event);

    /** Handler for incoming alloc/free events.  */
    void processAllocEvent(SST::Event* event);

    struct SieveConfig{
        CacheArray* cacheArray_;
        Output* dbg_;
        ReplacementMgr* rm_;
    };
    
    SieveConfig             cf_;
    CacheListener*          listener_;
    Output*                 d_;
=======
    Sieve(ComponentId_t id, Params &params, CacheArray * cacheArray, Output * output);
    
    /** Function to find and configure links */
    void configureLinks();

    /** Handler for incoming link events.  */
    void processEvent(SST::Event* event);
    
    CacheArray*         cacheArray_;
    Output*             output_;
    CacheListener*      listener_;
    vector<SST::Link*>  cpuLinks_;
    uint32_t            cpuLinkCount_;
>>>>>>> e3b30861
 };

/*  Implementation Details
 
    The Sieve class serves as the main cache controller.  It is in charge or handling incoming
    SST-based events (cacheEventProcessing.cc) and forwarding the requests to the other system's
    subcomponents:
        - Cache Array:  Class in charge keeping track of all the cache lines in the cache.  The 
        Cache Line inner class stores the data and state related to a particular cache line.
 
        - Replacement Manager:  Class handles work related to the replacement policy of the cache.  
        Similar to Cache Array, this class is OO-based so different replacement policies are simply
        subclasses of the main based abstrac class (ReplacementMgr), therefore they need to implement 
        certain functions in order for them to work properly. Implemented policies are: least-recently-used (lru), 
        least-frequently-used (lfu), most-recently-used (mru), random, and not-most-recently-used (nmru).
 
        - Hash:  Class implements common hashing functions.  These functions are used by the Cache Array
        class.  For instance, a typical set associative array uses a simple hash function, whereas
        skewed associate and ZCaches use more advanced hashing functions.
 
 
    Key notes:
 
        - Class member variables have a suffix "_".

*/

}}

#endif<|MERGE_RESOLUTION|>--- conflicted
+++ resolved
@@ -42,11 +42,6 @@
     typedef unsigned int uint;
     typedef uint64_t uint64;
 
-<<<<<<< HEAD
-    SST::Link* cpu_link;
-    SST::Link* alloc_link;
-=======
->>>>>>> e3b30861
     virtual void init(unsigned int);
     virtual void finish(void);
     
@@ -75,40 +70,25 @@
     void recordMiss(Addr addr, bool isRead);
     
     /** Constructor for Sieve Component */
-<<<<<<< HEAD
-    Sieve(ComponentId_t _id, Params &_params, SieveConfig _config);
+    Sieve(ComponentId_t id, Params &params, CacheArray * cacheArray, Output * output);
+    
+    /** Destructor for Sieve Component */
     ~Sieve();
 
-    /** Handler for incoming link events.  */
-    void processEvent(SST::Event* event);
-
-    /** Handler for incoming alloc/free events.  */
-    void processAllocEvent(SST::Event* event);
-
-    struct SieveConfig{
-        CacheArray* cacheArray_;
-        Output* dbg_;
-        ReplacementMgr* rm_;
-    };
-    
-    SieveConfig             cf_;
-    CacheListener*          listener_;
-    Output*                 d_;
-=======
-    Sieve(ComponentId_t id, Params &params, CacheArray * cacheArray, Output * output);
-    
     /** Function to find and configure links */
     void configureLinks();
 
     /** Handler for incoming link events.  */
     void processEvent(SST::Event* event);
+    /** Handler for incoming allocation events.  */
+    void processAllocEvent(SST::Event* event);
     
     CacheArray*         cacheArray_;
     Output*             output_;
     CacheListener*      listener_;
     vector<SST::Link*>  cpuLinks_;
     uint32_t            cpuLinkCount_;
->>>>>>> e3b30861
+    SST::Link* alloc_link;
  };
 
 /*  Implementation Details
