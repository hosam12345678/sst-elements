// Copyright 2009-2015 Sandia Corporation. Under the terms
// of Contract DE-AC04-94AL85000 with Sandia Corporation, the U.S.
// Government retains certain rights in this software.
//
// Copyright (c) 2009-2015, Sandia Corporation
// All rights reserved.
//
// This file is part of the SST software package. For license
// information, see the LICENSE file in the top level directory of the
// distribution.

//#include <malloc.h>
#include <execinfo.h>
#include <assert.h>
#include <stdlib.h>
#include <stdio.h>
#include "pin.H"
#include <time.h>
#include <string.h>
#include <fcntl.h>
#include <unistd.h>
#include <iostream>
#include <fstream>
#include <map>
#include <stack>
#include <ctime>
#include <bitset>

//This must be defined before inclusion of intttypes.h
#ifndef __STDC_FORMAT_MACROS
#define __STDC_FORMAT_MACROS
#endif

#include <sst/elements/ariel/ariel_shmem.h>
#include <sst/elements/ariel/ariel_inst_class.h>

#undef __STDC_FORMAT_MACROS

using namespace SST::ArielComponent;

KNOB<UINT32> TrapFunctionProfile(KNOB_MODE_WRITEONCE, "pintool",
    "t", "0", "Function profiling level (0 = disabled, 1 = enabled)");
KNOB<string> SSTNamedPipe(KNOB_MODE_WRITEONCE, "pintool",
    "p", "", "Named pipe to connect to SST simulator");
KNOB<UINT64> MaxInstructions(KNOB_MODE_WRITEONCE, "pintool",
    "i", "10000000000", "Maximum number of instructions to run");
KNOB<UINT32> SSTVerbosity(KNOB_MODE_WRITEONCE, "pintool",
    "v", "0", "SST verbosity level");
KNOB<UINT32> MaxCoreCount(KNOB_MODE_WRITEONCE, "pintool",
    "c", "1", "Maximum core count to use for data pipes.");
KNOB<UINT32> StartupMode(KNOB_MODE_WRITEONCE, "pintool",
    "s", "1", "Mode for configuring profile behavior, 1 = start enabled, 0 = start disabled, 2 = attempt auto detect");
KNOB<UINT32> InterceptMultiLevelMemory(KNOB_MODE_WRITEONCE, "pintool",
    "m", "1", "Should intercept multi-level memory allocations, copies and frees, 1 = start enabled, 0 = start disabled");
KNOB<UINT32> DefaultMemoryPool(KNOB_MODE_WRITEONCE, "pintool",
    "d", "0", "Default SST Memory Pool");

#define ARIEL_MAX(a,b) \
   ({ __typeof__ (a) _a = (a); __typeof__ (b) _b = (b); _a > _b ? _a : _b; })

typedef struct {
	int64_t insExecuted;
} ArielFunctionRecord;

UINT32 funcProfileLevel;
UINT32 core_count;
UINT32 default_pool;
ArielTunnel *tunnel = NULL;
bool enable_output;
std::vector<void*> allocated_list;
PIN_LOCK mainLock;
UINT64* lastMallocSize;
<<<<<<< HEAD
std::map<std::string, ArielFunctionRecord*> funcProfile;
=======
UINT64* lastMallocLoc;
>>>>>>> 1ad4fe7c

UINT32 overridePool;
bool shouldOverride;

VOID Fini(INT32 code, VOID* v)
{
	if(SSTVerbosity.Value() > 0) {
		std::cout << "SSTARIEL: Execution completed, shutting down." << std::endl;
	}

    ArielCommand ac;
    ac.command = ARIEL_PERFORM_EXIT;
    ac.instPtr = (uint64_t) 0;
    tunnel->writeMessage(0, ac);

    delete tunnel;

    if(funcProfileLevel > 0) {
    	FILE* funcProfileOutput = fopen("func.profile", "wt");

    	for(std::map<std::string, ArielFunctionRecord*>::iterator funcItr = funcProfile.begin();
    			funcItr != funcProfile.end(); funcItr++) {
    		fprintf(funcProfileOutput, "%s %" PRId64 "\n", funcItr->first.c_str(),
    			funcItr->second->insExecuted);
    	}

    	fclose(funcProfileOutput);
    }
}

VOID copy(void* dest, const void* input, UINT32 length) {
	for(UINT32 i = 0; i < length; ++i) {
		((char*) dest)[i] = ((char*) input)[i];
	}
}

VOID WriteInstructionRead(ADDRINT* address, UINT32 readSize, THREADID thr, ADDRINT ip,
	UINT32 instClass, UINT32 simdOpWidth) {

	const uint64_t addr64 = (uint64_t) address;

        ArielCommand ac;

        ac.command = ARIEL_PERFORM_READ;
	ac.instPtr = (uint64_t) ip;
        ac.inst.addr = addr64;
        ac.inst.size = readSize;
	ac.inst.instClass = instClass;
	ac.inst.simdElemCount = simdOpWidth;

        tunnel->writeMessage(thr, ac);
}

VOID WriteInstructionWrite(ADDRINT* address, UINT32 writeSize, THREADID thr, ADDRINT ip,
	UINT32 instClass, UINT32 simdOpWidth) {

	const uint64_t addr64 = (uint64_t) address;

	ArielCommand ac;

        ac.command = ARIEL_PERFORM_WRITE;
	ac.instPtr = (uint64_t) ip;
        ac.inst.addr = addr64;
        ac.inst.size = writeSize;
	ac.inst.instClass = instClass;
        ac.inst.simdElemCount = simdOpWidth;

	tunnel->writeMessage(thr, ac);
}

VOID WriteStartInstructionMarker(UINT32 thr, ADDRINT ip) {
    	ArielCommand ac;
    	ac.command = ARIEL_START_INSTRUCTION;
    	ac.instPtr = (uint64_t) ip;
    	tunnel->writeMessage(thr, ac);
}

VOID WriteEndInstructionMarker(UINT32 thr, ADDRINT ip) {
    	ArielCommand ac;
    	ac.command = ARIEL_END_INSTRUCTION;
    	ac.instPtr = (uint64_t) ip;
    	tunnel->writeMessage(thr, ac);
}

VOID WriteInstructionReadWrite(THREADID thr, ADDRINT* readAddr, UINT32 readSize,
	ADDRINT* writeAddr, UINT32 writeSize, ADDRINT ip, UINT32 instClass,
	UINT32 simdOpWidth ) {

	if(enable_output) {
		if(thr < core_count) {
			WriteStartInstructionMarker( thr, ip );
			WriteInstructionRead(  readAddr,  readSize,  thr, ip, instClass, simdOpWidth );
			WriteInstructionWrite( writeAddr, writeSize, thr, ip, instClass, simdOpWidth );
			WriteEndInstructionMarker( thr, ip );
		}
	}
}

VOID WriteInstructionReadOnly(THREADID thr, ADDRINT* readAddr, UINT32 readSize, ADDRINT ip,
	UINT32 instClass, UINT32 simdOpWidth) {

	if(enable_output) {
		if(thr < core_count) {
			WriteStartInstructionMarker(thr, ip);
			WriteInstructionRead(  readAddr,  readSize,  thr, ip, instClass, simdOpWidth );
			WriteEndInstructionMarker(thr, ip);
		}
	}

}

VOID WriteNoOp(THREADID thr, ADDRINT ip) {
	if(enable_output) {
		if(thr < core_count) {
            		ArielCommand ac;
            		ac.command = ARIEL_NOOP;
            		ac.instPtr = (uint64_t) ip;
            		tunnel->writeMessage(thr, ac);
		}
	}
}

VOID WriteInstructionWriteOnly(THREADID thr, ADDRINT* writeAddr, UINT32 writeSize, ADDRINT ip,
	UINT32 instClass, UINT32 simdOpWidth) {

	if(enable_output) {
		if(thr < core_count) {
                        WriteStartInstructionMarker(thr, ip);
                        WriteInstructionWrite(writeAddr, writeSize,  thr, ip, instClass, simdOpWidth);
                        WriteEndInstructionMarker(thr, ip);
		}
	}

}

VOID IncrementFunctionRecord(VOID* funcRecord) {
	ArielFunctionRecord* arielFuncRec = (ArielFunctionRecord*) funcRecord;

	__asm__ __volatile__(
	    "lock incq %0"
	     : /* no output registers */
	     : "m" (arielFuncRec->insExecuted)
	     : "memory"
	);
}

VOID InstrumentInstruction(INS ins, VOID *v)
{
	UINT32 simdOpWidth     = 1;
	UINT32 instClass       = ARIEL_INST_UNKNOWN;
	UINT32 maxSIMDRegWidth = 1;

	std::string instCode = INS_Mnemonic(ins);

	for(UINT32 i = 0; i < INS_MaxNumRRegs(ins); i++) {
		if( REG_is_xmm(INS_RegR(ins, i)) ) {
			maxSIMDRegWidth = ARIEL_MAX(maxSIMDRegWidth, 2);
		} else if ( REG_is_ymm(INS_RegR(ins, i)) ) {
			maxSIMDRegWidth = ARIEL_MAX(maxSIMDRegWidth, 4);
		} else if ( REG_is_zmm(INS_RegR(ins, i)) ) {
			maxSIMDRegWidth = ARIEL_MAX(maxSIMDRegWidth, 8);
		}
	}

	for(UINT32 i = 0; i < INS_MaxNumWRegs(ins); i++) {
		if( REG_is_xmm(INS_RegW(ins, i)) ) {
			maxSIMDRegWidth = ARIEL_MAX(maxSIMDRegWidth, 2);
		} else if ( REG_is_ymm(INS_RegW(ins, i)) ) {
			maxSIMDRegWidth = ARIEL_MAX(maxSIMDRegWidth, 4);
		} else if ( REG_is_zmm(INS_RegW(ins, i)) ) {
			maxSIMDRegWidth = ARIEL_MAX(maxSIMDRegWidth, 8);
		}
	}

	if( instCode.size() > 1 ) {
		std::string prefix = "";

		if( instCode.size() > 2) {
			prefix = instCode.substr(0, 3);
		}

		std::string suffix = instCode.substr(instCode.size() - 2);

		if("MOV" == prefix || "mov" == prefix) {
			// Do not found MOV as an FP instruction?
			simdOpWidth = 1;
		} else {
			if( (suffix == "PD") || (suffix == "pd") ) {
				simdOpWidth = maxSIMDRegWidth;
				instClass = ARIEL_INST_DP_FP;
			} else if( (suffix == "PS") || (suffix == "ps") ) {
				simdOpWidth = maxSIMDRegWidth * 2;
				instClass = ARIEL_INST_SP_FP;
			} else if( (suffix == "SD") || (suffix == "sd") ) {
				simdOpWidth = 1;
				instClass = ARIEL_INST_DP_FP;
			} else if ( (suffix == "SS") || (suffix == "ss") ) {
				simdOpWidth = 1;
				instClass = ARIEL_INST_SP_FP;
			} else {
				simdOpWidth = 1;
			}
		}
	}

	if( INS_IsMemoryRead(ins) && INS_IsMemoryWrite(ins) ) {
		INS_InsertPredicatedCall(ins, IPOINT_BEFORE, (AFUNPTR)
			WriteInstructionReadWrite,
			IARG_THREAD_ID,
			IARG_MEMORYREAD_EA, IARG_UINT32, INS_MemoryReadSize(ins),
			IARG_MEMORYWRITE_EA, IARG_UINT32, INS_MemoryWriteSize(ins),
			IARG_INST_PTR,
			IARG_UINT32, instClass,
			IARG_UINT32, simdOpWidth,
			IARG_END);
	} else if( INS_IsMemoryRead(ins) ) {
		INS_InsertPredicatedCall(ins, IPOINT_BEFORE, (AFUNPTR)
			WriteInstructionReadOnly,
			IARG_THREAD_ID,
			IARG_MEMORYREAD_EA, IARG_UINT32, INS_MemoryReadSize(ins),
			IARG_INST_PTR,
			IARG_UINT32, instClass,
			IARG_UINT32, simdOpWidth,
			IARG_END);
	} else if( INS_IsMemoryWrite(ins) ) {
		INS_InsertPredicatedCall(ins, IPOINT_BEFORE, (AFUNPTR)
			WriteInstructionWriteOnly,
			IARG_THREAD_ID,
			IARG_MEMORYWRITE_EA, IARG_UINT32, INS_MemoryWriteSize(ins),
			IARG_INST_PTR,
			IARG_UINT32, instClass,
			IARG_UINT32, simdOpWidth,
			IARG_END);
	} else {
		INS_InsertPredicatedCall(ins, IPOINT_BEFORE, (AFUNPTR)
			WriteNoOp,
			IARG_THREAD_ID,
			IARG_INST_PTR,
			IARG_END);
	}

	if(funcProfileLevel > 0) {
		RTN rtn = INS_Rtn(ins);
		std::string rtn_name = "Unknown Function";

		if(RTN_Valid(rtn)) {
			rtn_name = RTN_Name(rtn);
		}

    		std::map<std::string, ArielFunctionRecord*>::iterator checkExists =
    			funcProfile.find(rtn_name);
    		ArielFunctionRecord* funcRecord = NULL;

    		if(checkExists == funcProfile.end()) {
			funcRecord = new ArielFunctionRecord();
    			funcProfile.insert( std::pair<std::string, ArielFunctionRecord*>(rtn_name,
    				funcRecord) );
    		} else {
    			funcRecord = checkExists->second;
    		}

    		INS_InsertPredicatedCall(ins, IPOINT_BEFORE, (AFUNPTR) IncrementFunctionRecord,
	    		IARG_PTR, (void*) funcRecord, IARG_END);
	}
}

void mapped_ariel_enable() {
    fprintf(stderr, "ARIEL: Enabling memory and instruction tracing from program control.\n");
    fflush(stdout);
    fflush(stderr);
    enable_output = true;
}

uint64_t mapped_ariel_cycles() {
    return tunnel->getCycles();
}

int mapped_gettimeofday(struct timeval *tp, void *tzp) {
    if ( tp == NULL ) { errno = EINVAL ; return -1; }

    tunnel->getTime(tp);
    return 0;
}

void mapped_ariel_output_stats() {
    ArielCommand ac;
    ac.command = ARIEL_OUTPUT_STATS;
    ac.instPtr = (uint64_t) 0;
    tunnel->writeMessage(0, ac);
}

#if ! defined(__APPLE__)
int mapped_clockgettime(clockid_t clock, struct timespec *tp) {
    if (tp == NULL) { errno = EINVAL; return -1; }
    tunnel->getTimeNs(tp);
    return 0;
}
#endif

int ariel_mlm_memcpy(void* dest, void* source, size_t size) {
#ifdef ARIEL_DEBUG
	fprintf(stderr, "Perform a mlm_memcpy from Ariel from %p to %p length %llu\n",
		source, dest, size);
#endif

	char* dest_c = (char*) dest;
	char* src_c  = (char*) source;

	// Perform the memory copy on behalf of the application
	for(size_t i = 0; i < size; ++i) {
		dest_c[i] = src_c[i];
	}

	THREADID currentThread = PIN_ThreadId();
	UINT32 thr = (UINT32) currentThread;

	if(thr >= core_count) {
		fprintf(stderr, "Thread ID: %" PRIu32 " is greater than core count.\n", thr);
		exit(-4);
	}

    const uint64_t ariel_src     = (uint64_t) source;
    const uint64_t ariel_dest    = (uint64_t) dest;
    const uint32_t length        = (uint32_t) size;

    ArielCommand ac;
    ac.command = ARIEL_START_DMA;
    ac.dma_start.src = ariel_src;
    ac.dma_start.dest = ariel_dest;
    ac.dma_start.len = length;

    tunnel->writeMessage(thr, ac);

#ifdef ARIEL_DEBUG
	fprintf(stderr, "Done with ariel memcpy.\n");
#endif

	return 0;
}

void ariel_mlm_set_pool(int new_pool) {
#ifdef ARIEL_DEBUG
	fprintf(stderr, "Ariel perform a mlm_switch_pool to level %d\n", new_pool);
#endif

    THREADID currentThread = PIN_ThreadId();
    UINT32 thr = (UINT32) currentThread;

#ifdef ARIEL_DEBUG
    fprintf(stderr, "Requested: %llu, but expanded to: %llu (on thread: %lu) \n", size, real_req_size,
            thr);
#endif

    const uint32_t newDefaultPool = (uint32_t) new_pool;

    ArielCommand ac;
    ac.command = ARIEL_SWITCH_POOL;
    ac.switchPool.pool = newDefaultPool;
    tunnel->writeMessage(thr, ac);

	// Keep track of the default pool
	default_pool = (UINT32) new_pool;
}

void* ariel_mlm_malloc(size_t size, int level) {
	THREADID currentThread = PIN_ThreadId();
	UINT32 thr = (UINT32) currentThread;

#ifdef ARIEL_DEBUG
	fprintf(stderr, "%u, Perform a mlm_malloc from Ariel %zu, level %d\n", thr, size, level);
#endif
	if(0 == size) {
		fprintf(stderr, "YOU REQUESTED ZERO BYTES\n");
		void *bt_entries[64];
		int entry_returned = backtrace(bt_entries, 64);
		backtrace_symbols_fd(bt_entries, entry_returned, 1);
		exit(-8);
	}

	size_t page_diff = size % ((size_t)4096);
	size_t npages = size / ((size_t)4096);

    size_t real_req_size = 4096 * (npages + ((page_diff == 0) ? 0 : 1));

#ifdef ARIEL_DEBUG
	fprintf(stderr, "Requested: %llu, but expanded to: %llu (on thread: %lu) \n",
            size, real_req_size, thr);
#endif

	void* real_ptr = 0;
	posix_memalign(&real_ptr, 4096, real_req_size);

	const uint64_t virtualAddress = (uint64_t) real_ptr;
	const uint64_t allocationLength = (uint64_t) real_req_size;
	const uint32_t allocationLevel = (uint32_t) level;

    ArielCommand ac;
    ac.command = ARIEL_ISSUE_TLM_MAP;
    ac.mlm_map.vaddr = virtualAddress;
    ac.mlm_map.alloc_len = allocationLength;

    if(shouldOverride) {
       ac.mlm_map.alloc_level = overridePool;
    } else {
		ac.mlm_map.alloc_level = allocationLevel;
    }

    tunnel->writeMessage(thr, ac);

#ifdef ARIEL_DEBUG
	fprintf(stderr, "%u: Ariel mlm_malloc call allocates data at address: 0x%llx\n",
		thr, (uint64_t) real_ptr);
#endif

    PIN_GetLock(&mainLock, thr);
	allocated_list.push_back(real_ptr);
    PIN_ReleaseLock(&mainLock);
	return real_ptr;
}

void ariel_mlm_free(void* ptr) {
	THREADID currentThread = PIN_ThreadId();
	UINT32 thr = (UINT32) currentThread;

#ifdef ARIEL_DEBUG
	fprintf(stderr, "Perform a mlm_free from Ariel (pointer = %p) on thread %lu\n", ptr, thr);
#endif

	bool found = false;
	std::vector<void*>::iterator ptr_list_itr;
    PIN_GetLock(&mainLock, thr);
	for(ptr_list_itr = allocated_list.begin(); ptr_list_itr != allocated_list.end(); ptr_list_itr++) {
		if(*ptr_list_itr == ptr) {
			found = true;
			allocated_list.erase(ptr_list_itr);
			break;
		}
	}
    PIN_ReleaseLock(&mainLock);

	if(found) {
#ifdef ARIEL_DEBUG
		fprintf(stderr, "ARIEL: Matched call to free, passing to Ariel free routine.\n");
#endif
		free(ptr);

		const uint64_t virtAddr = (uint64_t) ptr;

        ArielCommand ac;
        ac.command = ARIEL_ISSUE_TLM_FREE;
        ac.mlm_free.vaddr = virtAddr;
        tunnel->writeMessage(thr, ac);

	} else {
		fprintf(stderr, "ARIEL: Call to free in Ariel did not find a matching local allocation, this memory will be leaked.\n");
	}
}

VOID ariel_premalloc_instrument(ADDRINT allocSize, ADDRINT ip) {
		THREADID currentThread = PIN_ThreadId();
		UINT32 thr = (UINT32) currentThread;

        lastMallocSize[thr] = (UINT64) allocSize;
        lastMallocLoc[thr] = (UINT64) ip;
}

VOID ariel_postmalloc_instrument(ADDRINT allocLocation) {
		if(lastMallocSize >= 0) {
				THREADID currentThread = PIN_ThreadId();
				UINT32 thr = (UINT32) currentThread;
		
				const uint64_t virtualAddress = (uint64_t) allocLocation;
				const uint64_t allocationLength = (uint64_t) lastMallocSize[thr];
				const uint32_t allocationLevel = (uint32_t) default_pool;

    			ArielCommand ac;
                        ac.command = ARIEL_ISSUE_TLM_MAP;
                        ac.instPtr = lastMallocLoc[thr];
    			ac.mlm_map.vaddr = virtualAddress;
    			ac.mlm_map.alloc_len = allocationLength;


    			if(shouldOverride) {
       				ac.mlm_map.alloc_level = overridePool;
    			} else {
					ac.mlm_map.alloc_level = allocationLevel;
    			}

    			tunnel->writeMessage(thr, ac);
    			
    			/*printf("ARIEL: Created a malloc of size: %" PRIu64 " in Ariel\n",
			  (UINT64) allocationLength);*/
		}
}

VOID ariel_postfree_instrument(ADDRINT allocLocation) {
	THREADID currentThread = PIN_ThreadId();
	UINT32 thr = (UINT32) currentThread;

	const uint64_t virtAddr = (uint64_t) allocLocation;

    ArielCommand ac;
    ac.command = ARIEL_ISSUE_TLM_FREE;
    ac.mlm_free.vaddr = virtAddr;
    tunnel->writeMessage(thr, ac);
}

VOID InstrumentRoutine(RTN rtn, VOID* args) {

    if (RTN_Name(rtn) == "ariel_enable" || RTN_Name(rtn) == "_ariel_enable") {
        fprintf(stderr,"Identified routine: ariel_enable, replacing with Ariel equivalent...\n");
        RTN_Replace(rtn, (AFUNPTR) mapped_ariel_enable);
        fprintf(stderr,"Replacement complete.\n");
        if (StartupMode.Value() == 2) {
            fprintf(stderr, "Tool was called with auto-detect enable mode, setting initial output to not be traced.\n");
            enable_output = false;
        }
        return;
    } else if (RTN_Name(rtn) == "gettimeofday" || RTN_Name(rtn) == "_gettimeofday") {
        fprintf(stderr,"Identified routine: gettimeofday, replacing with Ariel equivalent...\n");
        RTN_Replace(rtn, (AFUNPTR) mapped_gettimeofday);
        fprintf(stderr,"Replacement complete.\n");
        return;
    } else if (RTN_Name(rtn) == "ariel_cycles" || RTN_Name(rtn) == "_ariel_cycles") {
        fprintf(stderr, "Identified routine: ariel_cycles, replacing with Ariel equivalent..\n");
        RTN_Replace(rtn, (AFUNPTR) mapped_ariel_cycles);
        fprintf(stderr, "Replacement complete\n");
        return;
#if ! defined(__APPLE__)
    } else if (RTN_Name(rtn) == "clock_gettime" || RTN_Name(rtn) == "_clock_gettime" ||
        RTN_Name(rtn) == "__clock_gettime") {
        fprintf(stderr,"Identified routine: clock_gettime, replacing with Ariel equivalent...\n");
        RTN_Replace(rtn, (AFUNPTR) mapped_clockgettime);
        fprintf(stderr,"Replacement complete.\n");
        return;
#endif
    } else if ((InterceptMultiLevelMemory.Value() > 0) && RTN_Name(rtn) == "mlm_malloc") {
        // This means we want a special malloc to be used (needs a TLB map inside the virtual core)
        fprintf(stderr,"Identified routine: mlm_malloc, replacing with Ariel equivalent...\n");
        AFUNPTR ret = RTN_Replace(rtn, (AFUNPTR) ariel_mlm_malloc);
        fprintf(stderr,"Replacement complete. (%p)\n", ret);
        return;
    } else if ((InterceptMultiLevelMemory.Value() > 0) && RTN_Name(rtn) == "mlm_free") {
        fprintf(stderr,"Identified routine: mlm_free, replacing with Ariel equivalent...\n");
        RTN_Replace(rtn, (AFUNPTR) ariel_mlm_free);
        fprintf(stderr, "Replacement complete.\n");
        return;
    } else if ((InterceptMultiLevelMemory.Value() > 0) && RTN_Name(rtn) == "mlm_set_pool") {
        fprintf(stderr, "Identified routine: mlm_set_pool, replacing with Ariel equivalent...\n");
        RTN_Replace(rtn, (AFUNPTR) ariel_mlm_set_pool);
        fprintf(stderr, "Replacement complete.\n");
        return;
    } else if ((InterceptMultiLevelMemory.Value() > 0) && (
                RTN_Name(rtn) == "malloc" || RTN_Name(rtn) == "_malloc")) {
    		
        fprintf(stderr, "Identified routine: malloc/_malloc, replacing with Ariel equivalent...\n");
        RTN_Open(rtn);

        RTN_InsertCall(rtn, IPOINT_BEFORE,
            (AFUNPTR) ariel_premalloc_instrument,
                IARG_FUNCARG_ENTRYPOINT_VALUE, 0,
                IARG_INST_PTR, 
                IARG_END);

        RTN_InsertCall(rtn, IPOINT_AFTER,
                       (AFUNPTR) ariel_postmalloc_instrument,
                       IARG_FUNCRET_EXITPOINT_VALUE,
                       IARG_END);

        RTN_Close(rtn);
    } else if ((InterceptMultiLevelMemory.Value() > 0) && (
                RTN_Name(rtn) == "free" || RTN_Name(rtn) == "_free")) {

        fprintf(stderr, "Identified routine: free/_free, replacing with Ariel equivalent...\n");
        RTN_Open(rtn);

        RTN_InsertCall(rtn, IPOINT_BEFORE,
            (AFUNPTR) ariel_postfree_instrument,
                IARG_FUNCARG_ENTRYPOINT_VALUE, 0,
                IARG_END);

        RTN_Close(rtn);
    } else if (RTN_Name(rtn) == "ariel_output_stats" || RTN_Name(rtn) == "_ariel_output_stats") {
        fprintf(stderr, "Identified routine: ariel_output_stats, replacing with Ariel equivalent..\n");
        RTN_Replace(rtn, (AFUNPTR) mapped_ariel_output_stats);
        fprintf(stderr, "Replacement complete\n");
        return;
    }

}

/* ===================================================================== */
/* Print Help Message                                                    */
/* ===================================================================== */

INT32 Usage()
{
    PIN_ERROR( "This Pintool collects statistics for instructions.\n" 
              + KNOB_BASE::StringKnobSummary() + "\n");
    return -1;
}

/* ===================================================================== */
/* Main                                                                  */
/* ===================================================================== */

int main(int argc, char *argv[])
{
    if (PIN_Init(argc, argv)) return Usage();

    // Load the symbols ready for us to mangle functions.
    //PIN_InitSymbolsAlt(IFUNC_SYMBOLS);
    PIN_InitSymbols();
    PIN_AddFiniFunction(Fini, 0);

    PIN_InitLock(&mainLock);

    if(SSTVerbosity.Value() > 0) {
        std::cout << "SSTARIEL: Loading Ariel Tool to connect to SST on pipe: " <<
            SSTNamedPipe.Value() << " max instruction count: " <<
            MaxInstructions.Value() <<
            " max core count: " << MaxCoreCount.Value() << std::endl;
    }

    funcProfileLevel = TrapFunctionProfile.Value();

    if(funcProfileLevel > 0) {
    	std::cout << "SSTARIEL: Function profile level is configured to: " << funcProfileLevel << std::endl;
    } else {
    	std::cout << "SSTARIEL: Function profiling is disabled." << std::endl;
    }

    char* override_pool_name = getenv("ARIEL_OVERRIDE_POOL");
    if(NULL != override_pool_name) {
		fprintf(stderr, "ARIEL-SST: Override for memory pools\n");
		shouldOverride = true;
		overridePool = (UINT32) atoi(getenv("ARIEL_OVERRIDE_POOL"));
		fprintf(stderr, "ARIEL-SST: Use pool: %" PRIu32 " instead of application provided\n", overridePool);
    } else {
		fprintf(stderr, "ARIEL-SST: Did not find ARIEL_OVERRIDE_POOL in the environment, no override applies.\n");
    }

    core_count = MaxCoreCount.Value();

    tunnel = new ArielTunnel(SSTNamedPipe.Value());
    lastMallocSize = (UINT64*) malloc(sizeof(UINT64) * core_count);
<<<<<<< HEAD

=======
    lastMallocLoc = (UINT64*) malloc(sizeof(UINT64) * core_count);
    
>>>>>>> 1ad4fe7c
    for(int i = 0; i < core_count; i++) {
    	lastMallocSize[i] = (UINT64) 0;
    	lastMallocLoc[i] = (UINT64) 0;
    }

	fprintf(stderr, "ARIEL-SST PIN tool activating with %" PRIu32 " threads\n", core_count);
	fflush(stdout);

    sleep(1);

    default_pool = DefaultMemoryPool.Value();
    fprintf(stderr, "ARIEL: Default memory pool set to %" PRIu32 "\n", default_pool);

    if(StartupMode.Value() == 1) {
        fprintf(stderr, "ARIEL: Tool is configured to begin with profiling immediately.\n");
        enable_output = true;
    } else if (StartupMode.Value() == 0) {
        fprintf(stderr, "ARIEL: Tool is configured to suspend profiling until program control\n");
        enable_output = false;
    } else if (StartupMode.Value() == 2) {
		fprintf(stderr, "ARIEL: Tool is configured to attempt auto detect of profiling\n");
		fprintf(stderr, "ARIEL: Initial mode will be to enable profiling unless ariel_enable function is located\n");
		enable_output = true;
    }

    INS_AddInstrumentFunction(InstrumentInstruction, 0);
    RTN_AddInstrumentFunction(InstrumentRoutine, 0);

    fprintf(stderr, "ARIEL: Starting program.\n");
    fflush(stdout);
    PIN_StartProgram();

    return 0;
}
<|MERGE_RESOLUTION|>--- conflicted
+++ resolved
@@ -70,11 +70,8 @@
 std::vector<void*> allocated_list;
 PIN_LOCK mainLock;
 UINT64* lastMallocSize;
-<<<<<<< HEAD
 std::map<std::string, ArielFunctionRecord*> funcProfile;
-=======
 UINT64* lastMallocLoc;
->>>>>>> 1ad4fe7c
 
 UINT32 overridePool;
 bool shouldOverride;
@@ -721,12 +718,8 @@
 
     tunnel = new ArielTunnel(SSTNamedPipe.Value());
     lastMallocSize = (UINT64*) malloc(sizeof(UINT64) * core_count);
-<<<<<<< HEAD
-
-=======
     lastMallocLoc = (UINT64*) malloc(sizeof(UINT64) * core_count);
-    
->>>>>>> 1ad4fe7c
+
     for(int i = 0; i < core_count; i++) {
     	lastMallocSize[i] = (UINT64) 0;
     	lastMallocLoc[i] = (UINT64) 0;
