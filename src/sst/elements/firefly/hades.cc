// Copyright 2013-2018 NTESS. Under the terms
// of Contract DE-NA0003525 with NTESS, the U.S.
// Government retains certain rights in this software.
//
// Copyright (c) 2013-2018, NTESS
// All rights reserved.
//
// Portions are copyright of other developers:
// See the file CONTRIBUTORS.TXT in the top level directory
// the distribution for more information.
//
// This file is part of the SST software package. For license
// information, see the LICENSE file in the top level directory of the
// distribution.

#include <sst_config.h>
#include "hades.h"

#include <sst/core/component.h>
#include <sst/core/subcomponent.h>
#include <sst/core/params.h>
#include <sst/core/link.h>

#include "hadesMisc.h"
#include "sst/elements/thornhill/detailedCompute.h"

#include <stdlib.h>

#include <iostream>
#include <fstream>
#include <sstream>

#include "functionSM.h"
#include "virtNic.h"

#include "funcSM/api.h"

using namespace SST::Firefly;
using namespace SST;

Hades::Hades( ComponentId_t id, Params& params ) :
    OS( id, params ),	
    m_virtNic(NULL),
    m_detailedCompute(NULL),
    m_memHeapLink(NULL)
{
    m_dbg.init("@t:Hades::@p():@l ", 
        params.find<uint32_t>("verboseLevel",0),
        params.find<uint32_t>("verboseMask",0),
        Output::STDOUT );

    Params tmpParams = params.find_prefix_params("ctrlMsg.");

    m_proto = loadUserSubComponent<CtrlMsg::API>( "proto" );

    Params funcParams = params.find_prefix_params("functionSM.");

    m_numNodes = params.find<int>("numNodes",0); 

    m_functionSM = loadAnonymousSubComponent<FunctionSM>( "firefly.functionSM","", 0, ComponentInfo::SHARE_NONE, funcParams, m_proto );

    tmpParams = params.find_prefix_params("nicParams." );

    std::string moduleName = params.find<std::string>("nicModule"); 

    m_virtNic = loadUserSubComponent<VirtNic>("virtNic", ComponentInfo::SHARE_NONE);

    if ( !m_virtNic ) {
        m_dbg.fatal(CALL_INFO,0," Unable to find nic SubComponent '%s'\n", moduleName.c_str());
    }

    moduleName = params.find<std::string>("nodePerf", "firefly.SimpleNodePerf");

    tmpParams = params.find_prefix_params("nodePerf." );
    m_nodePerf = dynamic_cast<NodePerf*>(loadModule( 
                                        moduleName, tmpParams ) );
    if ( !m_nodePerf ) {
        m_dbg.fatal(CALL_INFO,0," Unable to find nodePerf module'%s'\n",
                                        moduleName.c_str());
    }

    Params dtldParams = params.find_prefix_params( "detailedCompute." );
    std::string dtldName =  dtldParams.find<std::string>( "name" );

    if ( ! dtldName.empty() ) {
        m_detailedCompute = loadUserSubComponent<Thornhill::DetailedCompute>("detailedCompute", ComponentInfo::SHARE_NONE);
    }
	if ( m_detailedCompute ) {
		printf("using detailed compute\n");
	}

    Params memParams = params.find_prefix_params( "memoryHeapLink." );
    std::string memName =  memParams.find<std::string>( "name" );

    if ( ! memName.empty() ) {
<<<<<<< HEAD
        m_memHeapLink = loadUserSubComponent<Thornhill::MemoryHeapLink>( "memoryHeap", ComponentInfo::SHARE_NONE );
=======

        m_memHeapLink = dynamic_cast<Thornhill::MemoryHeapLink*>( loadSubComponent(
                            memName, memParams ) );

        if ( ! m_memHeapLink ) {
            m_dbg.fatal(CALL_INFO,0,"could not load subComponent %s\n", memName.c_str() );
        }

        if ( ! m_memHeapLink->isConnected() ) {
            m_memHeapLink = NULL;
        }
>>>>>>> 758dbd6f
    }
	if ( m_memHeapLink ) {
		printf("using mem heap\n");
	}

    m_netMapSize = params.find<int>("netMapSize",-1);
    assert(m_netMapSize > -1 );

	if ( m_netMapSize > 0 ) {

    	int netId = params.find<int>("netId",-1);
    	int netMapId = params.find<int>("netMapId",-1);

    	if ( -1 == netMapId ) {
        	netMapId = netId; 
    	}

    	m_dbg.debug(CALL_INFO,1,2,"netId=%d netMapId=%d netMapSize=%d\n",
            netId, netMapId, m_netMapSize );

        m_netMapName = params.find<std::string>( "netMapName" );
        assert( ! m_netMapName.empty() );

        m_sreg = getGlobalSharedRegion( m_netMapName,
                    m_netMapSize*sizeof(int), new SharedRegionMerger());

        if ( 0 == params.find<int>("coreId",0) ) {
            m_sreg->modifyArray( netMapId, netId );
        }

        m_sreg->publish();
	}
}

Hades::~Hades()
{
    delete m_functionSM;
}
void Hades::finish(  )
{
    m_proto->finish();
}

void Hades::_componentSetup()
{
    m_dbg.debug(CALL_INFO,1,1,"nodeId %d numCores %d, coreNum %d\n",
      m_virtNic->getNodeId(), m_virtNic->getNumCores(), m_virtNic->getCoreId());

	if ( m_netMapSize > 0 ) {

    	Group* group = m_info.getGroup( 
        	m_info.newGroup( MP::GroupWorld, Info::NetMap ) );
    	group->initMapping( m_sreg->getPtr<const int*>(),
					m_netMapSize, m_virtNic->getNumCores() );

    	int nid = m_virtNic->getNodeId();

    	for ( int i =0; i < group->getSize(); i++ ) {
        	if ( nid == group->getMapping( i ) ) {
           		m_dbg.debug(CALL_INFO,1,2,"rank %d -> nid %d\n", i, nid );
            	group->setMyRank( i );
            	break;
        	} 
		}

    	m_dbg.debug(CALL_INFO,1,2,"nid %d, numRanks %u, myRank %u \n",
								nid, group->getSize(),group->getMyRank() );
	}

    char buffer[100];
    snprintf(buffer,100,"@t:%#x:%d:Hades::@p():@l ",
                                    m_virtNic->getNodeId(), getRank());
    m_dbg.setPrefix(buffer);

    m_proto->setVars( getInfo(), getNic(), getMemHeapLink(), m_functionSM->getRetLink() );
    m_functionSM->setup(getInfo() );

    if (  m_detailedCompute ) {
        m_dbg.verbose(CALL_INFO, 1, 0,"detailed compute connected\n");
    }
    if ( m_memHeapLink ) {
        m_dbg.verbose(CALL_INFO, 1, 0,"memHeap connected\n");
    }
}

void Hades::_componentInit(unsigned int phase )
{
    m_virtNic->init( phase );
}

int Hades::getNodeNum() 
{
    return m_virtNic->getRealNodeId();
}

int Hades::getRank() 
{
    int rank = m_info.worldRank();
    m_dbg.debug(CALL_INFO,1,1,"rank=%d\n",rank);
    return rank;
}<|MERGE_RESOLUTION|>--- conflicted
+++ resolved
@@ -93,12 +93,7 @@
     std::string memName =  memParams.find<std::string>( "name" );
 
     if ( ! memName.empty() ) {
-<<<<<<< HEAD
         m_memHeapLink = loadUserSubComponent<Thornhill::MemoryHeapLink>( "memoryHeap", ComponentInfo::SHARE_NONE );
-=======
-
-        m_memHeapLink = dynamic_cast<Thornhill::MemoryHeapLink*>( loadSubComponent(
-                            memName, memParams ) );
 
         if ( ! m_memHeapLink ) {
             m_dbg.fatal(CALL_INFO,0,"could not load subComponent %s\n", memName.c_str() );
@@ -107,11 +102,7 @@
         if ( ! m_memHeapLink->isConnected() ) {
             m_memHeapLink = NULL;
         }
->>>>>>> 758dbd6f
-    }
-	if ( m_memHeapLink ) {
-		printf("using mem heap\n");
-	}
+    }
 
     m_netMapSize = params.find<int>("netMapSize",-1);
     assert(m_netMapSize > -1 );
