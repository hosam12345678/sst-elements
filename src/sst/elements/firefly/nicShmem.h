// Copyright 2009-2017 Sandia Corporation. Under the terms
// of Contract DE-NA0003525 with Sandia Corporation, the U.S.
// Government retains certain rights in this software.
//
// Copyright (c) 2009-2017, Sandia Corporation
// All rights reserved.
//
// Portions are copyright of other developers:
// See the file CONTRIBUTORS.TXT in the top level directory
// the distribution for more information.
//
// This file is part of the SST software package. For license
// information, see the LICENSE file in the top level directory of the
// distribution.


class Shmem {


    class Op {
      public:
        typedef std::function<void()> Callback;
        enum Type { Wait } m_type;  
        Op( Type type, NicShmemOpCmdEvent* cmd, Callback callback ) : m_type(type), m_cmd(cmd), m_callback(callback) {}
        virtual ~Op() { 
			delete m_cmd;
        }
        Callback&  callback() { return m_callback; }
        virtual bool checkOp( Output& ) = 0;
        bool inRange( Hermes::Vaddr addr, size_t length ) {
            //printf("%s() addr=%lu length=%lu\n",__func__,addr, length);
            return ( m_cmd->addr >= addr && m_cmd->addr + m_cmd->value.getLength() <= addr + length );
        }

      protected:
        NicShmemOpCmdEvent* m_cmd;
        Callback            m_callback;
        Hermes::Value       m_value;   
    };

    class WaitOp : public Op {
      public:
        WaitOp( NicShmemOpCmdEvent* cmd, void* backing, Callback callback ) : 
            Op( Wait, cmd, callback ), 
            m_value( cmd->value.getType(), backing ) 
        {} 

        bool checkOp( Output& dbg ) {
            std::stringstream tmp;
<<<<<<< HEAD
            tmp << "op=" << WaitOpName(m_cmd->op) << " testValue=" << m_cmd->value << " memValue=" << m_value;
=======
            tmp << "memoryValue=" << m_value << " op=" << m_cmd->op << " cmdValue=" << m_cmd->value;
>>>>>>> 094d2cc3
            dbg.verbose( CALL_INFO,1,NIC_SHMEM,"%s %s\n",__func__,tmp.str().c_str());
            switch ( m_cmd->op ) {
              case Hermes::Shmem::NE:
                return m_value != m_cmd->value; 
                break;
              case Hermes::Shmem::GTE:
                return m_value >= m_cmd->value; 
                break;
              case Hermes::Shmem::GT:
                return m_value > m_cmd->value; 
                break;
              case Hermes::Shmem::EQ:
                return m_value == m_cmd->value; 
                break;
              case Hermes::Shmem::LT:
                return m_value < m_cmd->value;
                break;
              case Hermes::Shmem::LTE:
                return m_value <= m_cmd->value;
                break;
              default:
                assert(0);
            } 
            return false;
        } 
      private:
        Hermes::Value m_value;
    }; 

	std::string m_prefix;
		
	const char* prefix() { return m_prefix.c_str(); }
  public:
    Shmem( Nic& nic, int id, int numVnics, Output& output, SimTime_t nic2HostDelay_ns, SimTime_t host2NicDelay_ns ) : 
		m_nic( nic ), m_dbg(output), m_one( (long) 1 ), m_freeCmdSlots( 1000 ),
    	m_nic2HostDelay_ns(nic2HostDelay_ns), m_host2NicDelay_ns(host2NicDelay_ns)
    {
        m_prefix = "@t:" + std::to_string(id) + ":Nic::Shmem::@p():@l ";
        m_dbg.verbosePrefix( prefix(), CALL_INFO,1,NIC_SHMEM,"this=%p\n",this );

		m_regMem.resize( numVnics ); 
		m_pendingOps.resize( numVnics );
		m_pendingRemoteOps.resize( numVnics );
	}
    ~Shmem() {
        m_regMem.clear();
    }
	void handleEvent( NicShmemCmdEvent* event, int id );
	void handleHostEvent( NicShmemCmdEvent* event, int id );
	void handleNicEvent( NicShmemCmdEvent* event, int id );
	void handleEvent2( NicShmemCmdEvent* event, int id );
	void decPending( int core ) {
		long value = m_pendingRemoteOps[core].second.get<long>();
        m_dbg.verbosePrefix( prefix(), CALL_INFO,1,NIC_SHMEM,"count=%lu\n", value );
        assert(value>0);
		m_pendingRemoteOps[core].second -= m_one;
		checkWaitOps( core, m_pendingRemoteOps[core].first, m_pendingRemoteOps[core].second.getLength() );
	}	

    std::pair<Hermes::MemAddr, size_t>& findRegion( int core, uint64_t addr ) { 
//		printf("%s() core=%d %#" PRIx64 "\n",__func__,core,addr);
        for ( int i = 0; i < m_regMem[core].size(); i++ ) {
            if ( addr >= m_regMem[core][i].first.getSimVAddr() &&
                addr < m_regMem[core][i].first.getSimVAddr() + m_regMem[core][i].second ) {
                return m_regMem[core][i]; 
            } 
        } 
        assert(0);
    }
    void checkWaitOps( int core, Hermes::Vaddr addr, size_t length );

private:
	SimTime_t getNic2HostDelay_ns() { return m_nic2HostDelay_ns; }
	SimTime_t getHost2NicDelay_ns() { return m_host2NicDelay_ns; }
    void init( NicShmemInitCmdEvent*, int id );
    void regMem( NicShmemRegMemCmdEvent*, int id );

    void hostWait( NicShmemOpCmdEvent*, int id );
    void hostPut( NicShmemPutCmdEvent*, int id );
    void hostPutv( NicShmemPutvCmdEvent*, int id );
    void hostGet( NicShmemGetCmdEvent*, int id );
    void hostGetv( NicShmemGetvCmdEvent*, int id );
    void hostAdd( NicShmemAddCmdEvent*, int id );
    void hostFadd( NicShmemFaddCmdEvent*, int id );
    void hostCswap( NicShmemCswapCmdEvent*, int id );
    void hostSwap( NicShmemSwapCmdEvent*, int id );

    void put( NicShmemPutCmdEvent*, int id );
    void putv( NicShmemPutvCmdEvent*, int id );
    void get( NicShmemGetCmdEvent*, int id );
    void getv( NicShmemGetvCmdEvent*, int id );
    void add( NicShmemAddCmdEvent*, int id );
    void fadd( NicShmemFaddCmdEvent*, int id );
    void cswap( NicShmemCswapCmdEvent*, int id );
    void swap( NicShmemSwapCmdEvent*, int id );

    void* getBacking( int core, Hermes::Vaddr addr, size_t length ) {
        return  m_nic.findShmem( core, addr, length ).getBacking();
    }
	void doReduction( Hermes::Shmem::ReduOp op, int destCore, Hermes::Vaddr destAddr,
            int srcCore, Hermes::Vaddr srcAddr, size_t length, Hermes::Value::Type,
			std::vector<MemOp>& vec );

	void incFreeCmdSlots( ) {
		++m_freeCmdSlots;
		if ( ! m_pendingCmds.empty() ) {
			handleEvent( m_pendingCmds.front().first, m_pendingCmds.front().second );
			m_pendingCmds.pop_front();
		}
	}

	std::deque<std::pair<NicShmemCmdEvent*, int> > m_pendingCmds;
	int m_freeCmdSlots;

	Hermes::Value m_one;
	std::vector< std::pair< Hermes::Vaddr, Hermes::Value > > m_pendingRemoteOps;
    Nic& m_nic;
    Output& m_dbg;
    std::vector< std::list<Op*> > m_pendingOps;
    std::vector<std::vector< std::pair<Hermes::MemAddr, size_t> > > m_regMem;
	SimTime_t m_nic2HostDelay_ns;
	SimTime_t m_host2NicDelay_ns;
};<|MERGE_RESOLUTION|>--- conflicted
+++ resolved
@@ -47,11 +47,7 @@
 
         bool checkOp( Output& dbg ) {
             std::stringstream tmp;
-<<<<<<< HEAD
             tmp << "op=" << WaitOpName(m_cmd->op) << " testValue=" << m_cmd->value << " memValue=" << m_value;
-=======
-            tmp << "memoryValue=" << m_value << " op=" << m_cmd->op << " cmdValue=" << m_cmd->value;
->>>>>>> 094d2cc3
             dbg.verbose( CALL_INFO,1,NIC_SHMEM,"%s %s\n",__func__,tmp.str().c_str());
             switch ( m_cmd->op ) {
               case Hermes::Shmem::NE:
