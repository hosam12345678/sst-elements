--- conflicted
+++ resolved
@@ -150,13 +150,8 @@
 			
 	void processResp( Entry* entry ) {
 		SimTime_t now = m_model.getCurrentSimTimeNano();
-<<<<<<< HEAD
-		m_dbg.verbosePrefix(prefix(),CALL_INFO,1,BUS_BRIDGE_MASK,"entry=%p addr=%#lx length=%lu Time=%lu\n",
-                                entry,entry->addr, entry->length, now - entry->qd );
-=======
 		m_dbg.verbosePrefix(prefix(),CALL_INFO,1,BUS_BRIDGE_MASK,"entry=%p addr=%#" PRIx64 " length=%lu Time=%" PRIu64"\n",
                 entry,entry->addr, entry->length, now - entry->qd );
->>>>>>> 30fad694
 		m_reqBus.addDLL( numDLLbytes() );
 		if ( entry->callback ) { 
 			entry->callback();
@@ -174,14 +169,8 @@
 	void processReq( Entry* entry ) {
 
 		SimTime_t now = m_model.getCurrentSimTimeNano();
-<<<<<<< HEAD
-
-		m_dbg.verbosePrefix(prefix(),CALL_INFO,1,BUS_BRIDGE_MASK,"entry=%p addr=%#lx length=%lu qdTime=%lu xmitTime=%lu\n",
-                entry, entry->addr, entry->length, entry->xmit - entry->qd, now - entry->xmit);
-=======
 		m_dbg.verbosePrefix(prefix(),CALL_INFO,1,BUS_BRIDGE_MASK,"entry=%p qdTime=%" PRIu64 " xmitTime=%" PRIu64 "\n",
                     entry, entry->xmit - entry->qd, now - entry->xmit);
->>>>>>> 30fad694
         SimTime_t issueTime = m_model.getCurrentSimTimeNano();
 
 		m_respBus.addDLL( numDLLbytes() );
@@ -193,11 +182,7 @@
             size_t length = entry->req->length;
 			if ( m_loadWidget->load( this, entry->req, 
 				[=]() {
-<<<<<<< HEAD
-       				m_dbg.verbosePrefix(prefix(),CALL_INFO,1,BUS_BRIDGE_MASK,"load callback, entry=%p addr=%#lx length=%lu\n",
-=======
        				m_dbg.verbosePrefix(prefix(),CALL_INFO,1,BUS_BRIDGE_MASK,"entry=%p addr=%#" PRIx64 " length=%lu\n",
->>>>>>> 30fad694
 									entry, addr, length );
 					m_respBus.addReq( entry );
 				}) ) 
