--- conflicted
+++ resolved
@@ -234,11 +234,6 @@
                     this->m_selfLink->send( 0, new DelayEvent( callback, 0 ) );
                 }
             );
-<<<<<<< HEAD
-=======
-        }
-    ); 
->>>>>>> 6c45ede4
 }
 
 void HadesSHMEM::getv( Hermes::Value& value, Hermes::Vaddr src, int pe, Shmem::Callback callback)
