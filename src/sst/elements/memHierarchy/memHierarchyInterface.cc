--- conflicted
+++ resolved
@@ -121,12 +121,7 @@
         updateRequest(req, ev);
     }
     else{
-<<<<<<< HEAD
-        fprintf(stderr, "Unable to find matching request.  Cmd = %s, Addr = %" PRIx64 ", respID = %" PRIx64 "\n", CommandString[ev->getCmd()], ev->getAddr(), ev->getResponseToID().first); //TODO
-        assert(0);
-=======
         output.fatal(CALL_INFO, -1, "Unable to find matching request.  Cmd = %s, Addr = %" PRIx64 ", respID = %" PRIx64 "\n", CommandString[_ev->getCmd()], _ev->getAddr(), _ev->getResponseToID().first);
->>>>>>> 26db67bd
     }
     return req;
 }
