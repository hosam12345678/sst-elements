--- conflicted
+++ resolved
@@ -260,7 +260,6 @@
                     getCurrentSimTimeNano(), getName().c_str(), evb->getVerboseString().c_str());
         }
 #endif
-<<<<<<< HEAD
         if (BasicCommandClassArr[(int)evb->getCmd()] == BasicCommandClass::Request)
             handleNoncacheableRequest(evb);
         else
@@ -274,22 +273,6 @@
     if (ev->getCmd() == Command::GetSResp || ev->getCmd() == Command::GetXResp || ev->getCmd() == Command::FlushLineResp 
             || ev->getCmd() == Command::ForceInv || ev->getCmd() == Command::FetchInv || ev->getCmd() == Command::AckPut) {
         handleMemoryResponse(event);
-=======
-        profileRequestRecv(ev,NULL);
-        Addr localAddr       = convertAddressToLocalAddress(ev->getAddr());
-        Addr localBaseAddr   = convertAddressToLocalAddress(ev->getBaseAddr());
-        noncacheMemReqs[ev->getID()] = { ev->getBaseAddr(), ev->getAddr(), ev->getSrc() };
-        ev->setBaseAddr(localBaseAddr);
-        ev->setAddr(localAddr);
-        ev->setSrc(getName());
-        profileRequestSent(ev);
-        if (memLink) {
-            memLink->send(ev);
-        } else {
-            ev->setDst(memoryName);
-            network->send(ev);
-        }
->>>>>>> 13d4d94f
     } else {
         workQueue.push_back(ev);
     }
@@ -1461,83 +1444,6 @@
 }
 
 
-<<<<<<< HEAD
-=======
-void DirectoryController::handleMemoryResponse(SST::Event *event){
-    MemEvent *ev = static_cast<MemEvent*>(event);
-    
-    if (!clockOn) {
-        clockOn = true;
-        timestamp = reregisterClock(defaultTimeBase, clockHandler);
-        timestamp--; // reregisterClock returns next cycle clock will be enabled, set timestamp to current cycle
-        uint64_t inactiveCycles = timestamp - lastActiveClockCycle;
-        for (uint64_t i = 0; i < inactiveCycles; i++) {
-            stat_MSHROccupancy->addData(mshr->getSize());
-        }
-    }
-    
-#ifdef __SST_DEBUG_OUTPUT__
-    if (DEBUG_ALL || DEBUG_ADDR == ev->getBaseAddr()) dbg.debug(_L3_, "\n\n----------------------------------------------------------------------------------------\n");
-#endif
-
-    if (ev->queryFlag(MemEvent::F_NONCACHEABLE)) {
-        if (noncacheMemReqs.find(ev->getResponseToID()) != noncacheMemReqs.end()) {
-            Addr globalBaseAddr = noncacheMemReqs[ev->getID()].bAddr;
-            Addr globalAddr = noncacheMemReqs[ev->getID()].addr;
-            std::string src = noncacheMemReqs[ev->getID()].src;
-#ifdef __SST_DEBUG_OUTPUT__
-            if (DEBUG_ALL || DEBUG_ADDR == ev->getBaseAddr()) { 
-                dbg.debug(_L3_, "EVENT: %s, Received: MemResp: Cmd = %s, BaseAddr = 0x%" PRIx64 ", Size = %u, Time = %" PRIu64 "\n", 
-                        getName().c_str(), CommandString[ev->getCmd()], globalBaseAddr, ev->getSize(), getCurrentSimTimeNano());
-            }
-#endif
-            ev->setBaseAddr(globalBaseAddr);
-            ev->setAddr(globalAddr);
-            ev->setDst(src);
-            ev->setSrc(getName());
-            noncacheMemReqs.erase(ev->getResponseToID());
-            profileResponseSent(ev);
-            
-            network->send(ev);
-            return;
-        }
-        dbg.fatal(CALL_INFO, -1, "%s, Error: Received unexpected noncacheable response from memory. Addr = 0x%" PRIx64 ", Cmd = %s. Time = %" PRIu64 "ns\n", 
-                getName().c_str(), ev->getBaseAddr(), CommandString[ev->getCmd()], getCurrentSimTimeNano());
-    }
-
-
-    if (ev->getBaseAddr() == 0 && dirEntryMiss.find(ev->getResponseToID()) != dirEntryMiss.end()) {    // directory entry miss
-#ifdef __SST_DEBUG_OUTPUT__
-        if (DEBUG_ALL || DEBUG_ADDR == ev->getBaseAddr()) {
-            dbg.debug(_L3_, "EVENT: %s, Received DirEntry: BaseAddr = 0x%" PRIx64 ", Src: Memory, Size = %u, Time = %" PRIu64 "\n", 
-                    getName().c_str(), ev->getBaseAddr(), ev->getSize(), getCurrentSimTimeNano());
-        }
-#endif
-        ev->setBaseAddr(dirEntryMiss[ev->getResponseToID()]);
-        dirEntryMiss.erase(ev->getResponseToID());
-        handleDirEntryMemoryResponse(ev);
-    } else if (memReqs.find(ev->getResponseToID()) != memReqs.end()) {
-        ev->setBaseAddr(memReqs[ev->getResponseToID()]);
-#ifdef __SST_DEBUG_OUTPUT__
-        Addr targetBlock = memReqs[ev->getResponseToID()];
-        if (DEBUG_ALL || DEBUG_ADDR == ev->getBaseAddr()) {
-            dbg.debug(_L3_, "RECV: %s, MemResp: Cmd = %s, BaseAddr = 0x%" PRIx64 ", Size = %u, Time = %" PRIu64 "\n", 
-                    getName().c_str(), CommandString[ev->getCmd()], targetBlock, ev->getSize(), getCurrentSimTimeNano());
-        }
-#endif
-        memReqs.erase(ev->getResponseToID());
-        if (ev->getCmd() == FlushLineResp) handleFlushLineResponse(ev);
-        else handleDataResponse(ev);
-
-    } else {
-        dbg.fatal(CALL_INFO, -1, "%s, Error: Received unexpected response from memory - matching request not found. Addr = 0x%" PRIx64 ", Cmd = %s. Time = %" PRIu64 "ns\n",
-                getName().c_str(), ev->getBaseAddr(), CommandString[ev->getCmd()], getCurrentSimTimeNano());
-    }
-
-    delete ev;
-}
->>>>>>> 13d4d94f
-
 /* Handle response for directory entry */
 void DirectoryController::handleDirEntryMemoryResponse(MemEvent * ev) {
     Addr dirAddr = ev->getBaseAddr();
