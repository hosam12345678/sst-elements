// Copyright 2009-2021 NTESS. Under the terms
// of Contract DE-NA0003525 with NTESS, the U.S.
// Government retains certain rights in this software.
//
// Copyright (c) 2009-2021, NTESS
// All rights reserved.
//
// Portions are copyright of other developers:
// See the file CONTRIBUTORS.TXT in the top level directory
// the distribution for more information.
//
// This file is part of the SST software package. For license
// information, see the LICENSE file in the top level directory of the
// distribution.

#ifndef MEMHIERARCHY_MEMTYPES_H
#define MEMHIERARCHY_MEMTYPES_H

#include <sst/core/sst_types.h>
#include <limits>

#include <sst/core/eli/elibase.h>   // For ElementInfoStatistic
#include <sst/core/serialization/serializable.h> // For serializable MemRegion

#include "util.h"

namespace SST { 
namespace MemHierarchy {

using namespace std;


// Command attributes
enum class CommandClass { Request, Data, Ack, ForwardRequest };     // TODO - route messages on VCs based on command class
enum class BasicCommandClass {Request, Response};                   // Whether a command is a request or response
enum class MemEventType { Cache, Move, Custom };                    // For parsing which kind of event a MemEventBase is, 'Custom' is a catchall for types memH doesn't know about



/******************************************************************************************
 *  Commands used throughout MemH
 *  Not all components handle all types
 *
 *  Command, ResponseCmd, BasicCommandClass, CommandClass, routeByAddr, Writeback, EventType
 *****************************************************************************************/
#define X_CMDS \
    X(NULLCMD,          NULLCMD,        Request,    Request,        1, 0,   Cache)   /* Dummy command */\
    /* Requests */ \
    X(GetS,             GetSResp,       Request,    Request,        1, 0,   Cache)   /* Read:  Request to get cache line in S state */\
    X(GetX,             GetXResp,       Request,    Request,        1, 0,   Cache)   /* Write: Request to get cache line in M state */\
    X(GetSX,            GetSResp,       Request,    Request,        1, 0,   Cache)   /* Read:  Request to get cache line in M state with a LOCK flag. Invalidates will block until LOCK flag is lifted */\
                                                                        /*        GetSX sets the LOCK, GetX removes the LOCK  */\
    X(FlushLine,        FlushLineResp,  Request,    Request,        1, 0,   Cache)   /* Request to flush a cache line */\
    X(FlushLineInv,     FlushLineResp,  Request,    Request,        1, 0,   Cache)   /* Request to flush and invalidate a cache line */\
    X(FlushAll,         FlushAllResp,   Request,    Request,        1, 0,   Cache)   /* Request to flush entire cache - similar to wbinvd */\
    /* Request Responses */\
    X(GetSResp,         NULLCMD,        Response,   Data,           0, 0,   Cache)   /* Response to a GetS request */\
    X(GetXResp,         NULLCMD,        Response,   Data,           0, 0,   Cache)   /* Response to a GetX request */\
    X(FlushLineResp,    NULLCMD,        Response,   Ack,            0, 0,   Cache)   /* Response to FlushLine request */\
    X(FlushAllResp,     NULLCMD,        Response,   Ack,            0, 0,   Cache)   /* Response to FlushAll request */\
    /* Writebacks, these commands also serve as invalidation acknowledgments */\
    X(PutS,             AckPut,         Request,    Request,        1, 1,   Cache)   /* Clean replacement from S->I:      Remove sharer */\
    X(PutM,             AckPut,         Request,    Request,        1, 1,   Cache)   /* Dirty replacement from M/O->I:    Remove owner and writeback data */\
    X(PutE,             AckPut,         Request,    Request,        1, 1,   Cache)   /* Clean replacement from E->I:      Remove owner but don't writeback data */\
    X(PutX,             AckPut,         Request,    Request,        1, 1,   Cache)   /* Clean downgrade from E->S:        Remove owner, add as sharer, don't writeback data */\
    /* Invalidations*/\
    X(Inv,              AckInv,         Request,    ForwardRequest, 0, 0,   Cache)   /* Other write request:  Invalidate cache line */\
    X(ForceInv,         AckInv,         Request,    ForwardRequest, 0, 0,   Cache)   /* Force invalidation even if line is modified */ \
    /* Invalidates - sent by directory controller */\
    X(Fetch,            FetchResp,      Request,    ForwardRequest, 0, 0,   Cache)   /* Other read request to sharer:  Get data but don't invalidate cache line */\
    X(FetchInv,         FetchResp,      Request,    ForwardRequest, 0, 0,   Cache)   /* Other write request to owner:  Invalidate cache line */\
    X(FetchInvX,        FetchXResp,     Request,    ForwardRequest, 0, 0,   Cache)   /* Other read request to owner:   Downgrade cache line to O/S (Remove exclusivity) */\
    X(FetchResp,        NULLCMD,        Response,   Data,           1, 0,   Cache)   /* response to a Fetch, FetchInv or FetchInvX request */\
    X(FetchXResp,       NULLCMD,        Response,   Data,           1, 0,   Cache)   /* response to a FetchInvX request - indicates a shared copy of the line was kept */\
    /* Others */\
    X(NACK,             NULLCMD,        Response,   Ack,            1, 0,   Cache)   /* NACK response to a message */\
    X(AckInv,           NULLCMD,        Response,   Ack,            1, 0,   Cache)   /* Acknowledgement response to an invalidation request */\
    X(AckPut,           NULLCMD,        Response,   Ack,            0, 0,   Cache)   /* Acknowledgement response to a replacement (Put*) request */\
    X(Put,              AckMove,        Request,    Request,        1, 0,   Move) \
    X(Get,              AckMove,        Request,    Request,        1, 0,   Move) \
    X(AckMove,          NULLCMD,        Response,   Ack,            0, 0,   Move) \
    /* Custom request types. Use to extend memH events by creating a memEventBase-derivative with \
     * memEventBase.cmd set to one of these and custom commands defined in the derivative. See memEventInit (and its derivatives) for an example\
     * Note there is one req for each typical traffic class (request, data, ack) - memH may in the future sort network traffic by class\
     */\
    X(CustomReq,        CustomResp,     Request,    Request,        1, 0,   Custom) \
    X(CustomResp,       NULLCMD,        Response,   Data,           0, 0,   Custom) \
    X(CustomAck,        NULLCMD,        Response,   Ack,            0, 0,   Custom) \
    X(Evict,            NULLCMD,        Request,    Request,        0, 0,   Cache)

/** Valid commands for the MemEvent */
enum class Command {
#define X(a,b,c,d,e,f,g) a,
    X_CMDS
#undef X
    LAST_CMD
};

/** Response commands for MemEvents */
static const Command CommandResponse[] = {
#define X(a,b,c,d,e,f,g) Command::b,
    X_CMDS
#undef X
};

/** Get basic command class (request or response) */
static const BasicCommandClass BasicCommandClassArr[] = {
#define X(a,b,c,d,e,f,g) BasicCommandClass::c,
    X_CMDS
#undef X
};

/** Get complete command type (defined in util.h) */
static const CommandClass CommandClassArr[] = {
#define X(a,b,c,d,e,f,g) CommandClass::d,
    X_CMDS
#undef X
};

static const bool CommandRouteByAddress[] = {
#define X(a,b,c,d,e,f,g) e,
    X_CMDS
#undef X
};

static const bool CommandWriteback[] = {
#define X(a,b,c,d,e,f,g) f,
    X_CMDS
#undef X
};

/** Array of the stringify'd version of the MemEvent Commands.  Useful for printing. */
static const char* CommandString[] __attribute__((unused)) = {
#define X(a,b,c,d,e,f,g) #a ,
    X_CMDS
#undef X
};

static const MemEventType MemEventTypeArr[] = {
#define X(a,b,c,d,e,f,g) MemEventType::g,
    X_CMDS
#undef X
};

// statistics for the network memory inspector
static const std::vector<ElementInfoStatistic> networkMemoryInspector_statistics = {
#define X(a,b,c,d,e,f,g) { #a, #a, "memEvents", 1},
    X_CMDS
#undef X
};


#undef X_CMDS


/******************************************************************************************
 * Coherence states. Not all protocols use all states
 *****************************************************************************************/
/* State NextState */
#define STATE_TYPES \
    X(NP,       NP) /* Invalid/Not present */\
    X(I,        I)  /* Invalid */\
    X(S,        S)  /* Shared */\
    X(E,        E)  /* Exclusive, clean */\
    X(O,        O)  /* Owned, dirty */\
    X(M,        M)  /* Exclusive, dirty */\
    X(IS,       S)  /* Invalid, have issued read request */\
    X(IM,       M)  /* Invalid, have issued write request */\
    X(SM,       M)  /* Shared, have issued upgrade request */\
    X(OM,       M)  /* Owned, have issued upgrade request */\
    X(I_d,      I)  /* I, waiting for dir entry from memory */\
    X(S_d,      S)  /* S, waiting for dir entry from memory */\
    X(M_d,      M)  /* M, waiting for dir entry from memory */\
    X(M_Inv,    M)  /* M, waiting for FetchResp from owner */\
    X(M_InvX,   M)  /* M, waiting for FetchXResp from owner */\
    X(E_Inv,    E)  /* E, waiting for FetchResp from owner */\
    X(E_InvX,   E)  /* E, waiting for FetchXResp from owner */\
    X(S_D,      S)  /* S, waiting for data from memory for another GetS request */\
    X(E_D,      E)  /* E with sharers, waiting for data from memory for another GetS request */\
    X(M_D,      M)  /* M with sharers, waiting for data from memory for another GetS request */\
    X(SM_D,     SM) /* SM, waiting for data from memory for another GetS request */\
    X(SB_D,     S_B) /* S_B, waiting for data from memory for another GetS request */\
    X(S_Inv,    S)  /* S, waiting for Invalidation acks from sharers */\
    X(SM_Inv,   SM) /* SM, waiting for Invalidation acks from sharers */\
    X(SD_Inv,   IS) /* S_D, got Invalidation, waiting for acks */\
    X(MI,       I) \
    X(EI,       I) \
    X(SI,       I) \
    X(M_B,      M)  /* M, blocked while waiting for a response (currently used for flushes) */\
    X(E_B,      E)  /* E, blocked while waiting for a response (currently used for flushes) */\
    X(S_B,      S)  /* S, blocked while waiting for a response (currently used for flushes) */\
    X(I_B,      I)  /* I, blocked while waiting for a response (currently used for flushes) */\
    X(SB_Inv,   S_B)/* Was in S_B, got an Inv, resolving Inv first */\
    X(IA,       I)  /* Still I, but reserve line for a pending fill */\
    X(SA,       S)  /* Still S, but reserve line for a pending fill */\
    X(EA,       E)  /* Still E, but reserve line for a pending fill */\
    X(MA,       M)  /* Still M, but reserve line for a pending fill */\
    X(NULLST,   NULLST)

typedef enum {
#define X(a,b) a,
    STATE_TYPES
#undef X
    LAST_STATE
} State;

/** Array of the stringify'd version of the MemEvent Commands.  Useful for printing. */
static const char* StateString[] __attribute__((unused)) = {
#define X(a,b) #a ,
    STATE_TYPES
#undef X
};

static State NextState[] __attribute__((unused)) = {
#define X(a,b) b,
    STATE_TYPES
#undef X
};

#undef STATE_TYPES

static const std::string NONE = "None";

// Define status types used internally to classify event handling resutls
enum class MemEventStatus { OK, Stall, Reject };

/* Define an address region by start/end & interleaving */
class MemRegion : public SST::Core::Serialization::serializable, SST::Core::Serialization::serializable_type<MemRegion> {
public:
    SST::MemHierarchy::Addr start;             // First address that is part of the region
    SST::MemHierarchy::Addr end;               // Last address that is part of the region
    SST::MemHierarchy::Addr interleaveSize;    // Size of each interleaved chunk
    SST::MemHierarchy::Addr interleaveStep;    // Distance between the start of each interleaved chunk
    static const SST::MemHierarchy::Addr REGION_MAX = std::numeric_limits<SST::MemHierarchy::Addr>::max();

    void setDefault() {
<<<<<<< HEAD
        start = interleaveSize = interleaveStep = 0;
        end = REGION_MAX;
=======
        start = 0;
        interleaveSize = 0;
        interleaveStep = 0;
        end = REGION_MAX;
    }

    void setEmpty() {
        start = 0;
        interleaveSize = 0;
        interleaveStep = 0;
        end = 0;
>>>>>>> bee7971e
    }

    bool contains(uint64_t addr) const {
        if (addr >= start && addr <= end) {
            if (interleaveSize == 0) return true;
            SST::MemHierarchy::Addr offset = (addr - start) % interleaveStep;
            return (offset < interleaveSize);
        }
        return false;
    }

    // Move into util if helpful elsewhere
    // TODO replace with std function when Core moves to C++17 
    // a > b
    uint64_t gcd(const uint64_t a, const uint64_t b) const {
        if (b == 0)
            return a;
        return gcd(b, a % b);
    }

    // TODO clean this up to something more succinct
    // We need to compute the set intersection of this MemRegion with MemRegion 'o'
    // The intersection may not be describable as a single MemRegion, so a set is returned
    std::set<MemRegion> intersect(const MemRegion &o) const {
        std::set<MemRegion> regions;
        // Easy case, regions don't overlap
        if (o.end < start || end < o.start)
            return regions; // Empty

        // Easy case, they're equal
        if (*this == o) {
            regions.insert(*this);
            return regions;
        }

        // Easy case, no interleaving
        if (interleaveSize == 0 && o.interleaveStep == 0) {
            MemRegion reg;
            reg.start = std::max(start, o.start);
            reg.end = std::min(end, o.end);
            reg.interleaveSize = 0;
            reg.interleaveStep = 0;
            regions.insert(reg);
            return regions;
        }
       
        // Otherwise, compute LCM of interleaveStep & o.interleaveStep
        uint64_t lcm; 
        if (interleaveStep == o.interleaveStep) {
            lcm = interleaveStep;
        } else if (interleaveStep > o.interleaveStep) {
            lcm = (interleaveStep / gcd(interleaveStep, o.interleaveStep)) * o.interleaveStep;
        } else {
            lcm = (interleaveStep / gcd(o.interleaveStep, interleaveStep)) * o.interleaveStep;
        }

        // Check interval from max(start, o.start) to lcm + max(start, o.start)
        // for overlap
        // If overlap, add a region with (start_overlap, min(end, o.end), 1, lcm)
        //  Consecutive regions can be merged
        uint64_t check_start = std::max(start, o.start);
        uint64_t check_end = check_start + lcm;
        uint64_t region_start = check_start;
        uint64_t region_size = 0;
        for (uint64_t i = check_start; i < check_end; i++) {
            bool in_region = false;
            in_region = (*this).contains(i) && o.contains(i);
            if (in_region) {
                if (region_size == 0)
                    region_start = i;
                region_size++;
            } else if (region_size != 0) {
                MemRegion reg;
                reg.start = region_start;
                reg.end = std::min(end, o.end);
                reg.interleaveSize = region_size;
                reg.interleaveStep = lcm;
                regions.insert(reg);
                region_size = 0;
            }
        }

        if (region_size != 0) {
            MemRegion reg;
            reg.start = region_start;
            reg.end = std::min(end, o.end);
            reg.interleaveSize = region_size;
            reg.interleaveStep = lcm;
            regions.insert(reg);
        }
        return regions;
    }

    /* The one whose range is < the other is <; otherwise the one that has few addresses is < */
    bool operator<(const MemRegion &o) const {
        if (start != o.start)
            return (start < o.start);
        if (end != o.end)
            return (end < o.end);
        return (interleaveSize * o.interleaveStep) < (interleaveStep * o.interleaveSize);
    }

    bool operator==(const MemRegion &o) const {
        return (start == o.start && end == o.end && interleaveSize == o.interleaveSize && interleaveStep == o.interleaveStep);
    }

    bool operator!=(const MemRegion &o) const {
        return !(*this == o);
    }

    std::string toString() const {
        std::ostringstream str;
        str << showbase << hex;
        str << "Start: " << start << " End: " << end;
        str << noshowbase << dec;
        str << " InterleaveSize: " << interleaveSize;
        str << " InterleaveStep: " << interleaveStep;
        return str.str();
    }

    void serialize_order(SST::Core::Serialization::serializer &ser) override {
        ser & start;
        ser & end;
        ser & interleaveSize;
        ser & interleaveStep;
    }
private:
    ImplementSerializable(SST::MemHierarchy::MemRegion)
};

} /* End namespace MemHierarchy */
} /* End namespace SST */
#endif<|MERGE_RESOLUTION|>--- conflicted
+++ resolved
@@ -234,10 +234,6 @@
     static const SST::MemHierarchy::Addr REGION_MAX = std::numeric_limits<SST::MemHierarchy::Addr>::max();
 
     void setDefault() {
-<<<<<<< HEAD
-        start = interleaveSize = interleaveStep = 0;
-        end = REGION_MAX;
-=======
         start = 0;
         interleaveSize = 0;
         interleaveStep = 0;
@@ -249,7 +245,6 @@
         interleaveSize = 0;
         interleaveStep = 0;
         end = 0;
->>>>>>> bee7971e
     }
 
     bool contains(uint64_t addr) const {
