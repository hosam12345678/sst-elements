// Copyright 2009-2016 Sandia Corporation. Under the terms
// of Contract DE-AC04-94AL85000 with Sandia Corporation, the U.S.
// Government retains certain rights in this software.
//
// Copyright (c) 2009-2016, Sandia Corporation
// All rights reserved.
//
// Portions are copyright of other developers:
// See the file CONTRIBUTORS.TXT in the top level directory
// the distribution for more information.
//
// This file is part of the SST software package. For license
// information, see the LICENSE file in the top level directory of the
// distribution.


#ifndef __SST_MEMH_MEMBACKENDCONVERTOR__
#define __SST_MEMH_MEMBACKENDCONVERTOR__

#include <sst/core/subcomponent.h>
#include "sst/elements/memHierarchy/memEvent.h"

namespace SST {
namespace MemHierarchy {

class MemBackend;

class MemBackendConvertor : public SubComponent {
  public:
    typedef uint64_t ReqId; 

    class MemReq {
      public:
        MemReq( MemEvent* event, uint32_t reqId  ) : m_event(event), m_respEvent( NULL),
            m_reqId(reqId), m_offset(0), m_numReq(0)
        { }
        ~MemReq() {
            delete m_event;
        }

        static uint32_t getBaseId( ReqId id) { return id >> 32; }
        Addr baseAddr() { return m_event->getBaseAddr(); }
        Addr addr()     { return m_event->getBaseAddr() + m_offset; }

        uint32_t processed()    { return m_offset; }
        uint64_t id()           { return ((uint64_t)m_reqId << 32) | m_offset; }
        MemEvent* getMemEvent() { return m_event; }
<<<<<<< HEAD
        bool isWrite()          { return (m_event->getCmd() == PutM) ? true : false; }
        uint32_t size()         { return m_event->getSize(); }
=======
        bool isWrite()          { return (m_event->getCmd() == PutM || (m_event->queryFlag(MemEvent::F_NONCACHEABLE) && m_event->getCmd() == GetX)) ? true : false; }
>>>>>>> 26db67bd

        void setResponse( MemEvent* event ) { m_respEvent = event; }
        MemEvent* getResponse() { return m_respEvent; }

        void increment( uint32_t bytes ) {
            m_offset += bytes;
            ++m_numReq;
        }
        void decrement( ) { --m_numReq; }
        bool isDone( ) {
            return ( m_offset >= m_event->getSize() && 0 == m_numReq );
        }

      private:
        MemEvent*   m_event;
        MemEvent*   m_respEvent;
        uint32_t    m_reqId;
        uint32_t    m_offset;
        uint32_t    m_numReq;
    };

  public:

    MemBackendConvertor();
    MemBackendConvertor(Component* comp, Params& params);
    void finish(void);
    virtual const std::string& getClockFreq();
    virtual size_t getMemSize();
    virtual bool clock( Cycle_t cycle );
    virtual void handleMemEvent(  MemEvent* );

    virtual const std::string& getRequestor( ReqId reqId ) { 
        uint32_t id = MemReq::getBaseId(reqId);
        if ( m_pendingRequests.find( id ) == m_pendingRequests.end() ) {
            m_dbg.fatal(CALL_INFO, -1, "memory request not found\n");
        }

        return m_pendingRequests[id]->getMemEvent()->getRqstr();
    }

  protected:
    ~MemBackendConvertor() {
        while ( m_requestQueue.size()) {
            delete m_requestQueue.front();
            m_requestQueue.pop_front();
        }

        PendingRequests::iterator iter = m_pendingRequests.begin();
        for ( ; iter != m_pendingRequests.end(); ++ iter ) {
            delete iter->second;
        }
    }

    MemEvent* doResponse( ReqId reqId );
    void sendResponse( MemEvent* event );
    void sendFlushResponse( MemEvent* event );

    MemBackend* m_backend;
    uint32_t    m_backendRequestWidth;

  private:
    virtual bool issue(MemReq*) = 0;




    bool setupMemReq( MemEvent* ev ) {
        if ( FlushLine == ev->getCmd() || FlushLineInv == ev->getCmd() ) {
            // TODO optimize if this becomes a problem, it is slow
            std::unordered_set<MemEvent*> dependsOn;
            for (std::deque<MemReq*>::iterator it = m_requestQueue.begin(); it != m_requestQueue.end(); it++) {
                if ((*it)->baseAddr() == ev->getBaseAddr()) {
                    MemEvent * req = (*it)->getMemEvent();
                    dependsOn.insert(req);
                    if (m_dependentRequests.find(req) == m_dependentRequests.end()) {
                        std::unordered_set<MemEvent*> flushSet;
                        flushSet.insert(ev);
                        m_dependentRequests.insert(std::make_pair(req, flushSet));
                    } else {
                        (m_dependentRequests.find(req)->second).insert(ev);
                    }
                }
            }

            if (dependsOn.empty()) return false;
            m_waitingFlushes.insert(std::make_pair(ev, dependsOn));
            return true; 
        }

        uint32_t id = genReqId();
        MemReq* req = new MemReq( ev, id );
        m_requestQueue.push_back( req );
        m_pendingRequests[id] = req;
        return true;
    }

    void doClockStat( ) {
        totalCycles->addData(1);        
    }

    void doReceiveStat( Command cmd) {
        switch (cmd ) { 
            case GetS: 
                stat_GetSReqReceived->addData(1);
                break;
            case GetX:
                stat_GetXReqReceived->addData(1);
                break;
            case GetSEx:
                stat_GetSExReqReceived->addData(1);
                break;
            case PutM:
                stat_PutMReqReceived->addData(1);
                break;
            default:
                break;
        }
    }

    void doResponseStat( Command cmd, Cycle_t latency ) {
        switch (cmd) {
            case GetS:
                stat_GetSLatency->addData(latency);
                break;
            case GetSEx:
                stat_GetSExLatency->addData(latency);
                break;
            case GetX:
                stat_GetXLatency->addData(latency);
                break;
            case PutM:
                stat_PutMLatency->addData(latency);
                break;
            default:
                break;
        }
    }

    Output      m_dbg;

    uint64_t m_cycleCount;

    uint32_t genReqId( ) { return ++m_reqId; }

    uint32_t    m_reqId;

    typedef std::map<uint32_t,MemReq*>    PendingRequests;

    std::deque<MemReq*>     m_requestQueue;
    PendingRequests         m_pendingRequests;
    uint32_t                m_frontendRequestWidth;

    std::map<MemEvent*, std::unordered_set<MemEvent*> > m_waitingFlushes; // Set of request events for each flush
    std::map<MemEvent*, std::unordered_set<MemEvent*> > m_dependentRequests; // Reverse map, set of flushes for each request ID, for faster lookup

    Statistic<uint64_t>* stat_GetSLatency;
    Statistic<uint64_t>* stat_GetSExLatency;
    Statistic<uint64_t>* stat_GetXLatency;
    Statistic<uint64_t>* stat_PutMLatency;

    Statistic<uint64_t>* stat_GetSReqReceived;
    Statistic<uint64_t>* stat_GetXReqReceived;
    Statistic<uint64_t>* stat_PutMReqReceived;
    Statistic<uint64_t>* stat_GetSExReqReceived;

    Statistic<uint64_t>* cyclesWithIssue;
    Statistic<uint64_t>* cyclesAttemptIssueButRejected;
    Statistic<uint64_t>* totalCycles;
    Statistic<uint64_t>* stat_outstandingReqs;

};

}
}
#endif<|MERGE_RESOLUTION|>--- conflicted
+++ resolved
@@ -45,12 +45,8 @@
         uint32_t processed()    { return m_offset; }
         uint64_t id()           { return ((uint64_t)m_reqId << 32) | m_offset; }
         MemEvent* getMemEvent() { return m_event; }
-<<<<<<< HEAD
-        bool isWrite()          { return (m_event->getCmd() == PutM) ? true : false; }
+        bool isWrite()          { return (m_event->getCmd() == PutM || (m_event->queryFlag(MemEvent::F_NONCACHEABLE) && m_event->getCmd() == GetX)) ? true : false; }
         uint32_t size()         { return m_event->getSize(); }
-=======
-        bool isWrite()          { return (m_event->getCmd() == PutM || (m_event->queryFlag(MemEvent::F_NONCACHEABLE) && m_event->getCmd() == GetX)) ? true : false; }
->>>>>>> 26db67bd
 
         void setResponse( MemEvent* event ) { m_respEvent = event; }
         MemEvent* getResponse() { return m_respEvent; }
