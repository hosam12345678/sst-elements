--- conflicted
+++ resolved
@@ -31,10 +31,6 @@
 namespace SST {
 namespace MemHierarchy {
 
-<<<<<<< HEAD
-
-=======
->>>>>>> 26db67bd
 enum {ERROR, WARNING, INFO, L3, L4, L5, L6, L7, L8, L9, L10};
 #define _ERROR_ CALL_INFO,ERROR,0
 #define _WARNING_ CALL_INFO,WARNING,0
