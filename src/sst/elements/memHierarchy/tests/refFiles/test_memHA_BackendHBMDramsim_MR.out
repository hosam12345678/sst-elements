<<<<<<< HEAD
 cpu0.pendCycle : Accumulator : Sum.u64 = 41605; SumSQ.u64 = 155211; Count.u64 = 19608; Min.u64 = 0; Max.u64 = 10; 
 c0.l1cache.default_stat : Accumulator : Sum.u64 = 0; SumSQ.u64 = 0; Count.u64 = 0; Min.u64 = 0; Max.u64 = 0; 
=======
== Loading device model file 'ddr_device.ini' == 
== Loading system model file 'ddr_system.ini' == 
 cpu0.pendCycle : Accumulator : Sum.u64 = 41605; SumSQ.u64 = 155211; Count.u64 = 19608; Min.u64 = 0; Max.u64 = 10; 
>>>>>>> 462196a2
 c0.l1cache.TotalEventsReceived : Accumulator : Sum.u64 = 1994; SumSQ.u64 = 1994; Count.u64 = 1994; Min.u64 = 1; Max.u64 = 1; 
 c0.l1cache.TotalEventsReplayed : Accumulator : Sum.u64 = 41; SumSQ.u64 = 41; Count.u64 = 41; Min.u64 = 1; Max.u64 = 1; 
 c0.l1cache.TotalNoncacheableEventsReceived : Accumulator : Sum.u64 = 0; SumSQ.u64 = 0; Count.u64 = 0; Min.u64 = 0; Max.u64 = 0; 
 c0.l1cache.CacheHits : Accumulator : Sum.u64 = 28; SumSQ.u64 = 28; Count.u64 = 28; Min.u64 = 1; Max.u64 = 1; 
 c0.l1cache.GetSHit_Arrival : Accumulator : Sum.u64 = 25; SumSQ.u64 = 25; Count.u64 = 25; Min.u64 = 1; Max.u64 = 1; 
 c0.l1cache.GetXHit_Arrival : Accumulator : Sum.u64 = 1; SumSQ.u64 = 1; Count.u64 = 1; Min.u64 = 1; Max.u64 = 1; 
 c0.l1cache.GetSXHit_Arrival : Accumulator : Sum.u64 = 0; SumSQ.u64 = 0; Count.u64 = 0; Min.u64 = 0; Max.u64 = 0; 
 c0.l1cache.GetSHit_Blocked : Accumulator : Sum.u64 = 2; SumSQ.u64 = 2; Count.u64 = 2; Min.u64 = 1; Max.u64 = 1; 
 c0.l1cache.GetXHit_Blocked : Accumulator : Sum.u64 = 0; SumSQ.u64 = 0; Count.u64 = 0; Min.u64 = 0; Max.u64 = 0; 
Channel 0 statistics
 Total Return Transactions: 32 (1024 bytes) aggregate average bandwidth 0.046GB/s
 Rank 0 -  Reads: 32 (1024 bytes) Writes: 0 (0 bytes)
Channel 1 statistics
 Total Return Transactions: 32 (1024 bytes) aggregate average bandwidth 0.046GB/s
 Rank 0 -  Reads: 32 (1024 bytes) Writes: 0 (0 bytes)
Channel 2 statistics
 Total Return Transactions: 31 (992 bytes) aggregate average bandwidth 0.045GB/s
 Rank 0 -  Reads: 31 (992 bytes) Writes: 0 (0 bytes)
Channel 3 statistics
 Total Return Transactions: 32 (1024 bytes) aggregate average bandwidth 0.046GB/s
 Rank 0 -  Reads: 32 (1024 bytes) Writes: 0 (0 bytes)
Channel 4 statistics
 Total Return Transactions: 32 (1024 bytes) aggregate average bandwidth 0.046GB/s
 Rank 0 -  Reads: 32 (1024 bytes) Writes: 0 (0 bytes)
Channel 5 statistics
 Total Return Transactions: 32 (1024 bytes) aggregate average bandwidth 0.046GB/s
 Rank 0 -  Reads: 32 (1024 bytes) Writes: 0 (0 bytes)
Channel 6 statistics
 Total Return Transactions: 32 (1024 bytes) aggregate average bandwidth 0.046GB/s
 Rank 0 -  Reads: 32 (1024 bytes) Writes: 0 (0 bytes)
Channel 7 statistics
 Total Return Transactions: 32 (1024 bytes) aggregate average bandwidth 0.046GB/s
 Rank 0 -  Reads: 32 (1024 bytes) Writes: 0 (0 bytes)
 c0.l1cache.GetSXHit_Blocked : Accumulator : Sum.u64 = 0; SumSQ.u64 = 0; Count.u64 = 0; Min.u64 = 0; Max.u64 = 0; 
 c0.l1cache.CacheMisses : Accumulator : Sum.u64 = 972; SumSQ.u64 = 972; Count.u64 = 972; Min.u64 = 1; Max.u64 = 1; 
 c0.l1cache.GetSMiss_Arrival : Accumulator : Sum.u64 = 870; SumSQ.u64 = 870; Count.u64 = 870; Min.u64 = 1; Max.u64 = 1; 
 c0.l1cache.GetXMiss_Arrival : Accumulator : Sum.u64 = 102; SumSQ.u64 = 102; Count.u64 = 102; Min.u64 = 1; Max.u64 = 1; 
 c0.l1cache.GetSXMiss_Arrival : Accumulator : Sum.u64 = 0; SumSQ.u64 = 0; Count.u64 = 0; Min.u64 = 0; Max.u64 = 0; 
Channel 0 statistics
 Total Return Transactions: 32 (1024 bytes) aggregate average bandwidth 0.046GB/s
 Rank 0 -  Reads: 32 (1024 bytes) Writes: 0 (0 bytes)
Channel 1 statistics
 Total Return Transactions: 32 (1024 bytes) aggregate average bandwidth 0.046GB/s
 Rank 0 -  Reads: 32 (1024 bytes) Writes: 0 (0 bytes)
Channel 2 statistics
 Total Return Transactions: 31 (992 bytes) aggregate average bandwidth 0.045GB/s
 Rank 0 -  Reads: 31 (992 bytes) Writes: 0 (0 bytes)
Channel 3 statistics
 Total Return Transactions: 32 (1024 bytes) aggregate average bandwidth 0.046GB/s
 Rank 0 -  Reads: 32 (1024 bytes) Writes: 0 (0 bytes)
Channel 4 statistics
 Total Return Transactions: 32 (1024 bytes) aggregate average bandwidth 0.046GB/s
 Rank 0 -  Reads: 32 (1024 bytes) Writes: 0 (0 bytes)
Channel 5 statistics
 Total Return Transactions: 32 (1024 bytes) aggregate average bandwidth 0.046GB/s
 Rank 0 -  Reads: 32 (1024 bytes) Writes: 0 (0 bytes)
Channel 6 statistics
 Total Return Transactions: 32 (1024 bytes) aggregate average bandwidth 0.046GB/s
 Rank 0 -  Reads: 32 (1024 bytes) Writes: 0 (0 bytes)
Channel 7 statistics
 Total Return Transactions: 32 (1024 bytes) aggregate average bandwidth 0.046GB/s
 Rank 0 -  Reads: 32 (1024 bytes) Writes: 0 (0 bytes)
 c0.l1cache.GetSMiss_Blocked : Accumulator : Sum.u64 = 0; SumSQ.u64 = 0; Count.u64 = 0; Min.u64 = 0; Max.u64 = 0; 
 c0.l1cache.GetXMiss_Blocked : Accumulator : Sum.u64 = 0; SumSQ.u64 = 0; Count.u64 = 0; Min.u64 = 0; Max.u64 = 0; 
 c0.l1cache.GetSXMiss_Blocked : Accumulator : Sum.u64 = 0; SumSQ.u64 = 0; Count.u64 = 0; Min.u64 = 0; Max.u64 = 0; 
 c0.l1cache.GetS_recv : Accumulator : Sum.u64 = 897; SumSQ.u64 = 897; Count.u64 = 897; Min.u64 = 1; Max.u64 = 1; 
 c0.l1cache.GetX_recv : Accumulator : Sum.u64 = 103; SumSQ.u64 = 103; Count.u64 = 103; Min.u64 = 1; Max.u64 = 1; 
 c0.l1cache.GetSX_recv : Accumulator : Sum.u64 = 0; SumSQ.u64 = 0; Count.u64 = 0; Min.u64 = 0; Max.u64 = 0; 
 c0.l1cache.GetSResp_recv : Accumulator : Sum.u64 = 870; SumSQ.u64 = 870; Count.u64 = 870; Min.u64 = 1; Max.u64 = 1; 
 c0.l1cache.GetXResp_recv : Accumulator : Sum.u64 = 102; SumSQ.u64 = 102; Count.u64 = 102; Min.u64 = 1; Max.u64 = 1; 
 c0.l1cache.PutS_recv : Accumulator : Sum.u64 = 0; SumSQ.u64 = 0; Count.u64 = 0; Min.u64 = 0; Max.u64 = 0; 
 c0.l1cache.PutM_recv : Accumulator : Sum.u64 = 0; SumSQ.u64 = 0; Count.u64 = 0; Min.u64 = 0; Max.u64 = 0; 
 c0.l1cache.PutE_recv : Accumulator : Sum.u64 = 0; SumSQ.u64 = 0; Count.u64 = 0; Min.u64 = 0; Max.u64 = 0; 
 c0.l1cache.Fetch_recv : Accumulator : Sum.u64 = 0; SumSQ.u64 = 0; Count.u64 = 0; Min.u64 = 0; Max.u64 = 0; 
 c0.l1cache.FetchInv_recv : Accumulator : Sum.u64 = 1; SumSQ.u64 = 1; Count.u64 = 1; Min.u64 = 1; Max.u64 = 1; 
 c0.l1cache.FetchInvX_recv : Accumulator : Sum.u64 = 10; SumSQ.u64 = 10; Count.u64 = 10; Min.u64 = 1; Max.u64 = 1; 
 c0.l1cache.ForceInv_recv : Accumulator : Sum.u64 = 0; SumSQ.u64 = 0; Count.u64 = 0; Min.u64 = 0; Max.u64 = 0; 
 c0.l1cache.Inv_recv : Accumulator : Sum.u64 = 11; SumSQ.u64 = 11; Count.u64 = 11; Min.u64 = 1; Max.u64 = 1; 
 c0.l1cache.NACK_recv : Accumulator : Sum.u64 = 0; SumSQ.u64 = 0; Count.u64 = 0; Min.u64 = 0; Max.u64 = 0; 
 c0.l1cache.AckInv_recv : Accumulator : Sum.u64 = 0; SumSQ.u64 = 0; Count.u64 = 0; Min.u64 = 0; Max.u64 = 0; 
 c0.l1cache.AckPut_recv : Accumulator : Sum.u64 = 0; SumSQ.u64 = 0; Count.u64 = 0; Min.u64 = 0; Max.u64 = 0; 
 c0.l1cache.FetchResp_recv : Accumulator : Sum.u64 = 0; SumSQ.u64 = 0; Count.u64 = 0; Min.u64 = 0; Max.u64 = 0; 
 c0.l1cache.FetchXResp_recv : Accumulator : Sum.u64 = 0; SumSQ.u64 = 0; Count.u64 = 0; Min.u64 = 0; Max.u64 = 0; 
 c0.l1cache.CustomReq_recv : Accumulator : Sum.u64 = 0; SumSQ.u64 = 0; Count.u64 = 0; Min.u64 = 0; Max.u64 = 0; 
 c0.l1cache.CustomResp_recv : Accumulator : Sum.u64 = 0; SumSQ.u64 = 0; Count.u64 = 0; Min.u64 = 0; Max.u64 = 0; 
 c0.l1cache.CustomAck_recv : Accumulator : Sum.u64 = 0; SumSQ.u64 = 0; Count.u64 = 0; Min.u64 = 0; Max.u64 = 0; 
 n1.l2cache.default_stat : Accumulator : Sum.u64 = 0; SumSQ.u64 = 0; Count.u64 = 0; Min.u64 = 0; Max.u64 = 0; 
 n1.l2cache.TotalEventsReceived : Accumulator : Sum.u64 = 5671; SumSQ.u64 = 5671; Count.u64 = 5671; Min.u64 = 1; Max.u64 = 1; 
 n1.l2cache.TotalEventsReplayed : Accumulator : Sum.u64 = 6; SumSQ.u64 = 6; Count.u64 = 6; Min.u64 = 1; Max.u64 = 1; 
 n1.l2cache.TotalNoncacheableEventsReceived : Accumulator : Sum.u64 = 0; SumSQ.u64 = 0; Count.u64 = 0; Min.u64 = 0; Max.u64 = 0; 
 n1.l2cache.CacheHits : Accumulator : Sum.u64 = 168; SumSQ.u64 = 168; Count.u64 = 168; Min.u64 = 1; Max.u64 = 1; 
 n1.l2cache.GetSHit_Arrival : Accumulator : Sum.u64 = 159; SumSQ.u64 = 159; Count.u64 = 159; Min.u64 = 1; Max.u64 = 1; 
 n1.l2cache.GetXHit_Arrival : Accumulator : Sum.u64 = 3; SumSQ.u64 = 3; Count.u64 = 3; Min.u64 = 1; Max.u64 = 1; 
 n1.l2cache.GetSXHit_Arrival : Accumulator : Sum.u64 = 0; SumSQ.u64 = 0; Count.u64 = 0; Min.u64 = 0; Max.u64 = 0; 
 n1.l2cache.GetSHit_Blocked : Accumulator : Sum.u64 = 6; SumSQ.u64 = 6; Count.u64 = 6; Min.u64 = 1; Max.u64 = 1; 
 c0.l1cache.FlushLine_recv : Accumulator : Sum.u64 = 0; SumSQ.u64 = 0; Count.u64 = 0; Min.u64 = 0; Max.u64 = 0; 
 c0.l1cache.FlushLineInv_recv : Accumulator : Sum.u64 = 0; SumSQ.u64 = 0; Count.u64 = 0; Min.u64 = 0; Max.u64 = 0; 
 c0.l1cache.FlushLineResp_recv : Accumulator : Sum.u64 = 0; SumSQ.u64 = 0; Count.u64 = 0; Min.u64 = 0; Max.u64 = 0; 
 c0.l1cache.Put_recv : Accumulator : Sum.u64 = 0; SumSQ.u64 = 0; Count.u64 = 0; Min.u64 = 0; Max.u64 = 0; 
 c0.l1cache.Get_recv : Accumulator : Sum.u64 = 0; SumSQ.u64 = 0; Count.u64 = 0; Min.u64 = 0; Max.u64 = 0; 
 c0.l1cache.AckMove_recv : Accumulator : Sum.u64 = 0; SumSQ.u64 = 0; Count.u64 = 0; Min.u64 = 0; Max.u64 = 0; 
 c0.l1cache.MSHR_occupancy : Accumulator : Sum.u64 = 39603; SumSQ.u64 = 144665; Count.u64 = 20724; Min.u64 = 0; Max.u64 = 10; 
 c0.l1cache.Bank_conflicts : Accumulator : Sum.u64 = 0; SumSQ.u64 = 0; Count.u64 = 0; Min.u64 = 0; Max.u64 = 0; 
 c0.l1cache.evict_I : Accumulator : Sum.u64 = 0; SumSQ.u64 = 0; Count.u64 = 0; Min.u64 = 0; Max.u64 = 0; 
 c0.l1cache.evict_E : Accumulator : Sum.u64 = 0; SumSQ.u64 = 0; Count.u64 = 0; Min.u64 = 0; Max.u64 = 0; 
 c0.l1cache.evict_M : Accumulator : Sum.u64 = 91; SumSQ.u64 = 91; Count.u64 = 91; Min.u64 = 1; Max.u64 = 1; 
 c0.l1cache.evict_IS : Accumulator : Sum.u64 = 0; SumSQ.u64 = 0; Count.u64 = 0; Min.u64 = 0; Max.u64 = 0; 
 c0.l1cache.evict_IM : Accumulator : Sum.u64 = 0; SumSQ.u64 = 0; Count.u64 = 0; Min.u64 = 0; Max.u64 = 0; 
 c0.l1cache.evict_IB : Accumulator : Sum.u64 = 0; SumSQ.u64 = 0; Count.u64 = 0; Min.u64 = 0; Max.u64 = 0; 
 n1.l2cache.GetXHit_Blocked : Accumulator : Sum.u64 = 0; SumSQ.u64 = 0; Count.u64 = 0; Min.u64 = 0; Max.u64 = 0; 
 n1.l2cache.GetSXHit_Blocked : Accumulator : Sum.u64 = 0; SumSQ.u64 = 0; Count.u64 = 0; Min.u64 = 0; Max.u64 = 0; 
 n1.l2cache.CacheMisses : Accumulator : Sum.u64 = 1775; SumSQ.u64 = 1775; Count.u64 = 1775; Min.u64 = 1; Max.u64 = 1; 
 n1.l2cache.GetSMiss_Arrival : Accumulator : Sum.u64 = 1562; SumSQ.u64 = 1562; Count.u64 = 1562; Min.u64 = 1; Max.u64 = 1; 
 n1.l2cache.GetXMiss_Arrival : Accumulator : Sum.u64 = 213; SumSQ.u64 = 213; Count.u64 = 213; Min.u64 = 1; Max.u64 = 1; 
 n1.l2cache.GetSXMiss_Arrival : Accumulator : Sum.u64 = 0; SumSQ.u64 = 0; Count.u64 = 0; Min.u64 = 0; Max.u64 = 0; 
 n1.l2cache.GetSMiss_Blocked : Accumulator : Sum.u64 = 0; SumSQ.u64 = 0; Count.u64 = 0; Min.u64 = 0; Max.u64 = 0; 
 n1.l2cache.GetXMiss_Blocked : Accumulator : Sum.u64 = 0; SumSQ.u64 = 0; Count.u64 = 0; Min.u64 = 0; Max.u64 = 0; 
 n1.l2cache.GetSXMiss_Blocked : Accumulator : Sum.u64 = 0; SumSQ.u64 = 0; Count.u64 = 0; Min.u64 = 0; Max.u64 = 0; 
 c0.l1cache.evict_SB : Accumulator : Sum.u64 = 0; SumSQ.u64 = 0; Count.u64 = 0; Min.u64 = 0; Max.u64 = 0; 
<<<<<<< HEAD
=======
 c0.l1cache.latency_GetS_IS : Accumulator : Sum.u64 = 34424; SumSQ.u64 = 2333880; Count.u64 = 870; Min.u64 = 12; Max.u64 = 292; 
 c0.l1cache.latency_GetS_M : Accumulator : Sum.u64 = 0; SumSQ.u64 = 0; Count.u64 = 0; Min.u64 = 0; Max.u64 = 0; 
 c0.l1cache.latency_GetX_IM : Accumulator : Sum.u64 = 5066; SumSQ.u64 = 337038; Count.u64 = 101; Min.u64 = 28; Max.u64 = 163; 
 n1.l2cache.TotalEventsReceived : Accumulator : Sum.u64 = 5671; SumSQ.u64 = 5671; Count.u64 = 5671; Min.u64 = 1; Max.u64 = 1; 
 n1.l2cache.TotalEventsReplayed : Accumulator : Sum.u64 = 6; SumSQ.u64 = 6; Count.u64 = 6; Min.u64 = 1; Max.u64 = 1; 
 n1.l2cache.TotalNoncacheableEventsReceived : Accumulator : Sum.u64 = 0; SumSQ.u64 = 0; Count.u64 = 0; Min.u64 = 0; Max.u64 = 0; 
 n1.l2cache.CacheHits : Accumulator : Sum.u64 = 168; SumSQ.u64 = 168; Count.u64 = 168; Min.u64 = 1; Max.u64 = 1; 
 n1.l2cache.GetSHit_Arrival : Accumulator : Sum.u64 = 159; SumSQ.u64 = 159; Count.u64 = 159; Min.u64 = 1; Max.u64 = 1; 
 n1.l2cache.GetXHit_Arrival : Accumulator : Sum.u64 = 3; SumSQ.u64 = 3; Count.u64 = 3; Min.u64 = 1; Max.u64 = 1; 
 n1.l2cache.GetSXHit_Arrival : Accumulator : Sum.u64 = 0; SumSQ.u64 = 0; Count.u64 = 0; Min.u64 = 0; Max.u64 = 0; 
 n1.l2cache.GetSHit_Blocked : Accumulator : Sum.u64 = 6; SumSQ.u64 = 6; Count.u64 = 6; Min.u64 = 1; Max.u64 = 1; 
 n1.l2cache.GetXHit_Blocked : Accumulator : Sum.u64 = 0; SumSQ.u64 = 0; Count.u64 = 0; Min.u64 = 0; Max.u64 = 0; 
 n1.l2cache.GetSXHit_Blocked : Accumulator : Sum.u64 = 0; SumSQ.u64 = 0; Count.u64 = 0; Min.u64 = 0; Max.u64 = 0; 
 n1.l2cache.CacheMisses : Accumulator : Sum.u64 = 1775; SumSQ.u64 = 1775; Count.u64 = 1775; Min.u64 = 1; Max.u64 = 1; 
 n1.l2cache.GetSMiss_Arrival : Accumulator : Sum.u64 = 1562; SumSQ.u64 = 1562; Count.u64 = 1562; Min.u64 = 1; Max.u64 = 1; 
 n1.l2cache.GetXMiss_Arrival : Accumulator : Sum.u64 = 213; SumSQ.u64 = 213; Count.u64 = 213; Min.u64 = 1; Max.u64 = 1; 
 n1.l2cache.GetSXMiss_Arrival : Accumulator : Sum.u64 = 0; SumSQ.u64 = 0; Count.u64 = 0; Min.u64 = 0; Max.u64 = 0; 
 c0.l1cache.latency_GetX_SM : Accumulator : Sum.u64 = 35; SumSQ.u64 = 1225; Count.u64 = 1; Min.u64 = 35; Max.u64 = 35; 
 c0.l1cache.latency_GetX_M : Accumulator : Sum.u64 = 0; SumSQ.u64 = 0; Count.u64 = 0; Min.u64 = 0; Max.u64 = 0; 
 c0.l1cache.latency_GetSX_IM : Accumulator : Sum.u64 = 0; SumSQ.u64 = 0; Count.u64 = 0; Min.u64 = 0; Max.u64 = 0; 
 c0.l1cache.latency_GetSX_SM : Accumulator : Sum.u64 = 0; SumSQ.u64 = 0; Count.u64 = 0; Min.u64 = 0; Max.u64 = 0; 
 c0.l1cache.latency_GetSX_M : Accumulator : Sum.u64 = 0; SumSQ.u64 = 0; Count.u64 = 0; Min.u64 = 0; Max.u64 = 0; 
 c0.l1cache.EventStalledForLockedCacheline : Accumulator : Sum.u64 = 0; SumSQ.u64 = 0; Count.u64 = 0; Min.u64 = 0; Max.u64 = 0; 
 c0.l1cache.evict_S : Accumulator : Sum.u64 = 853; SumSQ.u64 = 853; Count.u64 = 853; Min.u64 = 1; Max.u64 = 1; 
 c0.l1cache.evict_SM : Accumulator : Sum.u64 = 0; SumSQ.u64 = 0; Count.u64 = 0; Min.u64 = 0; Max.u64 = 0; 
>>>>>>> 462196a2
 c0.l1cache.stateEvent_GetS_I : Accumulator : Sum.u64 = 870; SumSQ.u64 = 870; Count.u64 = 870; Min.u64 = 1; Max.u64 = 1; 
 n1.l2cache.GetSMiss_Blocked : Accumulator : Sum.u64 = 0; SumSQ.u64 = 0; Count.u64 = 0; Min.u64 = 0; Max.u64 = 0; 
 n1.l2cache.GetXMiss_Blocked : Accumulator : Sum.u64 = 0; SumSQ.u64 = 0; Count.u64 = 0; Min.u64 = 0; Max.u64 = 0; 
 n1.l2cache.GetSXMiss_Blocked : Accumulator : Sum.u64 = 0; SumSQ.u64 = 0; Count.u64 = 0; Min.u64 = 0; Max.u64 = 0; 
 n1.l2cache.GetS_recv : Accumulator : Sum.u64 = 1727; SumSQ.u64 = 1727; Count.u64 = 1727; Min.u64 = 1; Max.u64 = 1; 
 n1.l2cache.GetX_recv : Accumulator : Sum.u64 = 216; SumSQ.u64 = 216; Count.u64 = 216; Min.u64 = 1; Max.u64 = 1; 
 n1.l2cache.GetSX_recv : Accumulator : Sum.u64 = 0; SumSQ.u64 = 0; Count.u64 = 0; Min.u64 = 0; Max.u64 = 0; 
 n1.l2cache.GetSResp_recv : Accumulator : Sum.u64 = 1558; SumSQ.u64 = 1558; Count.u64 = 1558; Min.u64 = 1; Max.u64 = 1; 
 n1.l2cache.GetXResp_recv : Accumulator : Sum.u64 = 212; SumSQ.u64 = 212; Count.u64 = 212; Min.u64 = 1; Max.u64 = 1; 
 n1.l2cache.PutS_recv : Accumulator : Sum.u64 = 1682; SumSQ.u64 = 1682; Count.u64 = 1682; Min.u64 = 1; Max.u64 = 1; 
 n1.l2cache.PutM_recv : Accumulator : Sum.u64 = 202; SumSQ.u64 = 202; Count.u64 = 202; Min.u64 = 1; Max.u64 = 1; 
 n1.l2cache.PutE_recv : Accumulator : Sum.u64 = 0; SumSQ.u64 = 0; Count.u64 = 0; Min.u64 = 0; Max.u64 = 0; 
 c0.l1cache.stateEvent_GetS_S : Accumulator : Sum.u64 = 26; SumSQ.u64 = 26; Count.u64 = 26; Min.u64 = 1; Max.u64 = 1; 
 c0.l1cache.stateEvent_GetS_M : Accumulator : Sum.u64 = 1; SumSQ.u64 = 1; Count.u64 = 1; Min.u64 = 1; Max.u64 = 1; 
 c0.l1cache.stateEvent_GetX_I : Accumulator : Sum.u64 = 101; SumSQ.u64 = 101; Count.u64 = 101; Min.u64 = 1; Max.u64 = 1; 
 c0.l1cache.stateEvent_GetX_S : Accumulator : Sum.u64 = 1; SumSQ.u64 = 1; Count.u64 = 1; Min.u64 = 1; Max.u64 = 1; 
 c0.l1cache.stateEvent_GetX_M : Accumulator : Sum.u64 = 1; SumSQ.u64 = 1; Count.u64 = 1; Min.u64 = 1; Max.u64 = 1; 
 c0.l1cache.stateEvent_GetSX_I : Accumulator : Sum.u64 = 0; SumSQ.u64 = 0; Count.u64 = 0; Min.u64 = 0; Max.u64 = 0; 
 c0.l1cache.stateEvent_GetSX_S : Accumulator : Sum.u64 = 0; SumSQ.u64 = 0; Count.u64 = 0; Min.u64 = 0; Max.u64 = 0; 
 n1.l2cache.GetS_recv : Accumulator : Sum.u64 = 1727; SumSQ.u64 = 1727; Count.u64 = 1727; Min.u64 = 1; Max.u64 = 1; 
 n1.l2cache.GetX_recv : Accumulator : Sum.u64 = 216; SumSQ.u64 = 216; Count.u64 = 216; Min.u64 = 1; Max.u64 = 1; 
 n1.l2cache.GetSX_recv : Accumulator : Sum.u64 = 0; SumSQ.u64 = 0; Count.u64 = 0; Min.u64 = 0; Max.u64 = 0; 
 n1.l2cache.GetSResp_recv : Accumulator : Sum.u64 = 1558; SumSQ.u64 = 1558; Count.u64 = 1558; Min.u64 = 1; Max.u64 = 1; 
 n1.l2cache.GetXResp_recv : Accumulator : Sum.u64 = 212; SumSQ.u64 = 212; Count.u64 = 212; Min.u64 = 1; Max.u64 = 1; 
 n1.l2cache.PutS_recv : Accumulator : Sum.u64 = 1682; SumSQ.u64 = 1682; Count.u64 = 1682; Min.u64 = 1; Max.u64 = 1; 
 n1.l2cache.PutM_recv : Accumulator : Sum.u64 = 202; SumSQ.u64 = 202; Count.u64 = 202; Min.u64 = 1; Max.u64 = 1; 
 n1.l2cache.PutE_recv : Accumulator : Sum.u64 = 0; SumSQ.u64 = 0; Count.u64 = 0; Min.u64 = 0; Max.u64 = 0; 
 c0.l1cache.stateEvent_GetSX_M : Accumulator : Sum.u64 = 0; SumSQ.u64 = 0; Count.u64 = 0; Min.u64 = 0; Max.u64 = 0; 
 c0.l1cache.stateEvent_GetSResp_IS : Accumulator : Sum.u64 = 870; SumSQ.u64 = 870; Count.u64 = 870; Min.u64 = 1; Max.u64 = 1; 
 c0.l1cache.stateEvent_GetXResp_IS : Accumulator : Sum.u64 = 0; SumSQ.u64 = 0; Count.u64 = 0; Min.u64 = 0; Max.u64 = 0; 
 c0.l1cache.stateEvent_GetXResp_IM : Accumulator : Sum.u64 = 101; SumSQ.u64 = 101; Count.u64 = 101; Min.u64 = 1; Max.u64 = 1; 
 c0.l1cache.stateEvent_GetXResp_SM : Accumulator : Sum.u64 = 1; SumSQ.u64 = 1; Count.u64 = 1; Min.u64 = 1; Max.u64 = 1; 
 n1.l2cache.FetchInv_recv : Accumulator : Sum.u64 = 4; SumSQ.u64 = 4; Count.u64 = 4; Min.u64 = 1; Max.u64 = 1; 
 n1.l2cache.FetchInvX_recv : Accumulator : Sum.u64 = 21; SumSQ.u64 = 21; Count.u64 = 21; Min.u64 = 1; Max.u64 = 1; 
 n1.l2cache.Inv_recv : Accumulator : Sum.u64 = 23; SumSQ.u64 = 23; Count.u64 = 23; Min.u64 = 1; Max.u64 = 1; 
 n1.l2cache.NACK_recv : Accumulator : Sum.u64 = 0; SumSQ.u64 = 0; Count.u64 = 0; Min.u64 = 0; Max.u64 = 0; 
 n1.l2cache.MSHR_occupancy : Accumulator : Sum.u64 = 58404; SumSQ.u64 = 299668; Count.u64 = 20724; Min.u64 = 0; Max.u64 = 15; 
 n1.l2cache.Bank_conflicts : Accumulator : Sum.u64 = 0; SumSQ.u64 = 0; Count.u64 = 0; Min.u64 = 0; Max.u64 = 0; 
 n1.l2cache.evict_I : Accumulator : Sum.u64 = 0; SumSQ.u64 = 0; Count.u64 = 0; Min.u64 = 0; Max.u64 = 0; 
 n1.l2cache.evict_E : Accumulator : Sum.u64 = 0; SumSQ.u64 = 0; Count.u64 = 0; Min.u64 = 0; Max.u64 = 0; 
 n1.l2cache.evict_M : Accumulator : Sum.u64 = 179; SumSQ.u64 = 179; Count.u64 = 179; Min.u64 = 1; Max.u64 = 1; 
 n1.l2cache.evict_IS : Accumulator : Sum.u64 = 0; SumSQ.u64 = 0; Count.u64 = 0; Min.u64 = 0; Max.u64 = 0; 
 n1.l2cache.evict_IM : Accumulator : Sum.u64 = 0; SumSQ.u64 = 0; Count.u64 = 0; Min.u64 = 0; Max.u64 = 0; 
 n1.l2cache.evict_IB : Accumulator : Sum.u64 = 0; SumSQ.u64 = 0; Count.u64 = 0; Min.u64 = 0; Max.u64 = 0; 
 n1.l2cache.evict_SB : Accumulator : Sum.u64 = 0; SumSQ.u64 = 0; Count.u64 = 0; Min.u64 = 0; Max.u64 = 0; 
 n1.l2cache.latency_GetS_IS : Accumulator : Sum.u64 = 49894; SumSQ.u64 = 3057284; Count.u64 = 1558; Min.u64 = 19; Max.u64 = 337; 
 n1.l2cache.latency_GetS_M : Accumulator : Sum.u64 = 50; SumSQ.u64 = 626; Count.u64 = 4; Min.u64 = 12; Max.u64 = 13; 
 n1.l2cache.latency_GetX_IM : Accumulator : Sum.u64 = 7336; SumSQ.u64 = 458190; Count.u64 = 189; Min.u64 = 19; Max.u64 = 208; 
 n1.l2cache.latency_GetX_SM : Accumulator : Sum.u64 = 680; SumSQ.u64 = 21124; Count.u64 = 23; Min.u64 = 19; Max.u64 = 47; 
 c0.l1cache.stateEvent_Inv_I : Accumulator : Sum.u64 = 0; SumSQ.u64 = 0; Count.u64 = 0; Min.u64 = 0; Max.u64 = 0; 
 c0.l1cache.stateEvent_Inv_S : Accumulator : Sum.u64 = 11; SumSQ.u64 = 11; Count.u64 = 11; Min.u64 = 1; Max.u64 = 1; 
 n1.l2cache.Fetch_recv : Accumulator : Sum.u64 = 0; SumSQ.u64 = 0; Count.u64 = 0; Min.u64 = 0; Max.u64 = 0; 
 n1.l2cache.FetchInv_recv : Accumulator : Sum.u64 = 4; SumSQ.u64 = 4; Count.u64 = 4; Min.u64 = 1; Max.u64 = 1; 
 n1.l2cache.FetchInvX_recv : Accumulator : Sum.u64 = 21; SumSQ.u64 = 21; Count.u64 = 21; Min.u64 = 1; Max.u64 = 1; 
 n1.l2cache.ForceInv_recv : Accumulator : Sum.u64 = 0; SumSQ.u64 = 0; Count.u64 = 0; Min.u64 = 0; Max.u64 = 0; 
 n1.l2cache.Inv_recv : Accumulator : Sum.u64 = 23; SumSQ.u64 = 23; Count.u64 = 23; Min.u64 = 1; Max.u64 = 1; 
 n1.l2cache.NACK_recv : Accumulator : Sum.u64 = 0; SumSQ.u64 = 0; Count.u64 = 0; Min.u64 = 0; Max.u64 = 0; 
 n1.l2cache.AckInv_recv : Accumulator : Sum.u64 = 14; SumSQ.u64 = 14; Count.u64 = 14; Min.u64 = 1; Max.u64 = 1; 
 n1.l2cache.AckPut_recv : Accumulator : Sum.u64 = 0; SumSQ.u64 = 0; Count.u64 = 0; Min.u64 = 0; Max.u64 = 0; 
 n1.l2cache.FetchResp_recv : Accumulator : Sum.u64 = 3; SumSQ.u64 = 3; Count.u64 = 3; Min.u64 = 1; Max.u64 = 1; 
 c0.l1cache.stateEvent_Inv_IS : Accumulator : Sum.u64 = 0; SumSQ.u64 = 0; Count.u64 = 0; Min.u64 = 0; Max.u64 = 0; 
 c0.l1cache.stateEvent_Inv_IM : Accumulator : Sum.u64 = 0; SumSQ.u64 = 0; Count.u64 = 0; Min.u64 = 0; Max.u64 = 0; 
 c0.l1cache.stateEvent_Inv_SM : Accumulator : Sum.u64 = 0; SumSQ.u64 = 0; Count.u64 = 0; Min.u64 = 0; Max.u64 = 0; 
 c0.l1cache.stateEvent_Inv_SB : Accumulator : Sum.u64 = 0; SumSQ.u64 = 0; Count.u64 = 0; Min.u64 = 0; Max.u64 = 0; 
 c0.l1cache.stateEvent_Inv_IB : Accumulator : Sum.u64 = 0; SumSQ.u64 = 0; Count.u64 = 0; Min.u64 = 0; Max.u64 = 0; 
 c0.l1cache.stateEvent_FetchInvX_I : Accumulator : Sum.u64 = 0; SumSQ.u64 = 0; Count.u64 = 0; Min.u64 = 0; Max.u64 = 0; 
 c0.l1cache.stateEvent_FetchInvX_M : Accumulator : Sum.u64 = 10; SumSQ.u64 = 10; Count.u64 = 10; Min.u64 = 1; Max.u64 = 1; 
 n1.l2cache.latency_GetX_M : Accumulator : Sum.u64 = 13; SumSQ.u64 = 169; Count.u64 = 1; Min.u64 = 13; Max.u64 = 13; 
 n1.l2cache.latency_GetSX_IM : Accumulator : Sum.u64 = 0; SumSQ.u64 = 0; Count.u64 = 0; Min.u64 = 0; Max.u64 = 0; 
 n1.l2cache.latency_GetSX_SM : Accumulator : Sum.u64 = 0; SumSQ.u64 = 0; Count.u64 = 0; Min.u64 = 0; Max.u64 = 0; 
 n1.l2cache.latency_GetSX_M : Accumulator : Sum.u64 = 0; SumSQ.u64 = 0; Count.u64 = 0; Min.u64 = 0; Max.u64 = 0; 
 n1.l2cache.evict_S : Accumulator : Sum.u64 = 1477; SumSQ.u64 = 1477; Count.u64 = 1477; Min.u64 = 1; Max.u64 = 1; 
 n1.l2cache.evict_SM : Accumulator : Sum.u64 = 0; SumSQ.u64 = 0; Count.u64 = 0; Min.u64 = 0; Max.u64 = 0; 
 n1.l2cache.evict_SInv : Accumulator : Sum.u64 = 0; SumSQ.u64 = 0; Count.u64 = 0; Min.u64 = 0; Max.u64 = 0; 
 n1.l2cache.evict_MInv : Accumulator : Sum.u64 = 0; SumSQ.u64 = 0; Count.u64 = 0; Min.u64 = 0; Max.u64 = 0; 
 c0.l1cache.stateEvent_FetchInvX_IS : Accumulator : Sum.u64 = 0; SumSQ.u64 = 0; Count.u64 = 0; Min.u64 = 0; Max.u64 = 0; 
 c0.l1cache.stateEvent_FetchInvX_IM : Accumulator : Sum.u64 = 0; SumSQ.u64 = 0; Count.u64 = 0; Min.u64 = 0; Max.u64 = 0; 
 c0.l1cache.stateEvent_FetchInvX_SB : Accumulator : Sum.u64 = 0; SumSQ.u64 = 0; Count.u64 = 0; Min.u64 = 0; Max.u64 = 0; 
 c0.l1cache.stateEvent_FetchInvX_IB : Accumulator : Sum.u64 = 0; SumSQ.u64 = 0; Count.u64 = 0; Min.u64 = 0; Max.u64 = 0; 
 c0.l1cache.stateEvent_Fetch_I : Accumulator : Sum.u64 = 0; SumSQ.u64 = 0; Count.u64 = 0; Min.u64 = 0; Max.u64 = 0; 
 c0.l1cache.stateEvent_Fetch_S : Accumulator : Sum.u64 = 0; SumSQ.u64 = 0; Count.u64 = 0; Min.u64 = 0; Max.u64 = 0; 
 n1.l2cache.FetchXResp_recv : Accumulator : Sum.u64 = 9; SumSQ.u64 = 9; Count.u64 = 9; Min.u64 = 1; Max.u64 = 1; 
 n1.l2cache.CustomReq_recv : Accumulator : Sum.u64 = 0; SumSQ.u64 = 0; Count.u64 = 0; Min.u64 = 0; Max.u64 = 0; 
 n1.l2cache.CustomResp_recv : Accumulator : Sum.u64 = 0; SumSQ.u64 = 0; Count.u64 = 0; Min.u64 = 0; Max.u64 = 0; 
 n1.l2cache.CustomAck_recv : Accumulator : Sum.u64 = 0; SumSQ.u64 = 0; Count.u64 = 0; Min.u64 = 0; Max.u64 = 0; 
 n1.l2cache.FlushLine_recv : Accumulator : Sum.u64 = 0; SumSQ.u64 = 0; Count.u64 = 0; Min.u64 = 0; Max.u64 = 0; 
 n1.l2cache.FlushLineInv_recv : Accumulator : Sum.u64 = 0; SumSQ.u64 = 0; Count.u64 = 0; Min.u64 = 0; Max.u64 = 0; 
 n1.l2cache.FlushLineResp_recv : Accumulator : Sum.u64 = 0; SumSQ.u64 = 0; Count.u64 = 0; Min.u64 = 0; Max.u64 = 0; 
 n1.l2cache.Put_recv : Accumulator : Sum.u64 = 0; SumSQ.u64 = 0; Count.u64 = 0; Min.u64 = 0; Max.u64 = 0; 
 n1.l2cache.Get_recv : Accumulator : Sum.u64 = 0; SumSQ.u64 = 0; Count.u64 = 0; Min.u64 = 0; Max.u64 = 0; 
 n1.l2cache.AckMove_recv : Accumulator : Sum.u64 = 0; SumSQ.u64 = 0; Count.u64 = 0; Min.u64 = 0; Max.u64 = 0; 
 n1.l2cache.MSHR_occupancy : Accumulator : Sum.u64 = 58404; SumSQ.u64 = 299668; Count.u64 = 20724; Min.u64 = 0; Max.u64 = 15; 
 c0.l1cache.stateEvent_Fetch_IS : Accumulator : Sum.u64 = 0; SumSQ.u64 = 0; Count.u64 = 0; Min.u64 = 0; Max.u64 = 0; 
 c0.l1cache.stateEvent_Fetch_IM : Accumulator : Sum.u64 = 0; SumSQ.u64 = 0; Count.u64 = 0; Min.u64 = 0; Max.u64 = 0; 
 n1.l2cache.evict_SMInv : Accumulator : Sum.u64 = 0; SumSQ.u64 = 0; Count.u64 = 0; Min.u64 = 0; Max.u64 = 0; 
 n1.l2cache.evict_MInvX : Accumulator : Sum.u64 = 0; SumSQ.u64 = 0; Count.u64 = 0; Min.u64 = 0; Max.u64 = 0; 
 n1.l2cache.evict_SI : Accumulator : Sum.u64 = 0; SumSQ.u64 = 0; Count.u64 = 0; Min.u64 = 0; Max.u64 = 0; 
 n1.l2cache.stateEvent_GetS_I : Accumulator : Sum.u64 = 1558; SumSQ.u64 = 1558; Count.u64 = 1558; Min.u64 = 1; Max.u64 = 1; 
 n1.l2cache.stateEvent_GetS_S : Accumulator : Sum.u64 = 145; SumSQ.u64 = 145; Count.u64 = 145; Min.u64 = 1; Max.u64 = 1; 
 n1.l2cache.stateEvent_GetS_M : Accumulator : Sum.u64 = 24; SumSQ.u64 = 24; Count.u64 = 24; Min.u64 = 1; Max.u64 = 1; 
 n1.l2cache.stateEvent_GetX_I : Accumulator : Sum.u64 = 189; SumSQ.u64 = 189; Count.u64 = 189; Min.u64 = 1; Max.u64 = 1; 
 n1.l2cache.stateEvent_GetX_S : Accumulator : Sum.u64 = 23; SumSQ.u64 = 23; Count.u64 = 23; Min.u64 = 1; Max.u64 = 1; 
 c0.l1cache.stateEvent_Fetch_SM : Accumulator : Sum.u64 = 0; SumSQ.u64 = 0; Count.u64 = 0; Min.u64 = 0; Max.u64 = 0; 
 c0.l1cache.stateEvent_Fetch_IB : Accumulator : Sum.u64 = 0; SumSQ.u64 = 0; Count.u64 = 0; Min.u64 = 0; Max.u64 = 0; 
 c0.l1cache.stateEvent_Fetch_SB : Accumulator : Sum.u64 = 0; SumSQ.u64 = 0; Count.u64 = 0; Min.u64 = 0; Max.u64 = 0; 
 c0.l1cache.stateEvent_FetchInv_I : Accumulator : Sum.u64 = 0; SumSQ.u64 = 0; Count.u64 = 0; Min.u64 = 0; Max.u64 = 0; 
 c0.l1cache.stateEvent_FetchInv_S : Accumulator : Sum.u64 = 0; SumSQ.u64 = 0; Count.u64 = 0; Min.u64 = 0; Max.u64 = 0; 
 c0.l1cache.stateEvent_FetchInv_M : Accumulator : Sum.u64 = 1; SumSQ.u64 = 1; Count.u64 = 1; Min.u64 = 1; Max.u64 = 1; 
 c0.l1cache.stateEvent_FetchInv_IS : Accumulator : Sum.u64 = 0; SumSQ.u64 = 0; Count.u64 = 0; Min.u64 = 0; Max.u64 = 0; 
 n1.l2cache.Bank_conflicts : Accumulator : Sum.u64 = 0; SumSQ.u64 = 0; Count.u64 = 0; Min.u64 = 0; Max.u64 = 0; 
 n1.l2cache.evict_I : Accumulator : Sum.u64 = 0; SumSQ.u64 = 0; Count.u64 = 0; Min.u64 = 0; Max.u64 = 0; 
 n1.l2cache.evict_E : Accumulator : Sum.u64 = 0; SumSQ.u64 = 0; Count.u64 = 0; Min.u64 = 0; Max.u64 = 0; 
 n1.l2cache.evict_M : Accumulator : Sum.u64 = 179; SumSQ.u64 = 179; Count.u64 = 179; Min.u64 = 1; Max.u64 = 1; 
 n1.l2cache.evict_IS : Accumulator : Sum.u64 = 0; SumSQ.u64 = 0; Count.u64 = 0; Min.u64 = 0; Max.u64 = 0; 
 n1.l2cache.evict_IM : Accumulator : Sum.u64 = 0; SumSQ.u64 = 0; Count.u64 = 0; Min.u64 = 0; Max.u64 = 0; 
 n1.l2cache.evict_IB : Accumulator : Sum.u64 = 0; SumSQ.u64 = 0; Count.u64 = 0; Min.u64 = 0; Max.u64 = 0; 
 n1.l2cache.evict_SB : Accumulator : Sum.u64 = 0; SumSQ.u64 = 0; Count.u64 = 0; Min.u64 = 0; Max.u64 = 0; 
 c0.l1cache.stateEvent_FetchInv_IM : Accumulator : Sum.u64 = 0; SumSQ.u64 = 0; Count.u64 = 0; Min.u64 = 0; Max.u64 = 0; 
 c0.l1cache.stateEvent_FetchInv_SM : Accumulator : Sum.u64 = 0; SumSQ.u64 = 0; Count.u64 = 0; Min.u64 = 0; Max.u64 = 0; 
 c0.l1cache.stateEvent_FetchInv_SB : Accumulator : Sum.u64 = 0; SumSQ.u64 = 0; Count.u64 = 0; Min.u64 = 0; Max.u64 = 0; 
 n1.l2cache.stateEvent_GetX_M : Accumulator : Sum.u64 = 4; SumSQ.u64 = 4; Count.u64 = 4; Min.u64 = 1; Max.u64 = 1; 
 n1.l2cache.stateEvent_GetSX_I : Accumulator : Sum.u64 = 0; SumSQ.u64 = 0; Count.u64 = 0; Min.u64 = 0; Max.u64 = 0; 
 n1.l2cache.stateEvent_GetSX_S : Accumulator : Sum.u64 = 0; SumSQ.u64 = 0; Count.u64 = 0; Min.u64 = 0; Max.u64 = 0; 
 n1.l2cache.stateEvent_GetSX_M : Accumulator : Sum.u64 = 0; SumSQ.u64 = 0; Count.u64 = 0; Min.u64 = 0; Max.u64 = 0; 
 n1.l2cache.stateEvent_GetSResp_IS : Accumulator : Sum.u64 = 1558; SumSQ.u64 = 1558; Count.u64 = 1558; Min.u64 = 1; Max.u64 = 1; 
 n1.l2cache.stateEvent_GetXResp_IS : Accumulator : Sum.u64 = 0; SumSQ.u64 = 0; Count.u64 = 0; Min.u64 = 0; Max.u64 = 0; 
 n1.l2cache.stateEvent_GetXResp_IM : Accumulator : Sum.u64 = 189; SumSQ.u64 = 189; Count.u64 = 189; Min.u64 = 1; Max.u64 = 1; 
 n1.l2cache.stateEvent_GetXResp_SM : Accumulator : Sum.u64 = 23; SumSQ.u64 = 23; Count.u64 = 23; Min.u64 = 1; Max.u64 = 1; 
 n1.l2cache.stateEvent_GetXResp_SMInv : Accumulator : Sum.u64 = 0; SumSQ.u64 = 0; Count.u64 = 0; Min.u64 = 0; Max.u64 = 0; 
 n1.l2cache.stateEvent_PutS_I : Accumulator : Sum.u64 = 0; SumSQ.u64 = 0; Count.u64 = 0; Min.u64 = 0; Max.u64 = 0; 
 c0.l1cache.stateEvent_FetchInv_IB : Accumulator : Sum.u64 = 0; SumSQ.u64 = 0; Count.u64 = 0; Min.u64 = 0; Max.u64 = 0; 
 c0.l1cache.stateEvent_FlushLine_I : Accumulator : Sum.u64 = 0; SumSQ.u64 = 0; Count.u64 = 0; Min.u64 = 0; Max.u64 = 0; 
 c0.l1cache.stateEvent_FlushLine_S : Accumulator : Sum.u64 = 0; SumSQ.u64 = 0; Count.u64 = 0; Min.u64 = 0; Max.u64 = 0; 
 c0.l1cache.stateEvent_FlushLine_M : Accumulator : Sum.u64 = 0; SumSQ.u64 = 0; Count.u64 = 0; Min.u64 = 0; Max.u64 = 0; 
 c0.l1cache.stateEvent_FlushLine_IS : Accumulator : Sum.u64 = 0; SumSQ.u64 = 0; Count.u64 = 0; Min.u64 = 0; Max.u64 = 0; 
 c0.l1cache.stateEvent_FlushLine_IM : Accumulator : Sum.u64 = 0; SumSQ.u64 = 0; Count.u64 = 0; Min.u64 = 0; Max.u64 = 0; 
 c0.l1cache.stateEvent_FlushLine_SM : Accumulator : Sum.u64 = 0; SumSQ.u64 = 0; Count.u64 = 0; Min.u64 = 0; Max.u64 = 0; 
 n1.l2cache.evict_S : Accumulator : Sum.u64 = 1477; SumSQ.u64 = 1477; Count.u64 = 1477; Min.u64 = 1; Max.u64 = 1; 
 n1.l2cache.evict_SM : Accumulator : Sum.u64 = 0; SumSQ.u64 = 0; Count.u64 = 0; Min.u64 = 0; Max.u64 = 0; 
 n1.l2cache.evict_SInv : Accumulator : Sum.u64 = 0; SumSQ.u64 = 0; Count.u64 = 0; Min.u64 = 0; Max.u64 = 0; 
 n1.l2cache.evict_MInv : Accumulator : Sum.u64 = 0; SumSQ.u64 = 0; Count.u64 = 0; Min.u64 = 0; Max.u64 = 0; 
 n1.l2cache.evict_SMInv : Accumulator : Sum.u64 = 0; SumSQ.u64 = 0; Count.u64 = 0; Min.u64 = 0; Max.u64 = 0; 
 n1.l2cache.evict_MInvX : Accumulator : Sum.u64 = 0; SumSQ.u64 = 0; Count.u64 = 0; Min.u64 = 0; Max.u64 = 0; 
 n1.l2cache.evict_SI : Accumulator : Sum.u64 = 0; SumSQ.u64 = 0; Count.u64 = 0; Min.u64 = 0; Max.u64 = 0; 
 n1.l2cache.stateEvent_GetS_I : Accumulator : Sum.u64 = 1558; SumSQ.u64 = 1558; Count.u64 = 1558; Min.u64 = 1; Max.u64 = 1; 
 n1.l2cache.stateEvent_GetS_S : Accumulator : Sum.u64 = 145; SumSQ.u64 = 145; Count.u64 = 145; Min.u64 = 1; Max.u64 = 1; 
 c0.l1cache.stateEvent_FlushLine_IB : Accumulator : Sum.u64 = 0; SumSQ.u64 = 0; Count.u64 = 0; Min.u64 = 0; Max.u64 = 0; 
 n1.l2cache.stateEvent_PutS_S : Accumulator : Sum.u64 = 1657; SumSQ.u64 = 1657; Count.u64 = 1657; Min.u64 = 1; Max.u64 = 1; 
 n1.l2cache.stateEvent_PutS_M : Accumulator : Sum.u64 = 25; SumSQ.u64 = 25; Count.u64 = 25; Min.u64 = 1; Max.u64 = 1; 
 n1.l2cache.stateEvent_PutS_MInv : Accumulator : Sum.u64 = 0; SumSQ.u64 = 0; Count.u64 = 0; Min.u64 = 0; Max.u64 = 0; 
 n1.l2cache.stateEvent_PutS_SInv : Accumulator : Sum.u64 = 0; SumSQ.u64 = 0; Count.u64 = 0; Min.u64 = 0; Max.u64 = 0; 
 n1.l2cache.stateEvent_PutS_SMInv : Accumulator : Sum.u64 = 0; SumSQ.u64 = 0; Count.u64 = 0; Min.u64 = 0; Max.u64 = 0; 
 n1.l2cache.stateEvent_PutS_MI : Accumulator : Sum.u64 = 0; SumSQ.u64 = 0; Count.u64 = 0; Min.u64 = 0; Max.u64 = 0; 
 n1.l2cache.stateEvent_PutS_SI : Accumulator : Sum.u64 = 0; SumSQ.u64 = 0; Count.u64 = 0; Min.u64 = 0; Max.u64 = 0; 
 n1.l2cache.stateEvent_PutS_IB : Accumulator : Sum.u64 = 0; SumSQ.u64 = 0; Count.u64 = 0; Min.u64 = 0; Max.u64 = 0; 
 n1.l2cache.stateEvent_PutS_SB : Accumulator : Sum.u64 = 0; SumSQ.u64 = 0; Count.u64 = 0; Min.u64 = 0; Max.u64 = 0; 
 n1.l2cache.stateEvent_PutS_SBInv : Accumulator : Sum.u64 = 0; SumSQ.u64 = 0; Count.u64 = 0; Min.u64 = 0; Max.u64 = 0; 
 c0.l1cache.stateEvent_FlushLine_SB : Accumulator : Sum.u64 = 0; SumSQ.u64 = 0; Count.u64 = 0; Min.u64 = 0; Max.u64 = 0; 
 c0.l1cache.stateEvent_FlushLineInv_I : Accumulator : Sum.u64 = 0; SumSQ.u64 = 0; Count.u64 = 0; Min.u64 = 0; Max.u64 = 0; 
 c0.l1cache.stateEvent_FlushLineInv_S : Accumulator : Sum.u64 = 0; SumSQ.u64 = 0; Count.u64 = 0; Min.u64 = 0; Max.u64 = 0; 
 c0.l1cache.stateEvent_FlushLineInv_M : Accumulator : Sum.u64 = 0; SumSQ.u64 = 0; Count.u64 = 0; Min.u64 = 0; Max.u64 = 0; 
 c0.l1cache.stateEvent_FlushLineInv_IS : Accumulator : Sum.u64 = 0; SumSQ.u64 = 0; Count.u64 = 0; Min.u64 = 0; Max.u64 = 0; 
 c0.l1cache.stateEvent_FlushLineInv_IM : Accumulator : Sum.u64 = 0; SumSQ.u64 = 0; Count.u64 = 0; Min.u64 = 0; Max.u64 = 0; 
 c0.l1cache.stateEvent_FlushLineInv_SM : Accumulator : Sum.u64 = 0; SumSQ.u64 = 0; Count.u64 = 0; Min.u64 = 0; Max.u64 = 0; 
 c0.l1cache.stateEvent_FlushLineInv_IB : Accumulator : Sum.u64 = 0; SumSQ.u64 = 0; Count.u64 = 0; Min.u64 = 0; Max.u64 = 0; 
 n1.l2cache.stateEvent_GetS_M : Accumulator : Sum.u64 = 24; SumSQ.u64 = 24; Count.u64 = 24; Min.u64 = 1; Max.u64 = 1; 
 n1.l2cache.stateEvent_GetX_I : Accumulator : Sum.u64 = 189; SumSQ.u64 = 189; Count.u64 = 189; Min.u64 = 1; Max.u64 = 1; 
 n1.l2cache.stateEvent_GetX_S : Accumulator : Sum.u64 = 23; SumSQ.u64 = 23; Count.u64 = 23; Min.u64 = 1; Max.u64 = 1; 
 n1.l2cache.stateEvent_GetX_M : Accumulator : Sum.u64 = 4; SumSQ.u64 = 4; Count.u64 = 4; Min.u64 = 1; Max.u64 = 1; 
 n1.l2cache.stateEvent_GetSX_I : Accumulator : Sum.u64 = 0; SumSQ.u64 = 0; Count.u64 = 0; Min.u64 = 0; Max.u64 = 0; 
 n1.l2cache.stateEvent_GetSX_S : Accumulator : Sum.u64 = 0; SumSQ.u64 = 0; Count.u64 = 0; Min.u64 = 0; Max.u64 = 0; 
 n1.l2cache.stateEvent_GetSX_M : Accumulator : Sum.u64 = 0; SumSQ.u64 = 0; Count.u64 = 0; Min.u64 = 0; Max.u64 = 0; 
 n1.l2cache.stateEvent_GetSResp_IS : Accumulator : Sum.u64 = 1558; SumSQ.u64 = 1558; Count.u64 = 1558; Min.u64 = 1; Max.u64 = 1; 
 n1.l2cache.stateEvent_GetXResp_IS : Accumulator : Sum.u64 = 0; SumSQ.u64 = 0; Count.u64 = 0; Min.u64 = 0; Max.u64 = 0; 
 n1.l2cache.stateEvent_GetXResp_IM : Accumulator : Sum.u64 = 189; SumSQ.u64 = 189; Count.u64 = 189; Min.u64 = 1; Max.u64 = 1; 
 c0.l1cache.stateEvent_FlushLineInv_SB : Accumulator : Sum.u64 = 0; SumSQ.u64 = 0; Count.u64 = 0; Min.u64 = 0; Max.u64 = 0; 
 c0.l1cache.stateEvent_FlushLineResp_I : Accumulator : Sum.u64 = 0; SumSQ.u64 = 0; Count.u64 = 0; Min.u64 = 0; Max.u64 = 0; 
 n1.l2cache.stateEvent_PutM_I : Accumulator : Sum.u64 = 0; SumSQ.u64 = 0; Count.u64 = 0; Min.u64 = 0; Max.u64 = 0; 
 n1.l2cache.stateEvent_PutM_M : Accumulator : Sum.u64 = 201; SumSQ.u64 = 201; Count.u64 = 201; Min.u64 = 1; Max.u64 = 1; 
 n1.l2cache.stateEvent_PutM_MInv : Accumulator : Sum.u64 = 0; SumSQ.u64 = 0; Count.u64 = 0; Min.u64 = 0; Max.u64 = 0; 
 n1.l2cache.stateEvent_PutM_MInvX : Accumulator : Sum.u64 = 1; SumSQ.u64 = 1; Count.u64 = 1; Min.u64 = 1; Max.u64 = 1; 
 n1.l2cache.stateEvent_PutM_MI : Accumulator : Sum.u64 = 0; SumSQ.u64 = 0; Count.u64 = 0; Min.u64 = 0; Max.u64 = 0; 
 n1.l2cache.stateEvent_Inv_I : Accumulator : Sum.u64 = 0; SumSQ.u64 = 0; Count.u64 = 0; Min.u64 = 0; Max.u64 = 0; 
 n1.l2cache.stateEvent_Inv_S : Accumulator : Sum.u64 = 23; SumSQ.u64 = 23; Count.u64 = 23; Min.u64 = 1; Max.u64 = 1; 
 n1.l2cache.stateEvent_Inv_IS : Accumulator : Sum.u64 = 0; SumSQ.u64 = 0; Count.u64 = 0; Min.u64 = 0; Max.u64 = 0; 
 c0.l1cache.stateEvent_FlushLineResp_IB : Accumulator : Sum.u64 = 0; SumSQ.u64 = 0; Count.u64 = 0; Min.u64 = 0; Max.u64 = 0; 
 c0.l1cache.stateEvent_FlushLineResp_SB : Accumulator : Sum.u64 = 0; SumSQ.u64 = 0; Count.u64 = 0; Min.u64 = 0; Max.u64 = 0; 
 c0.l1cache.eventSent_GetS : Accumulator : Sum.u64 = 870; SumSQ.u64 = 870; Count.u64 = 870; Min.u64 = 1; Max.u64 = 1; 
 c0.l1cache.eventSent_GetX : Accumulator : Sum.u64 = 102; SumSQ.u64 = 102; Count.u64 = 102; Min.u64 = 1; Max.u64 = 1; 
 c0.l1cache.eventSent_GetSX : Accumulator : Sum.u64 = 0; SumSQ.u64 = 0; Count.u64 = 0; Min.u64 = 0; Max.u64 = 0; 
 c0.l1cache.eventSent_PutM : Accumulator : Sum.u64 = 91; SumSQ.u64 = 91; Count.u64 = 91; Min.u64 = 1; Max.u64 = 1; 
 c0.l1cache.eventSent_NACK : Accumulator : Sum.u64 = 0; SumSQ.u64 = 0; Count.u64 = 0; Min.u64 = 0; Max.u64 = 0; 
 c0.l1cache.eventSent_FlushLine : Accumulator : Sum.u64 = 0; SumSQ.u64 = 0; Count.u64 = 0; Min.u64 = 0; Max.u64 = 0; 
 n1.l2cache.stateEvent_Inv_IM : Accumulator : Sum.u64 = 0; SumSQ.u64 = 0; Count.u64 = 0; Min.u64 = 0; Max.u64 = 0; 
 n1.l2cache.stateEvent_Inv_SM : Accumulator : Sum.u64 = 0; SumSQ.u64 = 0; Count.u64 = 0; Min.u64 = 0; Max.u64 = 0; 
 n1.l2cache.stateEvent_Inv_SInv : Accumulator : Sum.u64 = 0; SumSQ.u64 = 0; Count.u64 = 0; Min.u64 = 0; Max.u64 = 0; 
 n1.l2cache.stateEvent_Inv_SMInv : Accumulator : Sum.u64 = 0; SumSQ.u64 = 0; Count.u64 = 0; Min.u64 = 0; Max.u64 = 0; 
 n1.l2cache.stateEvent_Inv_SI : Accumulator : Sum.u64 = 0; SumSQ.u64 = 0; Count.u64 = 0; Min.u64 = 0; Max.u64 = 0; 
 n1.l2cache.stateEvent_Inv_SB : Accumulator : Sum.u64 = 0; SumSQ.u64 = 0; Count.u64 = 0; Min.u64 = 0; Max.u64 = 0; 
 n1.l2cache.stateEvent_Inv_IB : Accumulator : Sum.u64 = 0; SumSQ.u64 = 0; Count.u64 = 0; Min.u64 = 0; Max.u64 = 0; 
 n1.l2cache.stateEvent_FetchInvX_I : Accumulator : Sum.u64 = 0; SumSQ.u64 = 0; Count.u64 = 0; Min.u64 = 0; Max.u64 = 0; 
 n1.l2cache.stateEvent_FetchInvX_M : Accumulator : Sum.u64 = 21; SumSQ.u64 = 21; Count.u64 = 21; Min.u64 = 1; Max.u64 = 1; 
 c0.l1cache.eventSent_FlushLineInv : Accumulator : Sum.u64 = 0; SumSQ.u64 = 0; Count.u64 = 0; Min.u64 = 0; Max.u64 = 0; 
 c0.l1cache.eventSent_FetchResp : Accumulator : Sum.u64 = 1; SumSQ.u64 = 1; Count.u64 = 1; Min.u64 = 1; Max.u64 = 1; 
 c0.l1cache.eventSent_FetchXResp : Accumulator : Sum.u64 = 10; SumSQ.u64 = 10; Count.u64 = 10; Min.u64 = 1; Max.u64 = 1; 
 n1.l2cache.stateEvent_GetXResp_SM : Accumulator : Sum.u64 = 23; SumSQ.u64 = 23; Count.u64 = 23; Min.u64 = 1; Max.u64 = 1; 
 n1.l2cache.stateEvent_GetXResp_SMInv : Accumulator : Sum.u64 = 0; SumSQ.u64 = 0; Count.u64 = 0; Min.u64 = 0; Max.u64 = 0; 
 n1.l2cache.stateEvent_PutS_I : Accumulator : Sum.u64 = 0; SumSQ.u64 = 0; Count.u64 = 0; Min.u64 = 0; Max.u64 = 0; 
 n1.l2cache.stateEvent_PutS_S : Accumulator : Sum.u64 = 1657; SumSQ.u64 = 1657; Count.u64 = 1657; Min.u64 = 1; Max.u64 = 1; 
 n1.l2cache.stateEvent_PutS_M : Accumulator : Sum.u64 = 25; SumSQ.u64 = 25; Count.u64 = 25; Min.u64 = 1; Max.u64 = 1; 
 n1.l2cache.stateEvent_PutS_MInv : Accumulator : Sum.u64 = 0; SumSQ.u64 = 0; Count.u64 = 0; Min.u64 = 0; Max.u64 = 0; 
 n1.l2cache.stateEvent_PutS_SInv : Accumulator : Sum.u64 = 0; SumSQ.u64 = 0; Count.u64 = 0; Min.u64 = 0; Max.u64 = 0; 
 n1.l2cache.stateEvent_PutS_SMInv : Accumulator : Sum.u64 = 0; SumSQ.u64 = 0; Count.u64 = 0; Min.u64 = 0; Max.u64 = 0; 
 n1.l2cache.stateEvent_PutS_MI : Accumulator : Sum.u64 = 0; SumSQ.u64 = 0; Count.u64 = 0; Min.u64 = 0; Max.u64 = 0; 
 n1.l2cache.stateEvent_PutS_SI : Accumulator : Sum.u64 = 0; SumSQ.u64 = 0; Count.u64 = 0; Min.u64 = 0; Max.u64 = 0; 
 n1.l2cache.stateEvent_PutS_IB : Accumulator : Sum.u64 = 0; SumSQ.u64 = 0; Count.u64 = 0; Min.u64 = 0; Max.u64 = 0; 
 c0.l1cache.eventSent_AckInv : Accumulator : Sum.u64 = 11; SumSQ.u64 = 11; Count.u64 = 11; Min.u64 = 1; Max.u64 = 1; 
 c0.l1cache.eventSent_GetSResp : Accumulator : Sum.u64 = 897; SumSQ.u64 = 897; Count.u64 = 897; Min.u64 = 1; Max.u64 = 1; 
 c0.l1cache.eventSent_GetXResp : Accumulator : Sum.u64 = 103; SumSQ.u64 = 103; Count.u64 = 103; Min.u64 = 1; Max.u64 = 1; 
 c0.l1cache.eventSent_FlushLineResp : Accumulator : Sum.u64 = 0; SumSQ.u64 = 0; Count.u64 = 0; Min.u64 = 0; Max.u64 = 0; 
 c0.l1cache.eventSent_Put : Accumulator : Sum.u64 = 0; SumSQ.u64 = 0; Count.u64 = 0; Min.u64 = 0; Max.u64 = 0; 
 c0.l1cache.eventSent_Get : Accumulator : Sum.u64 = 0; SumSQ.u64 = 0; Count.u64 = 0; Min.u64 = 0; Max.u64 = 0; 
 c0.l1cache.eventSent_AckMove : Accumulator : Sum.u64 = 0; SumSQ.u64 = 0; Count.u64 = 0; Min.u64 = 0; Max.u64 = 0; 
 c0.l1cache.eventSent_CustomReq : Accumulator : Sum.u64 = 0; SumSQ.u64 = 0; Count.u64 = 0; Min.u64 = 0; Max.u64 = 0; 
 c0.l1cache.eventSent_CustomResp : Accumulator : Sum.u64 = 0; SumSQ.u64 = 0; Count.u64 = 0; Min.u64 = 0; Max.u64 = 0; 
 n1.l2cache.stateEvent_PutS_SB : Accumulator : Sum.u64 = 0; SumSQ.u64 = 0; Count.u64 = 0; Min.u64 = 0; Max.u64 = 0; 
 n1.l2cache.stateEvent_PutS_SBInv : Accumulator : Sum.u64 = 0; SumSQ.u64 = 0; Count.u64 = 0; Min.u64 = 0; Max.u64 = 0; 
 n1.l2cache.stateEvent_PutM_I : Accumulator : Sum.u64 = 0; SumSQ.u64 = 0; Count.u64 = 0; Min.u64 = 0; Max.u64 = 0; 
 n1.l2cache.stateEvent_PutM_M : Accumulator : Sum.u64 = 201; SumSQ.u64 = 201; Count.u64 = 201; Min.u64 = 1; Max.u64 = 1; 
 n1.l2cache.stateEvent_PutM_MInv : Accumulator : Sum.u64 = 0; SumSQ.u64 = 0; Count.u64 = 0; Min.u64 = 0; Max.u64 = 0; 
 n1.l2cache.stateEvent_PutM_MInvX : Accumulator : Sum.u64 = 1; SumSQ.u64 = 1; Count.u64 = 1; Min.u64 = 1; Max.u64 = 1; 
 n1.l2cache.stateEvent_PutM_MI : Accumulator : Sum.u64 = 0; SumSQ.u64 = 0; Count.u64 = 0; Min.u64 = 0; Max.u64 = 0; 
 n1.l2cache.stateEvent_Inv_I : Accumulator : Sum.u64 = 0; SumSQ.u64 = 0; Count.u64 = 0; Min.u64 = 0; Max.u64 = 0; 
 c0.l1cache.eventSent_CustomAck : Accumulator : Sum.u64 = 0; SumSQ.u64 = 0; Count.u64 = 0; Min.u64 = 0; Max.u64 = 0; 
 c0.l1cache.EventStalledForLockedCacheline : Accumulator : Sum.u64 = 0; SumSQ.u64 = 0; Count.u64 = 0; Min.u64 = 0; Max.u64 = 0; 
 c0.l1cache.evict_S : Accumulator : Sum.u64 = 853; SumSQ.u64 = 853; Count.u64 = 853; Min.u64 = 1; Max.u64 = 1; 
 c0.l1cache.evict_SM : Accumulator : Sum.u64 = 0; SumSQ.u64 = 0; Count.u64 = 0; Min.u64 = 0; Max.u64 = 0; 
 c0.l1cache.latency_GetS_hit : Accumulator : Sum.u64 = 134; SumSQ.u64 = 4428; Count.u64 = 27; Min.u64 = 2; Max.u64 = 62; 
 c0.l1cache.latency_GetS_miss : Accumulator : Sum.u64 = 36164; SumSQ.u64 = 2475056; Count.u64 = 870; Min.u64 = 14; Max.u64 = 294; 
 c0.l1cache.latency_GetX_hit : Accumulator : Sum.u64 = 2; SumSQ.u64 = 4; Count.u64 = 1; Min.u64 = 2; Max.u64 = 2; 
 n1.l2cache.stateEvent_Inv_S : Accumulator : Sum.u64 = 23; SumSQ.u64 = 23; Count.u64 = 23; Min.u64 = 1; Max.u64 = 1; 
 n1.l2cache.stateEvent_Inv_IS : Accumulator : Sum.u64 = 0; SumSQ.u64 = 0; Count.u64 = 0; Min.u64 = 0; Max.u64 = 0; 
 n1.l2cache.stateEvent_Inv_IM : Accumulator : Sum.u64 = 0; SumSQ.u64 = 0; Count.u64 = 0; Min.u64 = 0; Max.u64 = 0; 
 n1.l2cache.stateEvent_Inv_SM : Accumulator : Sum.u64 = 0; SumSQ.u64 = 0; Count.u64 = 0; Min.u64 = 0; Max.u64 = 0; 
 n1.l2cache.stateEvent_Inv_SInv : Accumulator : Sum.u64 = 0; SumSQ.u64 = 0; Count.u64 = 0; Min.u64 = 0; Max.u64 = 0; 
 n1.l2cache.stateEvent_Inv_SMInv : Accumulator : Sum.u64 = 0; SumSQ.u64 = 0; Count.u64 = 0; Min.u64 = 0; Max.u64 = 0; 
 n1.l2cache.stateEvent_Inv_SI : Accumulator : Sum.u64 = 0; SumSQ.u64 = 0; Count.u64 = 0; Min.u64 = 0; Max.u64 = 0; 
 n1.l2cache.stateEvent_Inv_SB : Accumulator : Sum.u64 = 0; SumSQ.u64 = 0; Count.u64 = 0; Min.u64 = 0; Max.u64 = 0; 
 c0.l1cache.latency_GetX_miss : Accumulator : Sum.u64 = 5268; SumSQ.u64 = 357706; Count.u64 = 101; Min.u64 = 30; Max.u64 = 165; 
 c0.l1cache.latency_GetX_upgrade : Accumulator : Sum.u64 = 37; SumSQ.u64 = 1369; Count.u64 = 1; Min.u64 = 37; Max.u64 = 37; 
 c0.l1cache.latency_GetSX_hit : Accumulator : Sum.u64 = 0; SumSQ.u64 = 0; Count.u64 = 0; Min.u64 = 0; Max.u64 = 0; 
 c0.l1cache.latency_GetSX_miss : Accumulator : Sum.u64 = 0; SumSQ.u64 = 0; Count.u64 = 0; Min.u64 = 0; Max.u64 = 0; 
 c0.l1cache.latency_GetSX_upgrade : Accumulator : Sum.u64 = 0; SumSQ.u64 = 0; Count.u64 = 0; Min.u64 = 0; Max.u64 = 0; 
 c0.l1cache.latency_FlushLine : Accumulator : Sum.u64 = 0; SumSQ.u64 = 0; Count.u64 = 0; Min.u64 = 0; Max.u64 = 0; 
 c0.l1cache.latency_FlushLine_fail : Accumulator : Sum.u64 = 0; SumSQ.u64 = 0; Count.u64 = 0; Min.u64 = 0; Max.u64 = 0; 
 c0.l1cache.latency_FlushLineInv : Accumulator : Sum.u64 = 0; SumSQ.u64 = 0; Count.u64 = 0; Min.u64 = 0; Max.u64 = 0; 
 c0.l1cache.latency_FlushLineInv_fail : Accumulator : Sum.u64 = 0; SumSQ.u64 = 0; Count.u64 = 0; Min.u64 = 0; Max.u64 = 0; 
 n1.l2cache.stateEvent_Inv_IB : Accumulator : Sum.u64 = 0; SumSQ.u64 = 0; Count.u64 = 0; Min.u64 = 0; Max.u64 = 0; 
 n1.l2cache.stateEvent_FetchInvX_I : Accumulator : Sum.u64 = 0; SumSQ.u64 = 0; Count.u64 = 0; Min.u64 = 0; Max.u64 = 0; 
 n1.l2cache.stateEvent_FetchInvX_M : Accumulator : Sum.u64 = 21; SumSQ.u64 = 21; Count.u64 = 21; Min.u64 = 1; Max.u64 = 1; 
 n1.l2cache.stateEvent_FetchInvX_IS : Accumulator : Sum.u64 = 0; SumSQ.u64 = 0; Count.u64 = 0; Min.u64 = 0; Max.u64 = 0; 
 n1.l2cache.stateEvent_FetchInvX_IM : Accumulator : Sum.u64 = 0; SumSQ.u64 = 0; Count.u64 = 0; Min.u64 = 0; Max.u64 = 0; 
 n1.l2cache.stateEvent_FetchInvX_MInv : Accumulator : Sum.u64 = 0; SumSQ.u64 = 0; Count.u64 = 0; Min.u64 = 0; Max.u64 = 0; 
 n1.l2cache.stateEvent_FetchInvX_MInvX : Accumulator : Sum.u64 = 0; SumSQ.u64 = 0; Count.u64 = 0; Min.u64 = 0; Max.u64 = 0; 
 n1.l2cache.stateEvent_FetchInvX_MI : Accumulator : Sum.u64 = 0; SumSQ.u64 = 0; Count.u64 = 0; Min.u64 = 0; Max.u64 = 0; 
 n1.l2cache.stateEvent_FetchInvX_IB : Accumulator : Sum.u64 = 0; SumSQ.u64 = 0; Count.u64 = 0; Min.u64 = 0; Max.u64 = 0; 
 n1.l2cache.stateEvent_FetchInvX_SB : Accumulator : Sum.u64 = 0; SumSQ.u64 = 0; Count.u64 = 0; Min.u64 = 0; Max.u64 = 0; 
 c0.l1cache.stateEvent_AckPut_I : Accumulator : Sum.u64 = 0; SumSQ.u64 = 0; Count.u64 = 0; Min.u64 = 0; Max.u64 = 0; 
 c0.l1cache.eventSent_PutS : Accumulator : Sum.u64 = 853; SumSQ.u64 = 853; Count.u64 = 853; Min.u64 = 1; Max.u64 = 1; 
 c0.l1cache.eventSent_PutE : Accumulator : Sum.u64 = 0; SumSQ.u64 = 0; Count.u64 = 0; Min.u64 = 0; Max.u64 = 0; 
 cpu1.pendCycle : Accumulator : Sum.u64 = 39500; SumSQ.u64 = 125872; Count.u64 = 20006; Min.u64 = 0; Max.u64 = 9; 
<<<<<<< HEAD
 c1.l1cache.default_stat : Accumulator : Sum.u64 = 0; SumSQ.u64 = 0; Count.u64 = 0; Min.u64 = 0; Max.u64 = 0; 
=======
>>>>>>> 462196a2
 c1.l1cache.TotalEventsReceived : Accumulator : Sum.u64 = 1995; SumSQ.u64 = 1995; Count.u64 = 1995; Min.u64 = 1; Max.u64 = 1; 
 n1.l2cache.stateEvent_FetchInvX_IS : Accumulator : Sum.u64 = 0; SumSQ.u64 = 0; Count.u64 = 0; Min.u64 = 0; Max.u64 = 0; 
 n1.l2cache.stateEvent_FetchInvX_IM : Accumulator : Sum.u64 = 0; SumSQ.u64 = 0; Count.u64 = 0; Min.u64 = 0; Max.u64 = 0; 
 n1.l2cache.stateEvent_FetchInvX_MInv : Accumulator : Sum.u64 = 0; SumSQ.u64 = 0; Count.u64 = 0; Min.u64 = 0; Max.u64 = 0; 
 n1.l2cache.stateEvent_FetchInvX_MInvX : Accumulator : Sum.u64 = 0; SumSQ.u64 = 0; Count.u64 = 0; Min.u64 = 0; Max.u64 = 0; 
 n1.l2cache.stateEvent_FetchInvX_MI : Accumulator : Sum.u64 = 0; SumSQ.u64 = 0; Count.u64 = 0; Min.u64 = 0; Max.u64 = 0; 
 n1.l2cache.stateEvent_FetchInvX_IB : Accumulator : Sum.u64 = 0; SumSQ.u64 = 0; Count.u64 = 0; Min.u64 = 0; Max.u64 = 0; 
 n1.l2cache.stateEvent_FetchInvX_SB : Accumulator : Sum.u64 = 0; SumSQ.u64 = 0; Count.u64 = 0; Min.u64 = 0; Max.u64 = 0; 
 n1.l2cache.stateEvent_Fetch_I : Accumulator : Sum.u64 = 0; SumSQ.u64 = 0; Count.u64 = 0; Min.u64 = 0; Max.u64 = 0; 
 n1.l2cache.stateEvent_Fetch_S : Accumulator : Sum.u64 = 0; SumSQ.u64 = 0; Count.u64 = 0; Min.u64 = 0; Max.u64 = 0; 
 n1.l2cache.stateEvent_Fetch_IS : Accumulator : Sum.u64 = 0; SumSQ.u64 = 0; Count.u64 = 0; Min.u64 = 0; Max.u64 = 0; 
 n1.l2cache.stateEvent_Fetch_IM : Accumulator : Sum.u64 = 0; SumSQ.u64 = 0; Count.u64 = 0; Min.u64 = 0; Max.u64 = 0; 
 c1.l1cache.TotalEventsReplayed : Accumulator : Sum.u64 = 40; SumSQ.u64 = 40; Count.u64 = 40; Min.u64 = 1; Max.u64 = 1; 
 n1.l2cache.stateEvent_Fetch_I : Accumulator : Sum.u64 = 0; SumSQ.u64 = 0; Count.u64 = 0; Min.u64 = 0; Max.u64 = 0; 
 n1.l2cache.stateEvent_Fetch_S : Accumulator : Sum.u64 = 0; SumSQ.u64 = 0; Count.u64 = 0; Min.u64 = 0; Max.u64 = 0; 
 n1.l2cache.stateEvent_Fetch_IS : Accumulator : Sum.u64 = 0; SumSQ.u64 = 0; Count.u64 = 0; Min.u64 = 0; Max.u64 = 0; 
 n1.l2cache.stateEvent_Fetch_IM : Accumulator : Sum.u64 = 0; SumSQ.u64 = 0; Count.u64 = 0; Min.u64 = 0; Max.u64 = 0; 
 n1.l2cache.stateEvent_Fetch_SM : Accumulator : Sum.u64 = 0; SumSQ.u64 = 0; Count.u64 = 0; Min.u64 = 0; Max.u64 = 0; 
 n1.l2cache.stateEvent_Fetch_SInv : Accumulator : Sum.u64 = 0; SumSQ.u64 = 0; Count.u64 = 0; Min.u64 = 0; Max.u64 = 0; 
 n1.l2cache.stateEvent_Fetch_SI : Accumulator : Sum.u64 = 0; SumSQ.u64 = 0; Count.u64 = 0; Min.u64 = 0; Max.u64 = 0; 
 n1.l2cache.stateEvent_Fetch_IB : Accumulator : Sum.u64 = 0; SumSQ.u64 = 0; Count.u64 = 0; Min.u64 = 0; Max.u64 = 0; 
 n1.l2cache.stateEvent_Fetch_SB : Accumulator : Sum.u64 = 0; SumSQ.u64 = 0; Count.u64 = 0; Min.u64 = 0; Max.u64 = 0; 
 c1.l1cache.TotalNoncacheableEventsReceived : Accumulator : Sum.u64 = 0; SumSQ.u64 = 0; Count.u64 = 0; Min.u64 = 0; Max.u64 = 0; 
 c1.l1cache.CacheHits : Accumulator : Sum.u64 = 19; SumSQ.u64 = 19; Count.u64 = 19; Min.u64 = 1; Max.u64 = 1; 
 c1.l1cache.GetSHit_Arrival : Accumulator : Sum.u64 = 17; SumSQ.u64 = 17; Count.u64 = 17; Min.u64 = 1; Max.u64 = 1; 
 c1.l1cache.GetXHit_Arrival : Accumulator : Sum.u64 = 1; SumSQ.u64 = 1; Count.u64 = 1; Min.u64 = 1; Max.u64 = 1; 
 c1.l1cache.GetSXHit_Arrival : Accumulator : Sum.u64 = 0; SumSQ.u64 = 0; Count.u64 = 0; Min.u64 = 0; Max.u64 = 0; 
 c1.l1cache.GetSHit_Blocked : Accumulator : Sum.u64 = 1; SumSQ.u64 = 1; Count.u64 = 1; Min.u64 = 1; Max.u64 = 1; 
 c1.l1cache.GetXHit_Blocked : Accumulator : Sum.u64 = 0; SumSQ.u64 = 0; Count.u64 = 0; Min.u64 = 0; Max.u64 = 0; 
 c1.l1cache.GetSXHit_Blocked : Accumulator : Sum.u64 = 0; SumSQ.u64 = 0; Count.u64 = 0; Min.u64 = 0; Max.u64 = 0; 
 c1.l1cache.CacheMisses : Accumulator : Sum.u64 = 981; SumSQ.u64 = 981; Count.u64 = 981; Min.u64 = 1; Max.u64 = 1; 
 n1.l2cache.stateEvent_Fetch_SM : Accumulator : Sum.u64 = 0; SumSQ.u64 = 0; Count.u64 = 0; Min.u64 = 0; Max.u64 = 0; 
 n1.l2cache.stateEvent_Fetch_SInv : Accumulator : Sum.u64 = 0; SumSQ.u64 = 0; Count.u64 = 0; Min.u64 = 0; Max.u64 = 0; 
 n1.l2cache.stateEvent_Fetch_SI : Accumulator : Sum.u64 = 0; SumSQ.u64 = 0; Count.u64 = 0; Min.u64 = 0; Max.u64 = 0; 
 n1.l2cache.stateEvent_Fetch_IB : Accumulator : Sum.u64 = 0; SumSQ.u64 = 0; Count.u64 = 0; Min.u64 = 0; Max.u64 = 0; 
 n1.l2cache.stateEvent_Fetch_SB : Accumulator : Sum.u64 = 0; SumSQ.u64 = 0; Count.u64 = 0; Min.u64 = 0; Max.u64 = 0; 
 n1.l2cache.stateEvent_FetchInv_I : Accumulator : Sum.u64 = 0; SumSQ.u64 = 0; Count.u64 = 0; Min.u64 = 0; Max.u64 = 0; 
 n1.l2cache.stateEvent_FetchInv_S : Accumulator : Sum.u64 = 0; SumSQ.u64 = 0; Count.u64 = 0; Min.u64 = 0; Max.u64 = 0; 
 n1.l2cache.stateEvent_FetchInv_M : Accumulator : Sum.u64 = 4; SumSQ.u64 = 4; Count.u64 = 4; Min.u64 = 1; Max.u64 = 1; 
 n1.l2cache.stateEvent_FetchInv_IS : Accumulator : Sum.u64 = 0; SumSQ.u64 = 0; Count.u64 = 0; Min.u64 = 0; Max.u64 = 0; 
 n1.l2cache.stateEvent_FetchInv_IM : Accumulator : Sum.u64 = 0; SumSQ.u64 = 0; Count.u64 = 0; Min.u64 = 0; Max.u64 = 0; 
 n1.l2cache.stateEvent_FetchInv_SM : Accumulator : Sum.u64 = 0; SumSQ.u64 = 0; Count.u64 = 0; Min.u64 = 0; Max.u64 = 0; 
 c1.l1cache.GetSMiss_Arrival : Accumulator : Sum.u64 = 863; SumSQ.u64 = 863; Count.u64 = 863; Min.u64 = 1; Max.u64 = 1; 
 n1.l2cache.stateEvent_FetchInv_I : Accumulator : Sum.u64 = 0; SumSQ.u64 = 0; Count.u64 = 0; Min.u64 = 0; Max.u64 = 0; 
 n1.l2cache.stateEvent_FetchInv_S : Accumulator : Sum.u64 = 0; SumSQ.u64 = 0; Count.u64 = 0; Min.u64 = 0; Max.u64 = 0; 
 n1.l2cache.stateEvent_FetchInv_M : Accumulator : Sum.u64 = 4; SumSQ.u64 = 4; Count.u64 = 4; Min.u64 = 1; Max.u64 = 1; 
 n1.l2cache.stateEvent_FetchInv_IS : Accumulator : Sum.u64 = 0; SumSQ.u64 = 0; Count.u64 = 0; Min.u64 = 0; Max.u64 = 0; 
 n1.l2cache.stateEvent_FetchInv_IM : Accumulator : Sum.u64 = 0; SumSQ.u64 = 0; Count.u64 = 0; Min.u64 = 0; Max.u64 = 0; 
 n1.l2cache.stateEvent_FetchInv_SM : Accumulator : Sum.u64 = 0; SumSQ.u64 = 0; Count.u64 = 0; Min.u64 = 0; Max.u64 = 0; 
 n1.l2cache.stateEvent_FetchInv_MInv : Accumulator : Sum.u64 = 0; SumSQ.u64 = 0; Count.u64 = 0; Min.u64 = 0; Max.u64 = 0; 
 n1.l2cache.stateEvent_FetchInv_MInvX : Accumulator : Sum.u64 = 0; SumSQ.u64 = 0; Count.u64 = 0; Min.u64 = 0; Max.u64 = 0; 
 n1.l2cache.stateEvent_FetchInv_SInv : Accumulator : Sum.u64 = 0; SumSQ.u64 = 0; Count.u64 = 0; Min.u64 = 0; Max.u64 = 0; 
 c1.l1cache.GetXMiss_Arrival : Accumulator : Sum.u64 = 117; SumSQ.u64 = 117; Count.u64 = 117; Min.u64 = 1; Max.u64 = 1; 
 c1.l1cache.GetSXMiss_Arrival : Accumulator : Sum.u64 = 0; SumSQ.u64 = 0; Count.u64 = 0; Min.u64 = 0; Max.u64 = 0; 
 c1.l1cache.GetSMiss_Blocked : Accumulator : Sum.u64 = 0; SumSQ.u64 = 0; Count.u64 = 0; Min.u64 = 0; Max.u64 = 0; 
 c1.l1cache.GetXMiss_Blocked : Accumulator : Sum.u64 = 1; SumSQ.u64 = 1; Count.u64 = 1; Min.u64 = 1; Max.u64 = 1; 
 c1.l1cache.GetSXMiss_Blocked : Accumulator : Sum.u64 = 0; SumSQ.u64 = 0; Count.u64 = 0; Min.u64 = 0; Max.u64 = 0; 
 c1.l1cache.GetS_recv : Accumulator : Sum.u64 = 881; SumSQ.u64 = 881; Count.u64 = 881; Min.u64 = 1; Max.u64 = 1; 
 c1.l1cache.GetX_recv : Accumulator : Sum.u64 = 119; SumSQ.u64 = 119; Count.u64 = 119; Min.u64 = 1; Max.u64 = 1; 
 c1.l1cache.GetSX_recv : Accumulator : Sum.u64 = 0; SumSQ.u64 = 0; Count.u64 = 0; Min.u64 = 0; Max.u64 = 0; 
 c1.l1cache.GetSResp_recv : Accumulator : Sum.u64 = 863; SumSQ.u64 = 863; Count.u64 = 863; Min.u64 = 1; Max.u64 = 1; 
 n1.l2cache.stateEvent_FetchInv_MI : Accumulator : Sum.u64 = 0; SumSQ.u64 = 0; Count.u64 = 0; Min.u64 = 0; Max.u64 = 0; 
 n1.l2cache.stateEvent_FetchInv_IB : Accumulator : Sum.u64 = 0; SumSQ.u64 = 0; Count.u64 = 0; Min.u64 = 0; Max.u64 = 0; 
 n1.l2cache.stateEvent_FetchInv_SB : Accumulator : Sum.u64 = 0; SumSQ.u64 = 0; Count.u64 = 0; Min.u64 = 0; Max.u64 = 0; 
 n1.l2cache.stateEvent_FetchResp_I : Accumulator : Sum.u64 = 0; SumSQ.u64 = 0; Count.u64 = 0; Min.u64 = 0; Max.u64 = 0; 
 n1.l2cache.stateEvent_FetchResp_MInv : Accumulator : Sum.u64 = 3; SumSQ.u64 = 3; Count.u64 = 3; Min.u64 = 1; Max.u64 = 1; 
 n1.l2cache.stateEvent_FetchResp_MInvX : Accumulator : Sum.u64 = 0; SumSQ.u64 = 0; Count.u64 = 0; Min.u64 = 0; Max.u64 = 0; 
 c1.l1cache.GetXResp_recv : Accumulator : Sum.u64 = 118; SumSQ.u64 = 118; Count.u64 = 118; Min.u64 = 1; Max.u64 = 1; 
 n1.l2cache.stateEvent_FetchInv_MInv : Accumulator : Sum.u64 = 0; SumSQ.u64 = 0; Count.u64 = 0; Min.u64 = 0; Max.u64 = 0; 
 n1.l2cache.stateEvent_FetchInv_MInvX : Accumulator : Sum.u64 = 0; SumSQ.u64 = 0; Count.u64 = 0; Min.u64 = 0; Max.u64 = 0; 
 n1.l2cache.stateEvent_FetchInv_SInv : Accumulator : Sum.u64 = 0; SumSQ.u64 = 0; Count.u64 = 0; Min.u64 = 0; Max.u64 = 0; 
 n1.l2cache.stateEvent_FetchInv_MI : Accumulator : Sum.u64 = 0; SumSQ.u64 = 0; Count.u64 = 0; Min.u64 = 0; Max.u64 = 0; 
 n1.l2cache.stateEvent_FetchInv_IB : Accumulator : Sum.u64 = 0; SumSQ.u64 = 0; Count.u64 = 0; Min.u64 = 0; Max.u64 = 0; 
 n1.l2cache.stateEvent_FetchInv_SB : Accumulator : Sum.u64 = 0; SumSQ.u64 = 0; Count.u64 = 0; Min.u64 = 0; Max.u64 = 0; 
 n1.l2cache.stateEvent_FetchResp_I : Accumulator : Sum.u64 = 0; SumSQ.u64 = 0; Count.u64 = 0; Min.u64 = 0; Max.u64 = 0; 
 n1.l2cache.stateEvent_FetchResp_MInv : Accumulator : Sum.u64 = 3; SumSQ.u64 = 3; Count.u64 = 3; Min.u64 = 1; Max.u64 = 1; 
 n1.l2cache.stateEvent_FetchResp_MInvX : Accumulator : Sum.u64 = 0; SumSQ.u64 = 0; Count.u64 = 0; Min.u64 = 0; Max.u64 = 0; 
 c1.l1cache.PutS_recv : Accumulator : Sum.u64 = 0; SumSQ.u64 = 0; Count.u64 = 0; Min.u64 = 0; Max.u64 = 0; 
 c1.l1cache.PutM_recv : Accumulator : Sum.u64 = 0; SumSQ.u64 = 0; Count.u64 = 0; Min.u64 = 0; Max.u64 = 0; 
 c1.l1cache.PutE_recv : Accumulator : Sum.u64 = 0; SumSQ.u64 = 0; Count.u64 = 0; Min.u64 = 0; Max.u64 = 0; 
 c1.l1cache.Fetch_recv : Accumulator : Sum.u64 = 0; SumSQ.u64 = 0; Count.u64 = 0; Min.u64 = 0; Max.u64 = 0; 
 c1.l1cache.FetchInv_recv : Accumulator : Sum.u64 = 1; SumSQ.u64 = 1; Count.u64 = 1; Min.u64 = 1; Max.u64 = 1; 
 c1.l1cache.FetchInvX_recv : Accumulator : Sum.u64 = 6; SumSQ.u64 = 6; Count.u64 = 6; Min.u64 = 1; Max.u64 = 1; 
 c1.l1cache.ForceInv_recv : Accumulator : Sum.u64 = 0; SumSQ.u64 = 0; Count.u64 = 0; Min.u64 = 0; Max.u64 = 0; 
 n1.l2cache.stateEvent_FetchResp_MI : Accumulator : Sum.u64 = 0; SumSQ.u64 = 0; Count.u64 = 0; Min.u64 = 0; Max.u64 = 0; 
 n1.l2cache.stateEvent_FetchXResp_I : Accumulator : Sum.u64 = 0; SumSQ.u64 = 0; Count.u64 = 0; Min.u64 = 0; Max.u64 = 0; 
 n1.l2cache.stateEvent_FetchXResp_MInv : Accumulator : Sum.u64 = 0; SumSQ.u64 = 0; Count.u64 = 0; Min.u64 = 0; Max.u64 = 0; 
 n1.l2cache.stateEvent_FetchXResp_MInvX : Accumulator : Sum.u64 = 9; SumSQ.u64 = 9; Count.u64 = 9; Min.u64 = 1; Max.u64 = 1; 
 n1.l2cache.stateEvent_FetchXResp_MI : Accumulator : Sum.u64 = 0; SumSQ.u64 = 0; Count.u64 = 0; Min.u64 = 0; Max.u64 = 0; 
 n1.l2cache.stateEvent_AckInv_I : Accumulator : Sum.u64 = 0; SumSQ.u64 = 0; Count.u64 = 0; Min.u64 = 0; Max.u64 = 0; 
 n1.l2cache.stateEvent_AckInv_MInv : Accumulator : Sum.u64 = 0; SumSQ.u64 = 0; Count.u64 = 0; Min.u64 = 0; Max.u64 = 0; 
 n1.l2cache.stateEvent_AckInv_MInvX : Accumulator : Sum.u64 = 0; SumSQ.u64 = 0; Count.u64 = 0; Min.u64 = 0; Max.u64 = 0; 
 n1.l2cache.stateEvent_AckInv_SInv : Accumulator : Sum.u64 = 10; SumSQ.u64 = 10; Count.u64 = 10; Min.u64 = 1; Max.u64 = 1; 
 c1.l1cache.Inv_recv : Accumulator : Sum.u64 = 7; SumSQ.u64 = 7; Count.u64 = 7; Min.u64 = 1; Max.u64 = 1; 
 c1.l1cache.NACK_recv : Accumulator : Sum.u64 = 0; SumSQ.u64 = 0; Count.u64 = 0; Min.u64 = 0; Max.u64 = 0; 
 c1.l1cache.AckInv_recv : Accumulator : Sum.u64 = 0; SumSQ.u64 = 0; Count.u64 = 0; Min.u64 = 0; Max.u64 = 0; 
 c1.l1cache.AckPut_recv : Accumulator : Sum.u64 = 0; SumSQ.u64 = 0; Count.u64 = 0; Min.u64 = 0; Max.u64 = 0; 
 c1.l1cache.FetchResp_recv : Accumulator : Sum.u64 = 0; SumSQ.u64 = 0; Count.u64 = 0; Min.u64 = 0; Max.u64 = 0; 
 c1.l1cache.FetchXResp_recv : Accumulator : Sum.u64 = 0; SumSQ.u64 = 0; Count.u64 = 0; Min.u64 = 0; Max.u64 = 0; 
 c1.l1cache.CustomReq_recv : Accumulator : Sum.u64 = 0; SumSQ.u64 = 0; Count.u64 = 0; Min.u64 = 0; Max.u64 = 0; 
 c1.l1cache.CustomResp_recv : Accumulator : Sum.u64 = 0; SumSQ.u64 = 0; Count.u64 = 0; Min.u64 = 0; Max.u64 = 0; 
 c1.l1cache.CustomAck_recv : Accumulator : Sum.u64 = 0; SumSQ.u64 = 0; Count.u64 = 0; Min.u64 = 0; Max.u64 = 0; 
 n1.l2cache.stateEvent_AckInv_SMInv : Accumulator : Sum.u64 = 4; SumSQ.u64 = 4; Count.u64 = 4; Min.u64 = 1; Max.u64 = 1; 
 n1.l2cache.stateEvent_AckInv_MI : Accumulator : Sum.u64 = 0; SumSQ.u64 = 0; Count.u64 = 0; Min.u64 = 0; Max.u64 = 0; 
 n1.l2cache.stateEvent_AckInv_SI : Accumulator : Sum.u64 = 0; SumSQ.u64 = 0; Count.u64 = 0; Min.u64 = 0; Max.u64 = 0; 
 n1.l2cache.stateEvent_AckInv_SBInv : Accumulator : Sum.u64 = 0; SumSQ.u64 = 0; Count.u64 = 0; Min.u64 = 0; Max.u64 = 0; 
 n1.l2cache.stateEvent_FlushLine_I : Accumulator : Sum.u64 = 0; SumSQ.u64 = 0; Count.u64 = 0; Min.u64 = 0; Max.u64 = 0; 
 n1.l2cache.stateEvent_FlushLine_S : Accumulator : Sum.u64 = 0; SumSQ.u64 = 0; Count.u64 = 0; Min.u64 = 0; Max.u64 = 0; 
 n1.l2cache.stateEvent_FlushLine_M : Accumulator : Sum.u64 = 0; SumSQ.u64 = 0; Count.u64 = 0; Min.u64 = 0; Max.u64 = 0; 
 n1.l2cache.stateEvent_FlushLine_IS : Accumulator : Sum.u64 = 0; SumSQ.u64 = 0; Count.u64 = 0; Min.u64 = 0; Max.u64 = 0; 
 c1.l1cache.FlushLine_recv : Accumulator : Sum.u64 = 0; SumSQ.u64 = 0; Count.u64 = 0; Min.u64 = 0; Max.u64 = 0; 
 c1.l1cache.FlushLineInv_recv : Accumulator : Sum.u64 = 0; SumSQ.u64 = 0; Count.u64 = 0; Min.u64 = 0; Max.u64 = 0; 
 c1.l1cache.FlushLineResp_recv : Accumulator : Sum.u64 = 0; SumSQ.u64 = 0; Count.u64 = 0; Min.u64 = 0; Max.u64 = 0; 
 c1.l1cache.Put_recv : Accumulator : Sum.u64 = 0; SumSQ.u64 = 0; Count.u64 = 0; Min.u64 = 0; Max.u64 = 0; 
 c1.l1cache.Get_recv : Accumulator : Sum.u64 = 0; SumSQ.u64 = 0; Count.u64 = 0; Min.u64 = 0; Max.u64 = 0; 
 c1.l1cache.AckMove_recv : Accumulator : Sum.u64 = 0; SumSQ.u64 = 0; Count.u64 = 0; Min.u64 = 0; Max.u64 = 0; 
 c1.l1cache.MSHR_occupancy : Accumulator : Sum.u64 = 37499; SumSQ.u64 = 116341; Count.u64 = 20724; Min.u64 = 0; Max.u64 = 9; 
 c1.l1cache.Bank_conflicts : Accumulator : Sum.u64 = 0; SumSQ.u64 = 0; Count.u64 = 0; Min.u64 = 0; Max.u64 = 0; 
 c1.l1cache.evict_I : Accumulator : Sum.u64 = 0; SumSQ.u64 = 0; Count.u64 = 0; Min.u64 = 0; Max.u64 = 0; 
 n1.l2cache.stateEvent_FetchResp_MI : Accumulator : Sum.u64 = 0; SumSQ.u64 = 0; Count.u64 = 0; Min.u64 = 0; Max.u64 = 0; 
 n1.l2cache.stateEvent_FetchXResp_I : Accumulator : Sum.u64 = 0; SumSQ.u64 = 0; Count.u64 = 0; Min.u64 = 0; Max.u64 = 0; 
 n1.l2cache.stateEvent_FetchXResp_MInv : Accumulator : Sum.u64 = 0; SumSQ.u64 = 0; Count.u64 = 0; Min.u64 = 0; Max.u64 = 0; 
 n1.l2cache.stateEvent_FetchXResp_MInvX : Accumulator : Sum.u64 = 9; SumSQ.u64 = 9; Count.u64 = 9; Min.u64 = 1; Max.u64 = 1; 
 n1.l2cache.stateEvent_FetchXResp_MI : Accumulator : Sum.u64 = 0; SumSQ.u64 = 0; Count.u64 = 0; Min.u64 = 0; Max.u64 = 0; 
 n1.l2cache.stateEvent_AckInv_I : Accumulator : Sum.u64 = 0; SumSQ.u64 = 0; Count.u64 = 0; Min.u64 = 0; Max.u64 = 0; 
 n1.l2cache.stateEvent_AckInv_MInv : Accumulator : Sum.u64 = 0; SumSQ.u64 = 0; Count.u64 = 0; Min.u64 = 0; Max.u64 = 0; 
 n1.l2cache.stateEvent_AckInv_MInvX : Accumulator : Sum.u64 = 0; SumSQ.u64 = 0; Count.u64 = 0; Min.u64 = 0; Max.u64 = 0; 
 n1.l2cache.stateEvent_AckInv_SInv : Accumulator : Sum.u64 = 10; SumSQ.u64 = 10; Count.u64 = 10; Min.u64 = 1; Max.u64 = 1; 
 n1.l2cache.stateEvent_AckInv_SMInv : Accumulator : Sum.u64 = 4; SumSQ.u64 = 4; Count.u64 = 4; Min.u64 = 1; Max.u64 = 1; 
 n1.l2cache.stateEvent_AckInv_MI : Accumulator : Sum.u64 = 0; SumSQ.u64 = 0; Count.u64 = 0; Min.u64 = 0; Max.u64 = 0; 
 c1.l1cache.evict_E : Accumulator : Sum.u64 = 0; SumSQ.u64 = 0; Count.u64 = 0; Min.u64 = 0; Max.u64 = 0; 
 n1.l2cache.stateEvent_FlushLine_IM : Accumulator : Sum.u64 = 0; SumSQ.u64 = 0; Count.u64 = 0; Min.u64 = 0; Max.u64 = 0; 
 n1.l2cache.stateEvent_FlushLine_SM : Accumulator : Sum.u64 = 0; SumSQ.u64 = 0; Count.u64 = 0; Min.u64 = 0; Max.u64 = 0; 
 n1.l2cache.stateEvent_FlushLine_MInv : Accumulator : Sum.u64 = 0; SumSQ.u64 = 0; Count.u64 = 0; Min.u64 = 0; Max.u64 = 0; 
 n1.l2cache.stateEvent_FlushLine_MInvX : Accumulator : Sum.u64 = 0; SumSQ.u64 = 0; Count.u64 = 0; Min.u64 = 0; Max.u64 = 0; 
 n1.l2cache.stateEvent_FlushLine_SInv : Accumulator : Sum.u64 = 0; SumSQ.u64 = 0; Count.u64 = 0; Min.u64 = 0; Max.u64 = 0; 
 n1.l2cache.stateEvent_FlushLine_SMInv : Accumulator : Sum.u64 = 0; SumSQ.u64 = 0; Count.u64 = 0; Min.u64 = 0; Max.u64 = 0; 
 n1.l2cache.stateEvent_FlushLine_MI : Accumulator : Sum.u64 = 0; SumSQ.u64 = 0; Count.u64 = 0; Min.u64 = 0; Max.u64 = 0; 
 n1.l2cache.stateEvent_FlushLine_SI : Accumulator : Sum.u64 = 0; SumSQ.u64 = 0; Count.u64 = 0; Min.u64 = 0; Max.u64 = 0; 
 n1.l2cache.stateEvent_FlushLine_IB : Accumulator : Sum.u64 = 0; SumSQ.u64 = 0; Count.u64 = 0; Min.u64 = 0; Max.u64 = 0; 
 c1.l1cache.evict_M : Accumulator : Sum.u64 = 110; SumSQ.u64 = 110; Count.u64 = 110; Min.u64 = 1; Max.u64 = 1; 
 c1.l1cache.evict_IS : Accumulator : Sum.u64 = 0; SumSQ.u64 = 0; Count.u64 = 0; Min.u64 = 0; Max.u64 = 0; 
 c1.l1cache.evict_IM : Accumulator : Sum.u64 = 0; SumSQ.u64 = 0; Count.u64 = 0; Min.u64 = 0; Max.u64 = 0; 
 c1.l1cache.evict_IB : Accumulator : Sum.u64 = 0; SumSQ.u64 = 0; Count.u64 = 0; Min.u64 = 0; Max.u64 = 0; 
 c1.l1cache.evict_SB : Accumulator : Sum.u64 = 0; SumSQ.u64 = 0; Count.u64 = 0; Min.u64 = 0; Max.u64 = 0; 
<<<<<<< HEAD
=======
 c1.l1cache.latency_GetS_IS : Accumulator : Sum.u64 = 32346; SumSQ.u64 = 1863044; Count.u64 = 863; Min.u64 = 12; Max.u64 = 226; 
 c1.l1cache.latency_GetS_M : Accumulator : Sum.u64 = 0; SumSQ.u64 = 0; Count.u64 = 0; Min.u64 = 0; Max.u64 = 0; 
 n1.l2cache.stateEvent_AckInv_SI : Accumulator : Sum.u64 = 0; SumSQ.u64 = 0; Count.u64 = 0; Min.u64 = 0; Max.u64 = 0; 
 n1.l2cache.stateEvent_AckInv_SBInv : Accumulator : Sum.u64 = 0; SumSQ.u64 = 0; Count.u64 = 0; Min.u64 = 0; Max.u64 = 0; 
 n1.l2cache.stateEvent_FlushLine_I : Accumulator : Sum.u64 = 0; SumSQ.u64 = 0; Count.u64 = 0; Min.u64 = 0; Max.u64 = 0; 
 n1.l2cache.stateEvent_FlushLine_S : Accumulator : Sum.u64 = 0; SumSQ.u64 = 0; Count.u64 = 0; Min.u64 = 0; Max.u64 = 0; 
 n1.l2cache.stateEvent_FlushLine_M : Accumulator : Sum.u64 = 0; SumSQ.u64 = 0; Count.u64 = 0; Min.u64 = 0; Max.u64 = 0; 
 n1.l2cache.stateEvent_FlushLine_IS : Accumulator : Sum.u64 = 0; SumSQ.u64 = 0; Count.u64 = 0; Min.u64 = 0; Max.u64 = 0; 
 n1.l2cache.stateEvent_FlushLine_IM : Accumulator : Sum.u64 = 0; SumSQ.u64 = 0; Count.u64 = 0; Min.u64 = 0; Max.u64 = 0; 
 n1.l2cache.stateEvent_FlushLine_SM : Accumulator : Sum.u64 = 0; SumSQ.u64 = 0; Count.u64 = 0; Min.u64 = 0; Max.u64 = 0; 
 c1.l1cache.latency_GetX_IM : Accumulator : Sum.u64 = 4910; SumSQ.u64 = 260436; Count.u64 = 113; Min.u64 = 13; Max.u64 = 124; 
 c1.l1cache.latency_GetX_SM : Accumulator : Sum.u64 = 242; SumSQ.u64 = 16464; Count.u64 = 5; Min.u64 = 27; Max.u64 = 109; 
 c1.l1cache.latency_GetX_M : Accumulator : Sum.u64 = 0; SumSQ.u64 = 0; Count.u64 = 0; Min.u64 = 0; Max.u64 = 0; 
 c1.l1cache.latency_GetSX_IM : Accumulator : Sum.u64 = 0; SumSQ.u64 = 0; Count.u64 = 0; Min.u64 = 0; Max.u64 = 0; 
 c1.l1cache.latency_GetSX_SM : Accumulator : Sum.u64 = 0; SumSQ.u64 = 0; Count.u64 = 0; Min.u64 = 0; Max.u64 = 0; 
 c1.l1cache.latency_GetSX_M : Accumulator : Sum.u64 = 0; SumSQ.u64 = 0; Count.u64 = 0; Min.u64 = 0; Max.u64 = 0; 
 c1.l1cache.EventStalledForLockedCacheline : Accumulator : Sum.u64 = 0; SumSQ.u64 = 0; Count.u64 = 0; Min.u64 = 0; Max.u64 = 0; 
 c1.l1cache.evict_S : Accumulator : Sum.u64 = 843; SumSQ.u64 = 843; Count.u64 = 843; Min.u64 = 1; Max.u64 = 1; 
 c1.l1cache.evict_SM : Accumulator : Sum.u64 = 0; SumSQ.u64 = 0; Count.u64 = 0; Min.u64 = 0; Max.u64 = 0; 
>>>>>>> 462196a2
 c1.l1cache.stateEvent_GetS_I : Accumulator : Sum.u64 = 863; SumSQ.u64 = 863; Count.u64 = 863; Min.u64 = 1; Max.u64 = 1; 
 n1.l2cache.stateEvent_FlushLine_MInv : Accumulator : Sum.u64 = 0; SumSQ.u64 = 0; Count.u64 = 0; Min.u64 = 0; Max.u64 = 0; 
 n1.l2cache.stateEvent_FlushLine_MInvX : Accumulator : Sum.u64 = 0; SumSQ.u64 = 0; Count.u64 = 0; Min.u64 = 0; Max.u64 = 0; 
 n1.l2cache.stateEvent_FlushLine_SInv : Accumulator : Sum.u64 = 0; SumSQ.u64 = 0; Count.u64 = 0; Min.u64 = 0; Max.u64 = 0; 
 n1.l2cache.stateEvent_FlushLine_SMInv : Accumulator : Sum.u64 = 0; SumSQ.u64 = 0; Count.u64 = 0; Min.u64 = 0; Max.u64 = 0; 
 n1.l2cache.stateEvent_FlushLine_MI : Accumulator : Sum.u64 = 0; SumSQ.u64 = 0; Count.u64 = 0; Min.u64 = 0; Max.u64 = 0; 
 n1.l2cache.stateEvent_FlushLine_SI : Accumulator : Sum.u64 = 0; SumSQ.u64 = 0; Count.u64 = 0; Min.u64 = 0; Max.u64 = 0; 
 n1.l2cache.stateEvent_FlushLine_IB : Accumulator : Sum.u64 = 0; SumSQ.u64 = 0; Count.u64 = 0; Min.u64 = 0; Max.u64 = 0; 
 n1.l2cache.stateEvent_FlushLine_SB : Accumulator : Sum.u64 = 0; SumSQ.u64 = 0; Count.u64 = 0; Min.u64 = 0; Max.u64 = 0; 
 n1.l2cache.stateEvent_FlushLineInv_I : Accumulator : Sum.u64 = 0; SumSQ.u64 = 0; Count.u64 = 0; Min.u64 = 0; Max.u64 = 0; 
 n1.l2cache.stateEvent_FlushLineInv_S : Accumulator : Sum.u64 = 0; SumSQ.u64 = 0; Count.u64 = 0; Min.u64 = 0; Max.u64 = 0; 
 n1.l2cache.stateEvent_FlushLineInv_M : Accumulator : Sum.u64 = 0; SumSQ.u64 = 0; Count.u64 = 0; Min.u64 = 0; Max.u64 = 0; 
 n1.l2cache.stateEvent_FlushLineInv_IS : Accumulator : Sum.u64 = 0; SumSQ.u64 = 0; Count.u64 = 0; Min.u64 = 0; Max.u64 = 0; 
 c1.l1cache.stateEvent_GetS_S : Accumulator : Sum.u64 = 18; SumSQ.u64 = 18; Count.u64 = 18; Min.u64 = 1; Max.u64 = 1; 
 c1.l1cache.stateEvent_GetS_M : Accumulator : Sum.u64 = 0; SumSQ.u64 = 0; Count.u64 = 0; Min.u64 = 0; Max.u64 = 0; 
 c1.l1cache.stateEvent_GetX_I : Accumulator : Sum.u64 = 113; SumSQ.u64 = 113; Count.u64 = 113; Min.u64 = 1; Max.u64 = 1; 
 c1.l1cache.stateEvent_GetX_S : Accumulator : Sum.u64 = 5; SumSQ.u64 = 5; Count.u64 = 5; Min.u64 = 1; Max.u64 = 1; 
 n1.l2cache.stateEvent_FlushLine_SB : Accumulator : Sum.u64 = 0; SumSQ.u64 = 0; Count.u64 = 0; Min.u64 = 0; Max.u64 = 0; 
 n1.l2cache.stateEvent_FlushLineInv_I : Accumulator : Sum.u64 = 0; SumSQ.u64 = 0; Count.u64 = 0; Min.u64 = 0; Max.u64 = 0; 
 n1.l2cache.stateEvent_FlushLineInv_S : Accumulator : Sum.u64 = 0; SumSQ.u64 = 0; Count.u64 = 0; Min.u64 = 0; Max.u64 = 0; 
 n1.l2cache.stateEvent_FlushLineInv_M : Accumulator : Sum.u64 = 0; SumSQ.u64 = 0; Count.u64 = 0; Min.u64 = 0; Max.u64 = 0; 
 n1.l2cache.stateEvent_FlushLineInv_IS : Accumulator : Sum.u64 = 0; SumSQ.u64 = 0; Count.u64 = 0; Min.u64 = 0; Max.u64 = 0; 
 n1.l2cache.stateEvent_FlushLineInv_IM : Accumulator : Sum.u64 = 0; SumSQ.u64 = 0; Count.u64 = 0; Min.u64 = 0; Max.u64 = 0; 
 n1.l2cache.stateEvent_FlushLineInv_SM : Accumulator : Sum.u64 = 0; SumSQ.u64 = 0; Count.u64 = 0; Min.u64 = 0; Max.u64 = 0; 
 c1.l1cache.stateEvent_GetX_M : Accumulator : Sum.u64 = 1; SumSQ.u64 = 1; Count.u64 = 1; Min.u64 = 1; Max.u64 = 1; 
 c1.l1cache.stateEvent_GetSX_I : Accumulator : Sum.u64 = 0; SumSQ.u64 = 0; Count.u64 = 0; Min.u64 = 0; Max.u64 = 0; 
 c1.l1cache.stateEvent_GetSX_S : Accumulator : Sum.u64 = 0; SumSQ.u64 = 0; Count.u64 = 0; Min.u64 = 0; Max.u64 = 0; 
 c1.l1cache.stateEvent_GetSX_M : Accumulator : Sum.u64 = 0; SumSQ.u64 = 0; Count.u64 = 0; Min.u64 = 0; Max.u64 = 0; 
 c1.l1cache.stateEvent_GetSResp_IS : Accumulator : Sum.u64 = 863; SumSQ.u64 = 863; Count.u64 = 863; Min.u64 = 1; Max.u64 = 1; 
 c1.l1cache.stateEvent_GetXResp_IS : Accumulator : Sum.u64 = 0; SumSQ.u64 = 0; Count.u64 = 0; Min.u64 = 0; Max.u64 = 0; 
 n1.l2cache.stateEvent_FlushLineInv_IM : Accumulator : Sum.u64 = 0; SumSQ.u64 = 0; Count.u64 = 0; Min.u64 = 0; Max.u64 = 0; 
 n1.l2cache.stateEvent_FlushLineInv_SM : Accumulator : Sum.u64 = 0; SumSQ.u64 = 0; Count.u64 = 0; Min.u64 = 0; Max.u64 = 0; 
 n1.l2cache.stateEvent_FlushLineInv_MInv : Accumulator : Sum.u64 = 0; SumSQ.u64 = 0; Count.u64 = 0; Min.u64 = 0; Max.u64 = 0; 
 n1.l2cache.stateEvent_FlushLineInv_MInvX : Accumulator : Sum.u64 = 0; SumSQ.u64 = 0; Count.u64 = 0; Min.u64 = 0; Max.u64 = 0; 
 n1.l2cache.stateEvent_FlushLineInv_SInv : Accumulator : Sum.u64 = 0; SumSQ.u64 = 0; Count.u64 = 0; Min.u64 = 0; Max.u64 = 0; 
 n1.l2cache.stateEvent_FlushLineInv_SMInv : Accumulator : Sum.u64 = 0; SumSQ.u64 = 0; Count.u64 = 0; Min.u64 = 0; Max.u64 = 0; 
 n1.l2cache.stateEvent_FlushLineInv_MI : Accumulator : Sum.u64 = 0; SumSQ.u64 = 0; Count.u64 = 0; Min.u64 = 0; Max.u64 = 0; 
 n1.l2cache.stateEvent_FlushLineInv_SI : Accumulator : Sum.u64 = 0; SumSQ.u64 = 0; Count.u64 = 0; Min.u64 = 0; Max.u64 = 0; 
 c1.l1cache.stateEvent_GetXResp_IM : Accumulator : Sum.u64 = 113; SumSQ.u64 = 113; Count.u64 = 113; Min.u64 = 1; Max.u64 = 1; 
 c1.l1cache.stateEvent_GetXResp_SM : Accumulator : Sum.u64 = 5; SumSQ.u64 = 5; Count.u64 = 5; Min.u64 = 1; Max.u64 = 1; 
 c1.l1cache.stateEvent_Inv_I : Accumulator : Sum.u64 = 1; SumSQ.u64 = 1; Count.u64 = 1; Min.u64 = 1; Max.u64 = 1; 
 n1.l2cache.stateEvent_FlushLineInv_MInv : Accumulator : Sum.u64 = 0; SumSQ.u64 = 0; Count.u64 = 0; Min.u64 = 0; Max.u64 = 0; 
 n1.l2cache.stateEvent_FlushLineInv_MInvX : Accumulator : Sum.u64 = 0; SumSQ.u64 = 0; Count.u64 = 0; Min.u64 = 0; Max.u64 = 0; 
 n1.l2cache.stateEvent_FlushLineInv_SInv : Accumulator : Sum.u64 = 0; SumSQ.u64 = 0; Count.u64 = 0; Min.u64 = 0; Max.u64 = 0; 
 n1.l2cache.stateEvent_FlushLineInv_SMInv : Accumulator : Sum.u64 = 0; SumSQ.u64 = 0; Count.u64 = 0; Min.u64 = 0; Max.u64 = 0; 
 n1.l2cache.stateEvent_FlushLineInv_MI : Accumulator : Sum.u64 = 0; SumSQ.u64 = 0; Count.u64 = 0; Min.u64 = 0; Max.u64 = 0; 
 n1.l2cache.stateEvent_FlushLineInv_SI : Accumulator : Sum.u64 = 0; SumSQ.u64 = 0; Count.u64 = 0; Min.u64 = 0; Max.u64 = 0; 
 n1.l2cache.stateEvent_FlushLineInv_IB : Accumulator : Sum.u64 = 0; SumSQ.u64 = 0; Count.u64 = 0; Min.u64 = 0; Max.u64 = 0; 
 n1.l2cache.stateEvent_FlushLineInv_SB : Accumulator : Sum.u64 = 0; SumSQ.u64 = 0; Count.u64 = 0; Min.u64 = 0; Max.u64 = 0; 
 c1.l1cache.stateEvent_Inv_S : Accumulator : Sum.u64 = 6; SumSQ.u64 = 6; Count.u64 = 6; Min.u64 = 1; Max.u64 = 1; 
 c1.l1cache.stateEvent_Inv_IS : Accumulator : Sum.u64 = 0; SumSQ.u64 = 0; Count.u64 = 0; Min.u64 = 0; Max.u64 = 0; 
 c1.l1cache.stateEvent_Inv_IM : Accumulator : Sum.u64 = 0; SumSQ.u64 = 0; Count.u64 = 0; Min.u64 = 0; Max.u64 = 0; 
 c1.l1cache.stateEvent_Inv_SM : Accumulator : Sum.u64 = 0; SumSQ.u64 = 0; Count.u64 = 0; Min.u64 = 0; Max.u64 = 0; 
 c1.l1cache.stateEvent_Inv_SB : Accumulator : Sum.u64 = 0; SumSQ.u64 = 0; Count.u64 = 0; Min.u64 = 0; Max.u64 = 0; 
 c1.l1cache.stateEvent_Inv_IB : Accumulator : Sum.u64 = 0; SumSQ.u64 = 0; Count.u64 = 0; Min.u64 = 0; Max.u64 = 0; 
 n1.l2cache.stateEvent_FlushLineInv_IB : Accumulator : Sum.u64 = 0; SumSQ.u64 = 0; Count.u64 = 0; Min.u64 = 0; Max.u64 = 0; 
 n1.l2cache.stateEvent_FlushLineInv_SB : Accumulator : Sum.u64 = 0; SumSQ.u64 = 0; Count.u64 = 0; Min.u64 = 0; Max.u64 = 0; 
 n1.l2cache.stateEvent_FlushLineResp_I : Accumulator : Sum.u64 = 0; SumSQ.u64 = 0; Count.u64 = 0; Min.u64 = 0; Max.u64 = 0; 
 n1.l2cache.stateEvent_FlushLineResp_IB : Accumulator : Sum.u64 = 0; SumSQ.u64 = 0; Count.u64 = 0; Min.u64 = 0; Max.u64 = 0; 
 n1.l2cache.stateEvent_FlushLineResp_SB : Accumulator : Sum.u64 = 0; SumSQ.u64 = 0; Count.u64 = 0; Min.u64 = 0; Max.u64 = 0; 
 n1.l2cache.eventSent_GetS : Accumulator : Sum.u64 = 1558; SumSQ.u64 = 1558; Count.u64 = 1558; Min.u64 = 1; Max.u64 = 1; 
 n1.l2cache.eventSent_GetX : Accumulator : Sum.u64 = 212; SumSQ.u64 = 212; Count.u64 = 212; Min.u64 = 1; Max.u64 = 1; 
 n1.l2cache.eventSent_GetSX : Accumulator : Sum.u64 = 0; SumSQ.u64 = 0; Count.u64 = 0; Min.u64 = 0; Max.u64 = 0; 
 n1.l2cache.eventSent_PutS : Accumulator : Sum.u64 = 1477; SumSQ.u64 = 1477; Count.u64 = 1477; Min.u64 = 1; Max.u64 = 1; 
 n1.l2cache.eventSent_PutM : Accumulator : Sum.u64 = 179; SumSQ.u64 = 179; Count.u64 = 179; Min.u64 = 1; Max.u64 = 1; 
 c1.l1cache.stateEvent_FetchInvX_I : Accumulator : Sum.u64 = 0; SumSQ.u64 = 0; Count.u64 = 0; Min.u64 = 0; Max.u64 = 0; 
 n1.l2cache.stateEvent_FlushLineResp_I : Accumulator : Sum.u64 = 0; SumSQ.u64 = 0; Count.u64 = 0; Min.u64 = 0; Max.u64 = 0; 
 n1.l2cache.stateEvent_FlushLineResp_IB : Accumulator : Sum.u64 = 0; SumSQ.u64 = 0; Count.u64 = 0; Min.u64 = 0; Max.u64 = 0; 
 n1.l2cache.stateEvent_FlushLineResp_SB : Accumulator : Sum.u64 = 0; SumSQ.u64 = 0; Count.u64 = 0; Min.u64 = 0; Max.u64 = 0; 
 n1.l2cache.eventSent_GetS : Accumulator : Sum.u64 = 1558; SumSQ.u64 = 1558; Count.u64 = 1558; Min.u64 = 1; Max.u64 = 1; 
 n1.l2cache.eventSent_GetX : Accumulator : Sum.u64 = 212; SumSQ.u64 = 212; Count.u64 = 212; Min.u64 = 1; Max.u64 = 1; 
 n1.l2cache.eventSent_GetSX : Accumulator : Sum.u64 = 0; SumSQ.u64 = 0; Count.u64 = 0; Min.u64 = 0; Max.u64 = 0; 
 n1.l2cache.eventSent_PutS : Accumulator : Sum.u64 = 1477; SumSQ.u64 = 1477; Count.u64 = 1477; Min.u64 = 1; Max.u64 = 1; 
 n1.l2cache.eventSent_PutM : Accumulator : Sum.u64 = 179; SumSQ.u64 = 179; Count.u64 = 179; Min.u64 = 1; Max.u64 = 1; 
 n1.l2cache.eventSent_FlushLine : Accumulator : Sum.u64 = 0; SumSQ.u64 = 0; Count.u64 = 0; Min.u64 = 0; Max.u64 = 0; 
 c1.l1cache.stateEvent_FetchInvX_M : Accumulator : Sum.u64 = 6; SumSQ.u64 = 6; Count.u64 = 6; Min.u64 = 1; Max.u64 = 1; 
 c1.l1cache.stateEvent_FetchInvX_IS : Accumulator : Sum.u64 = 0; SumSQ.u64 = 0; Count.u64 = 0; Min.u64 = 0; Max.u64 = 0; 
 c1.l1cache.stateEvent_FetchInvX_IM : Accumulator : Sum.u64 = 0; SumSQ.u64 = 0; Count.u64 = 0; Min.u64 = 0; Max.u64 = 0; 
 c1.l1cache.stateEvent_FetchInvX_SB : Accumulator : Sum.u64 = 0; SumSQ.u64 = 0; Count.u64 = 0; Min.u64 = 0; Max.u64 = 0; 
 c1.l1cache.stateEvent_FetchInvX_IB : Accumulator : Sum.u64 = 0; SumSQ.u64 = 0; Count.u64 = 0; Min.u64 = 0; Max.u64 = 0; 
 c1.l1cache.stateEvent_Fetch_I : Accumulator : Sum.u64 = 0; SumSQ.u64 = 0; Count.u64 = 0; Min.u64 = 0; Max.u64 = 0; 
 c1.l1cache.stateEvent_Fetch_S : Accumulator : Sum.u64 = 0; SumSQ.u64 = 0; Count.u64 = 0; Min.u64 = 0; Max.u64 = 0; 
 c1.l1cache.stateEvent_Fetch_IS : Accumulator : Sum.u64 = 0; SumSQ.u64 = 0; Count.u64 = 0; Min.u64 = 0; Max.u64 = 0; 
 c1.l1cache.stateEvent_Fetch_IM : Accumulator : Sum.u64 = 0; SumSQ.u64 = 0; Count.u64 = 0; Min.u64 = 0; Max.u64 = 0; 
 c1.l1cache.stateEvent_Fetch_SM : Accumulator : Sum.u64 = 0; SumSQ.u64 = 0; Count.u64 = 0; Min.u64 = 0; Max.u64 = 0; 
<<<<<<< HEAD
=======
 n1.l2cache.eventSent_FlushLine : Accumulator : Sum.u64 = 0; SumSQ.u64 = 0; Count.u64 = 0; Min.u64 = 0; Max.u64 = 0; 
>>>>>>> 462196a2
 n1.l2cache.eventSent_FlushLineInv : Accumulator : Sum.u64 = 0; SumSQ.u64 = 0; Count.u64 = 0; Min.u64 = 0; Max.u64 = 0; 
 n1.l2cache.eventSent_FetchResp : Accumulator : Sum.u64 = 4; SumSQ.u64 = 4; Count.u64 = 4; Min.u64 = 1; Max.u64 = 1; 
 n1.l2cache.eventSent_FetchXResp : Accumulator : Sum.u64 = 21; SumSQ.u64 = 21; Count.u64 = 21; Min.u64 = 1; Max.u64 = 1; 
 n1.l2cache.eventSent_AckInv : Accumulator : Sum.u64 = 23; SumSQ.u64 = 23; Count.u64 = 23; Min.u64 = 1; Max.u64 = 1; 
<<<<<<< HEAD
 n1.l2cache.eventSent_NACK : Accumulator : Sum.u64 = 0; SumSQ.u64 = 0; Count.u64 = 0; Min.u64 = 0; Max.u64 = 0; 
 n1.l2cache.eventSent_GetSResp : Accumulator : Sum.u64 = 1727; SumSQ.u64 = 1727; Count.u64 = 1727; Min.u64 = 1; Max.u64 = 1; 
 n1.l2cache.eventSent_GetXResp : Accumulator : Sum.u64 = 216; SumSQ.u64 = 216; Count.u64 = 216; Min.u64 = 1; Max.u64 = 1; 
=======
 n1.l2cache.eventSent_NACK_down : Accumulator : Sum.u64 = 0; SumSQ.u64 = 0; Count.u64 = 0; Min.u64 = 0; Max.u64 = 0; 
 n1.l2cache.eventSent_GetSResp : Accumulator : Sum.u64 = 1727; SumSQ.u64 = 1727; Count.u64 = 1727; Min.u64 = 1; Max.u64 = 1; 
 n1.l2cache.eventSent_GetXResp : Accumulator : Sum.u64 = 216; SumSQ.u64 = 216; Count.u64 = 216; Min.u64 = 1; Max.u64 = 1; 
 n1.l2cache.eventSent_FlushLineResp : Accumulator : Sum.u64 = 0; SumSQ.u64 = 0; Count.u64 = 0; Min.u64 = 0; Max.u64 = 0; 
 n1.l2cache.eventSent_Fetch : Accumulator : Sum.u64 = 0; SumSQ.u64 = 0; Count.u64 = 0; Min.u64 = 0; Max.u64 = 0; 
>>>>>>> 462196a2
 c1.l1cache.stateEvent_Fetch_IB : Accumulator : Sum.u64 = 0; SumSQ.u64 = 0; Count.u64 = 0; Min.u64 = 0; Max.u64 = 0; 
 c1.l1cache.stateEvent_Fetch_SB : Accumulator : Sum.u64 = 0; SumSQ.u64 = 0; Count.u64 = 0; Min.u64 = 0; Max.u64 = 0; 
 c1.l1cache.stateEvent_FetchInv_I : Accumulator : Sum.u64 = 0; SumSQ.u64 = 0; Count.u64 = 0; Min.u64 = 0; Max.u64 = 0; 
 c1.l1cache.stateEvent_FetchInv_S : Accumulator : Sum.u64 = 0; SumSQ.u64 = 0; Count.u64 = 0; Min.u64 = 0; Max.u64 = 0; 
 c1.l1cache.stateEvent_FetchInv_M : Accumulator : Sum.u64 = 1; SumSQ.u64 = 1; Count.u64 = 1; Min.u64 = 1; Max.u64 = 1; 
 c1.l1cache.stateEvent_FetchInv_IS : Accumulator : Sum.u64 = 0; SumSQ.u64 = 0; Count.u64 = 0; Min.u64 = 0; Max.u64 = 0; 
 c1.l1cache.stateEvent_FetchInv_IM : Accumulator : Sum.u64 = 0; SumSQ.u64 = 0; Count.u64 = 0; Min.u64 = 0; Max.u64 = 0; 
 n1.l2cache.eventSent_FlushLineResp : Accumulator : Sum.u64 = 0; SumSQ.u64 = 0; Count.u64 = 0; Min.u64 = 0; Max.u64 = 0; 
 n1.l2cache.eventSent_Fetch : Accumulator : Sum.u64 = 0; SumSQ.u64 = 0; Count.u64 = 0; Min.u64 = 0; Max.u64 = 0; 
 n1.l2cache.eventSent_FetchInv : Accumulator : Sum.u64 = 3; SumSQ.u64 = 3; Count.u64 = 3; Min.u64 = 1; Max.u64 = 1; 
 n1.l2cache.eventSent_ForceInv : Accumulator : Sum.u64 = 0; SumSQ.u64 = 0; Count.u64 = 0; Min.u64 = 0; Max.u64 = 0; 
 n1.l2cache.eventSent_FetchInvX : Accumulator : Sum.u64 = 10; SumSQ.u64 = 10; Count.u64 = 10; Min.u64 = 1; Max.u64 = 1; 
 n1.l2cache.eventSent_Inv : Accumulator : Sum.u64 = 14; SumSQ.u64 = 14; Count.u64 = 14; Min.u64 = 1; Max.u64 = 1; 
 n1.l2cache.eventSent_Put : Accumulator : Sum.u64 = 0; SumSQ.u64 = 0; Count.u64 = 0; Min.u64 = 0; Max.u64 = 0; 
 n1.l2cache.eventSent_Get : Accumulator : Sum.u64 = 0; SumSQ.u64 = 0; Count.u64 = 0; Min.u64 = 0; Max.u64 = 0; 
 c1.l1cache.stateEvent_FetchInv_SM : Accumulator : Sum.u64 = 0; SumSQ.u64 = 0; Count.u64 = 0; Min.u64 = 0; Max.u64 = 0; 
 c1.l1cache.stateEvent_FetchInv_SB : Accumulator : Sum.u64 = 0; SumSQ.u64 = 0; Count.u64 = 0; Min.u64 = 0; Max.u64 = 0; 
 c1.l1cache.stateEvent_FetchInv_IB : Accumulator : Sum.u64 = 0; SumSQ.u64 = 0; Count.u64 = 0; Min.u64 = 0; Max.u64 = 0; 
 c1.l1cache.stateEvent_FlushLine_I : Accumulator : Sum.u64 = 0; SumSQ.u64 = 0; Count.u64 = 0; Min.u64 = 0; Max.u64 = 0; 
 c1.l1cache.stateEvent_FlushLine_S : Accumulator : Sum.u64 = 0; SumSQ.u64 = 0; Count.u64 = 0; Min.u64 = 0; Max.u64 = 0; 
 n1.l2cache.eventSent_FetchInv : Accumulator : Sum.u64 = 3; SumSQ.u64 = 3; Count.u64 = 3; Min.u64 = 1; Max.u64 = 1; 
 n1.l2cache.eventSent_FetchInvX : Accumulator : Sum.u64 = 10; SumSQ.u64 = 10; Count.u64 = 10; Min.u64 = 1; Max.u64 = 1; 
 n1.l2cache.eventSent_Inv : Accumulator : Sum.u64 = 14; SumSQ.u64 = 14; Count.u64 = 14; Min.u64 = 1; Max.u64 = 1; 
 n1.l2cache.eventSent_NACK_up : Accumulator : Sum.u64 = 0; SumSQ.u64 = 0; Count.u64 = 0; Min.u64 = 0; Max.u64 = 0; 
 n1.l2cache.stateEvent_AckPut_I : Accumulator : Sum.u64 = 0; SumSQ.u64 = 0; Count.u64 = 0; Min.u64 = 0; Max.u64 = 0; 
 l3cache:memlink.packet_latency : Accumulator : Sum.u64 = 553; SumSQ.u64 = 553; Count.u64 = 745; Min.u64 = 0; Max.u64 = 1; 
 l3cache:memlink.send_bit_count : Accumulator : Sum.u64 = 47680; SumSQ.u64 = 3051520; Count.u64 = 745; Min.u64 = 64; Max.u64 = 64; 
 l3cache:memlink.output_port_stalls : Accumulator : Sum.u64 = 0; SumSQ.u64 = 0; Count.u64 = 0; Min.u64 = 0; Max.u64 = 0; 
 l3cache:memlink.idle_time : Accumulator : Sum.u64 = 2656360; SumSQ.u64 = 24491326400; Count.u64 = 843; Min.u64 = 0; Max.u64 = 37780; 
 l3cache.TotalEventsReceived : Accumulator : Sum.u64 = 7741; SumSQ.u64 = 7741; Count.u64 = 7741; Min.u64 = 1; Max.u64 = 1; 
 l3cache.TotalEventsReplayed : Accumulator : Sum.u64 = 10; SumSQ.u64 = 10; Count.u64 = 10; Min.u64 = 1; Max.u64 = 1; 
 l3cache.TotalNoncacheableEventsReceived : Accumulator : Sum.u64 = 0; SumSQ.u64 = 0; Count.u64 = 0; Min.u64 = 0; Max.u64 = 0; 
 l3cache.CacheHits : Accumulator : Sum.u64 = 2766; SumSQ.u64 = 2766; Count.u64 = 2766; Min.u64 = 1; Max.u64 = 1; 
 c1.l1cache.stateEvent_FlushLine_M : Accumulator : Sum.u64 = 0; SumSQ.u64 = 0; Count.u64 = 0; Min.u64 = 0; Max.u64 = 0; 
 c1.l1cache.stateEvent_FlushLine_IS : Accumulator : Sum.u64 = 0; SumSQ.u64 = 0; Count.u64 = 0; Min.u64 = 0; Max.u64 = 0; 
 c1.l1cache.stateEvent_FlushLine_IM : Accumulator : Sum.u64 = 0; SumSQ.u64 = 0; Count.u64 = 0; Min.u64 = 0; Max.u64 = 0; 
 c1.l1cache.stateEvent_FlushLine_SM : Accumulator : Sum.u64 = 0; SumSQ.u64 = 0; Count.u64 = 0; Min.u64 = 0; Max.u64 = 0; 
 n1.l2cache.eventSent_AckMove : Accumulator : Sum.u64 = 0; SumSQ.u64 = 0; Count.u64 = 0; Min.u64 = 0; Max.u64 = 0; 
 n1.l2cache.eventSent_CustomReq : Accumulator : Sum.u64 = 0; SumSQ.u64 = 0; Count.u64 = 0; Min.u64 = 0; Max.u64 = 0; 
 n1.l2cache.eventSent_CustomResp : Accumulator : Sum.u64 = 0; SumSQ.u64 = 0; Count.u64 = 0; Min.u64 = 0; Max.u64 = 0; 
 n1.l2cache.eventSent_CustomAck : Accumulator : Sum.u64 = 0; SumSQ.u64 = 0; Count.u64 = 0; Min.u64 = 0; Max.u64 = 0; 
 n1.l2cache.latency_GetS_hit : Accumulator : Sum.u64 = 1197; SumSQ.u64 = 19611; Count.u64 = 165; Min.u64 = 5; Max.u64 = 79; 
 n1.l2cache.latency_GetS_miss : Accumulator : Sum.u64 = 53010; SumSQ.u64 = 3263092; Count.u64 = 1558; Min.u64 = 21; Max.u64 = 339; 
 n1.l2cache.latency_GetS_inv : Accumulator : Sum.u64 = 58; SumSQ.u64 = 842; Count.u64 = 4; Min.u64 = 14; Max.u64 = 15; 
 n1.l2cache.latency_GetX_hit : Accumulator : Sum.u64 = 18; SumSQ.u64 = 108; Count.u64 = 3; Min.u64 = 6; Max.u64 = 6; 
 c1.l1cache.stateEvent_FlushLine_IB : Accumulator : Sum.u64 = 0; SumSQ.u64 = 0; Count.u64 = 0; Min.u64 = 0; Max.u64 = 0; 
 c1.l1cache.stateEvent_FlushLine_SB : Accumulator : Sum.u64 = 0; SumSQ.u64 = 0; Count.u64 = 0; Min.u64 = 0; Max.u64 = 0; 
 c1.l1cache.stateEvent_FlushLineInv_I : Accumulator : Sum.u64 = 0; SumSQ.u64 = 0; Count.u64 = 0; Min.u64 = 0; Max.u64 = 0; 
 c1.l1cache.stateEvent_FlushLineInv_S : Accumulator : Sum.u64 = 0; SumSQ.u64 = 0; Count.u64 = 0; Min.u64 = 0; Max.u64 = 0; 
 c1.l1cache.stateEvent_FlushLineInv_M : Accumulator : Sum.u64 = 0; SumSQ.u64 = 0; Count.u64 = 0; Min.u64 = 0; Max.u64 = 0; 
 c1.l1cache.stateEvent_FlushLineInv_IS : Accumulator : Sum.u64 = 0; SumSQ.u64 = 0; Count.u64 = 0; Min.u64 = 0; Max.u64 = 0; 
 c1.l1cache.stateEvent_FlushLineInv_IM : Accumulator : Sum.u64 = 0; SumSQ.u64 = 0; Count.u64 = 0; Min.u64 = 0; Max.u64 = 0; 
 n1.l2cache.latency_GetX_miss : Accumulator : Sum.u64 = 7714; SumSQ.u64 = 488290; Count.u64 = 189; Min.u64 = 21; Max.u64 = 210; 
 n1.l2cache.latency_GetX_inv : Accumulator : Sum.u64 = 15; SumSQ.u64 = 225; Count.u64 = 1; Min.u64 = 15; Max.u64 = 15; 
 n1.l2cache.latency_GetX_upgrade : Accumulator : Sum.u64 = 726; SumSQ.u64 = 23936; Count.u64 = 23; Min.u64 = 21; Max.u64 = 49; 
 n1.l2cache.latency_GetSX_hit : Accumulator : Sum.u64 = 0; SumSQ.u64 = 0; Count.u64 = 0; Min.u64 = 0; Max.u64 = 0; 
 n1.l2cache.latency_GetSX_miss : Accumulator : Sum.u64 = 0; SumSQ.u64 = 0; Count.u64 = 0; Min.u64 = 0; Max.u64 = 0; 
 n1.l2cache.latency_GetSX_inv : Accumulator : Sum.u64 = 0; SumSQ.u64 = 0; Count.u64 = 0; Min.u64 = 0; Max.u64 = 0; 
 n1.l2cache.latency_GetSX_upgrade : Accumulator : Sum.u64 = 0; SumSQ.u64 = 0; Count.u64 = 0; Min.u64 = 0; Max.u64 = 0; 
 n1.l2cache.latency_FlushLine : Accumulator : Sum.u64 = 0; SumSQ.u64 = 0; Count.u64 = 0; Min.u64 = 0; Max.u64 = 0; 
 c1.l1cache.stateEvent_FlushLineInv_SM : Accumulator : Sum.u64 = 0; SumSQ.u64 = 0; Count.u64 = 0; Min.u64 = 0; Max.u64 = 0; 
 c1.l1cache.stateEvent_FlushLineInv_IB : Accumulator : Sum.u64 = 0; SumSQ.u64 = 0; Count.u64 = 0; Min.u64 = 0; Max.u64 = 0; 
 l3cache.GetSHit_Arrival : Accumulator : Sum.u64 = 2643; SumSQ.u64 = 2643; Count.u64 = 2643; Min.u64 = 1; Max.u64 = 1; 
 l3cache.GetXHit_Arrival : Accumulator : Sum.u64 = 114; SumSQ.u64 = 114; Count.u64 = 114; Min.u64 = 1; Max.u64 = 1; 
 l3cache.GetSXHit_Arrival : Accumulator : Sum.u64 = 0; SumSQ.u64 = 0; Count.u64 = 0; Min.u64 = 0; Max.u64 = 0; 
 l3cache.GetSHit_Blocked : Accumulator : Sum.u64 = 9; SumSQ.u64 = 9; Count.u64 = 9; Min.u64 = 1; Max.u64 = 1; 
 l3cache.GetXHit_Blocked : Accumulator : Sum.u64 = 0; SumSQ.u64 = 0; Count.u64 = 0; Min.u64 = 0; Max.u64 = 0; 
 l3cache.GetSXHit_Blocked : Accumulator : Sum.u64 = 0; SumSQ.u64 = 0; Count.u64 = 0; Min.u64 = 0; Max.u64 = 0; 
 l3cache.CacheMisses : Accumulator : Sum.u64 = 800; SumSQ.u64 = 800; Count.u64 = 800; Min.u64 = 1; Max.u64 = 1; 
 l3cache.GetSMiss_Arrival : Accumulator : Sum.u64 = 483; SumSQ.u64 = 483; Count.u64 = 483; Min.u64 = 1; Max.u64 = 1; 
 l3cache.GetXMiss_Arrival : Accumulator : Sum.u64 = 316; SumSQ.u64 = 316; Count.u64 = 316; Min.u64 = 1; Max.u64 = 1; 
 l3cache.GetSXMiss_Arrival : Accumulator : Sum.u64 = 0; SumSQ.u64 = 0; Count.u64 = 0; Min.u64 = 0; Max.u64 = 0; 
 l3cache.GetSMiss_Blocked : Accumulator : Sum.u64 = 1; SumSQ.u64 = 1; Count.u64 = 1; Min.u64 = 1; Max.u64 = 1; 
 l3cache.GetXMiss_Blocked : Accumulator : Sum.u64 = 0; SumSQ.u64 = 0; Count.u64 = 0; Min.u64 = 0; Max.u64 = 0; 
 c1.l1cache.stateEvent_FlushLineInv_SB : Accumulator : Sum.u64 = 0; SumSQ.u64 = 0; Count.u64 = 0; Min.u64 = 0; Max.u64 = 0; 
 c1.l1cache.stateEvent_FlushLineResp_I : Accumulator : Sum.u64 = 0; SumSQ.u64 = 0; Count.u64 = 0; Min.u64 = 0; Max.u64 = 0; 
 c1.l1cache.stateEvent_FlushLineResp_IB : Accumulator : Sum.u64 = 0; SumSQ.u64 = 0; Count.u64 = 0; Min.u64 = 0; Max.u64 = 0; 
 c1.l1cache.stateEvent_FlushLineResp_SB : Accumulator : Sum.u64 = 0; SumSQ.u64 = 0; Count.u64 = 0; Min.u64 = 0; Max.u64 = 0; 
 c1.l1cache.eventSent_GetS : Accumulator : Sum.u64 = 863; SumSQ.u64 = 863; Count.u64 = 863; Min.u64 = 1; Max.u64 = 1; 
 c1.l1cache.eventSent_GetX : Accumulator : Sum.u64 = 118; SumSQ.u64 = 118; Count.u64 = 118; Min.u64 = 1; Max.u64 = 1; 
 n1.l2cache.latency_FlushLineInv : Accumulator : Sum.u64 = 0; SumSQ.u64 = 0; Count.u64 = 0; Min.u64 = 0; Max.u64 = 0; 
 n1.l2cache.stateEvent_AckPut_I : Accumulator : Sum.u64 = 0; SumSQ.u64 = 0; Count.u64 = 0; Min.u64 = 0; Max.u64 = 0; 
 l3cache:memlink.packet_latency : Accumulator : Sum.u64 = 553; SumSQ.u64 = 553; Count.u64 = 745; Min.u64 = 0; Max.u64 = 1; 
 l3cache:memlink.send_bit_count : Accumulator : Sum.u64 = 47680; SumSQ.u64 = 3051520; Count.u64 = 745; Min.u64 = 64; Max.u64 = 64; 
 l3cache:memlink.output_port_stalls : Accumulator : Sum.u64 = 0; SumSQ.u64 = 0; Count.u64 = 0; Min.u64 = 0; Max.u64 = 0; 
 l3cache:memlink.idle_time : Accumulator : Sum.u64 = 2656360; SumSQ.u64 = 24491326400; Count.u64 = 843; Min.u64 = 0; Max.u64 = 37780; 
 l3cache.default_stat : Accumulator : Sum.u64 = 0; SumSQ.u64 = 0; Count.u64 = 0; Min.u64 = 0; Max.u64 = 0; 
 l3cache.TotalEventsReceived : Accumulator : Sum.u64 = 7741; SumSQ.u64 = 7741; Count.u64 = 7741; Min.u64 = 1; Max.u64 = 1; 
 c1.l1cache.eventSent_GetSX : Accumulator : Sum.u64 = 0; SumSQ.u64 = 0; Count.u64 = 0; Min.u64 = 0; Max.u64 = 0; 
 c1.l1cache.eventSent_PutM : Accumulator : Sum.u64 = 110; SumSQ.u64 = 110; Count.u64 = 110; Min.u64 = 1; Max.u64 = 1; 
<<<<<<< HEAD
 c1.l1cache.eventSent_NACK : Accumulator : Sum.u64 = 0; SumSQ.u64 = 0; Count.u64 = 0; Min.u64 = 0; Max.u64 = 0; 
=======
 c1.l1cache.eventSent_NACK_down : Accumulator : Sum.u64 = 0; SumSQ.u64 = 0; Count.u64 = 0; Min.u64 = 0; Max.u64 = 0; 
 l3cache.GetSXMiss_Blocked : Accumulator : Sum.u64 = 0; SumSQ.u64 = 0; Count.u64 = 0; Min.u64 = 0; Max.u64 = 0; 
 l3cache.GetS_recv : Accumulator : Sum.u64 = 3136; SumSQ.u64 = 3136; Count.u64 = 3136; Min.u64 = 1; Max.u64 = 1; 
 l3cache.GetX_recv : Accumulator : Sum.u64 = 430; SumSQ.u64 = 430; Count.u64 = 430; Min.u64 = 1; Max.u64 = 1; 
 l3cache.GetSX_recv : Accumulator : Sum.u64 = 0; SumSQ.u64 = 0; Count.u64 = 0; Min.u64 = 0; Max.u64 = 0; 
 l3cache.GetSResp_recv : Accumulator : Sum.u64 = 447; SumSQ.u64 = 447; Count.u64 = 447; Min.u64 = 1; Max.u64 = 1; 
 l3cache.GetXResp_recv : Accumulator : Sum.u64 = 298; SumSQ.u64 = 298; Count.u64 = 298; Min.u64 = 1; Max.u64 = 1; 
 l3cache.PutS_recv : Accumulator : Sum.u64 = 2970; SumSQ.u64 = 2970; Count.u64 = 2970; Min.u64 = 1; Max.u64 = 1; 
 l3cache.PutM_recv : Accumulator : Sum.u64 = 372; SumSQ.u64 = 372; Count.u64 = 372; Min.u64 = 1; Max.u64 = 1; 
 l3cache.PutE_recv : Accumulator : Sum.u64 = 0; SumSQ.u64 = 0; Count.u64 = 0; Min.u64 = 0; Max.u64 = 0; 
 l3cache.FetchInv_recv : Accumulator : Sum.u64 = 0; SumSQ.u64 = 0; Count.u64 = 0; Min.u64 = 0; Max.u64 = 0; 
 l3cache.FetchInvX_recv : Accumulator : Sum.u64 = 0; SumSQ.u64 = 0; Count.u64 = 0; Min.u64 = 0; Max.u64 = 0; 
>>>>>>> 462196a2
 c1.l1cache.eventSent_FlushLine : Accumulator : Sum.u64 = 0; SumSQ.u64 = 0; Count.u64 = 0; Min.u64 = 0; Max.u64 = 0; 
 c1.l1cache.eventSent_FlushLineInv : Accumulator : Sum.u64 = 0; SumSQ.u64 = 0; Count.u64 = 0; Min.u64 = 0; Max.u64 = 0; 
 c1.l1cache.eventSent_FetchResp : Accumulator : Sum.u64 = 1; SumSQ.u64 = 1; Count.u64 = 1; Min.u64 = 1; Max.u64 = 1; 
 c1.l1cache.eventSent_FetchXResp : Accumulator : Sum.u64 = 6; SumSQ.u64 = 6; Count.u64 = 6; Min.u64 = 1; Max.u64 = 1; 
 l3cache.TotalEventsReplayed : Accumulator : Sum.u64 = 10; SumSQ.u64 = 10; Count.u64 = 10; Min.u64 = 1; Max.u64 = 1; 
 l3cache.TotalNoncacheableEventsReceived : Accumulator : Sum.u64 = 0; SumSQ.u64 = 0; Count.u64 = 0; Min.u64 = 0; Max.u64 = 0; 
 l3cache.CacheHits : Accumulator : Sum.u64 = 2766; SumSQ.u64 = 2766; Count.u64 = 2766; Min.u64 = 1; Max.u64 = 1; 
 l3cache.GetSHit_Arrival : Accumulator : Sum.u64 = 2643; SumSQ.u64 = 2643; Count.u64 = 2643; Min.u64 = 1; Max.u64 = 1; 
 l3cache.GetXHit_Arrival : Accumulator : Sum.u64 = 114; SumSQ.u64 = 114; Count.u64 = 114; Min.u64 = 1; Max.u64 = 1; 
 l3cache.GetSXHit_Arrival : Accumulator : Sum.u64 = 0; SumSQ.u64 = 0; Count.u64 = 0; Min.u64 = 0; Max.u64 = 0; 
 l3cache.GetSHit_Blocked : Accumulator : Sum.u64 = 9; SumSQ.u64 = 9; Count.u64 = 9; Min.u64 = 1; Max.u64 = 1; 
 l3cache.GetXHit_Blocked : Accumulator : Sum.u64 = 0; SumSQ.u64 = 0; Count.u64 = 0; Min.u64 = 0; Max.u64 = 0; 
 l3cache.GetSXHit_Blocked : Accumulator : Sum.u64 = 0; SumSQ.u64 = 0; Count.u64 = 0; Min.u64 = 0; Max.u64 = 0; 
 c1.l1cache.eventSent_AckInv : Accumulator : Sum.u64 = 6; SumSQ.u64 = 6; Count.u64 = 6; Min.u64 = 1; Max.u64 = 1; 
 c1.l1cache.eventSent_GetSResp : Accumulator : Sum.u64 = 881; SumSQ.u64 = 881; Count.u64 = 881; Min.u64 = 1; Max.u64 = 1; 
 c1.l1cache.eventSent_GetXResp : Accumulator : Sum.u64 = 119; SumSQ.u64 = 119; Count.u64 = 119; Min.u64 = 1; Max.u64 = 1; 
 c1.l1cache.eventSent_FlushLineResp : Accumulator : Sum.u64 = 0; SumSQ.u64 = 0; Count.u64 = 0; Min.u64 = 0; Max.u64 = 0; 
 c1.l1cache.eventSent_Put : Accumulator : Sum.u64 = 0; SumSQ.u64 = 0; Count.u64 = 0; Min.u64 = 0; Max.u64 = 0; 
 c1.l1cache.eventSent_Get : Accumulator : Sum.u64 = 0; SumSQ.u64 = 0; Count.u64 = 0; Min.u64 = 0; Max.u64 = 0; 
 c1.l1cache.eventSent_AckMove : Accumulator : Sum.u64 = 0; SumSQ.u64 = 0; Count.u64 = 0; Min.u64 = 0; Max.u64 = 0; 
 l3cache.CacheMisses : Accumulator : Sum.u64 = 800; SumSQ.u64 = 800; Count.u64 = 800; Min.u64 = 1; Max.u64 = 1; 
 l3cache.GetSMiss_Arrival : Accumulator : Sum.u64 = 483; SumSQ.u64 = 483; Count.u64 = 483; Min.u64 = 1; Max.u64 = 1; 
 l3cache.GetXMiss_Arrival : Accumulator : Sum.u64 = 316; SumSQ.u64 = 316; Count.u64 = 316; Min.u64 = 1; Max.u64 = 1; 
 l3cache.GetSXMiss_Arrival : Accumulator : Sum.u64 = 0; SumSQ.u64 = 0; Count.u64 = 0; Min.u64 = 0; Max.u64 = 0; 
 l3cache.GetSMiss_Blocked : Accumulator : Sum.u64 = 1; SumSQ.u64 = 1; Count.u64 = 1; Min.u64 = 1; Max.u64 = 1; 
 l3cache.GetXMiss_Blocked : Accumulator : Sum.u64 = 0; SumSQ.u64 = 0; Count.u64 = 0; Min.u64 = 0; Max.u64 = 0; 
 l3cache.GetSXMiss_Blocked : Accumulator : Sum.u64 = 0; SumSQ.u64 = 0; Count.u64 = 0; Min.u64 = 0; Max.u64 = 0; 
 c1.l1cache.eventSent_CustomReq : Accumulator : Sum.u64 = 0; SumSQ.u64 = 0; Count.u64 = 0; Min.u64 = 0; Max.u64 = 0; 
 c1.l1cache.eventSent_CustomResp : Accumulator : Sum.u64 = 0; SumSQ.u64 = 0; Count.u64 = 0; Min.u64 = 0; Max.u64 = 0; 
 c1.l1cache.eventSent_CustomAck : Accumulator : Sum.u64 = 0; SumSQ.u64 = 0; Count.u64 = 0; Min.u64 = 0; Max.u64 = 0; 
 c1.l1cache.EventStalledForLockedCacheline : Accumulator : Sum.u64 = 0; SumSQ.u64 = 0; Count.u64 = 0; Min.u64 = 0; Max.u64 = 0; 
 c1.l1cache.evict_S : Accumulator : Sum.u64 = 843; SumSQ.u64 = 843; Count.u64 = 843; Min.u64 = 1; Max.u64 = 1; 
 c1.l1cache.evict_SM : Accumulator : Sum.u64 = 0; SumSQ.u64 = 0; Count.u64 = 0; Min.u64 = 0; Max.u64 = 0; 
 c1.l1cache.latency_GetS_hit : Accumulator : Sum.u64 = 38; SumSQ.u64 = 84; Count.u64 = 18; Min.u64 = 2; Max.u64 = 4; 
 c1.l1cache.latency_GetS_miss : Accumulator : Sum.u64 = 34072; SumSQ.u64 = 1995880; Count.u64 = 863; Min.u64 = 14; Max.u64 = 228; 
 l3cache.GetS_recv : Accumulator : Sum.u64 = 3136; SumSQ.u64 = 3136; Count.u64 = 3136; Min.u64 = 1; Max.u64 = 1; 
 l3cache.GetX_recv : Accumulator : Sum.u64 = 430; SumSQ.u64 = 430; Count.u64 = 430; Min.u64 = 1; Max.u64 = 1; 
 l3cache.GetSX_recv : Accumulator : Sum.u64 = 0; SumSQ.u64 = 0; Count.u64 = 0; Min.u64 = 0; Max.u64 = 0; 
 l3cache.GetSResp_recv : Accumulator : Sum.u64 = 447; SumSQ.u64 = 447; Count.u64 = 447; Min.u64 = 1; Max.u64 = 1; 
 l3cache.GetXResp_recv : Accumulator : Sum.u64 = 298; SumSQ.u64 = 298; Count.u64 = 298; Min.u64 = 1; Max.u64 = 1; 
 l3cache.PutS_recv : Accumulator : Sum.u64 = 2970; SumSQ.u64 = 2970; Count.u64 = 2970; Min.u64 = 1; Max.u64 = 1; 
 l3cache.PutM_recv : Accumulator : Sum.u64 = 372; SumSQ.u64 = 372; Count.u64 = 372; Min.u64 = 1; Max.u64 = 1; 
 l3cache.PutE_recv : Accumulator : Sum.u64 = 0; SumSQ.u64 = 0; Count.u64 = 0; Min.u64 = 0; Max.u64 = 0; 
 l3cache.Fetch_recv : Accumulator : Sum.u64 = 0; SumSQ.u64 = 0; Count.u64 = 0; Min.u64 = 0; Max.u64 = 0; 
 c1.l1cache.latency_GetX_hit : Accumulator : Sum.u64 = 2; SumSQ.u64 = 4; Count.u64 = 1; Min.u64 = 2; Max.u64 = 2; 
 c1.l1cache.latency_GetX_miss : Accumulator : Sum.u64 = 5136; SumSQ.u64 = 280528; Count.u64 = 113; Min.u64 = 15; Max.u64 = 126; 
 c1.l1cache.latency_GetX_upgrade : Accumulator : Sum.u64 = 252; SumSQ.u64 = 17452; Count.u64 = 5; Min.u64 = 29; Max.u64 = 111; 
 c1.l1cache.latency_GetSX_hit : Accumulator : Sum.u64 = 0; SumSQ.u64 = 0; Count.u64 = 0; Min.u64 = 0; Max.u64 = 0; 
 c1.l1cache.latency_GetSX_miss : Accumulator : Sum.u64 = 0; SumSQ.u64 = 0; Count.u64 = 0; Min.u64 = 0; Max.u64 = 0; 
 c1.l1cache.latency_GetSX_upgrade : Accumulator : Sum.u64 = 0; SumSQ.u64 = 0; Count.u64 = 0; Min.u64 = 0; Max.u64 = 0; 
 c1.l1cache.latency_FlushLine : Accumulator : Sum.u64 = 0; SumSQ.u64 = 0; Count.u64 = 0; Min.u64 = 0; Max.u64 = 0; 
 c1.l1cache.latency_FlushLine_fail : Accumulator : Sum.u64 = 0; SumSQ.u64 = 0; Count.u64 = 0; Min.u64 = 0; Max.u64 = 0; 
 l3cache.FetchInv_recv : Accumulator : Sum.u64 = 0; SumSQ.u64 = 0; Count.u64 = 0; Min.u64 = 0; Max.u64 = 0; 
 l3cache.FetchInvX_recv : Accumulator : Sum.u64 = 0; SumSQ.u64 = 0; Count.u64 = 0; Min.u64 = 0; Max.u64 = 0; 
 l3cache.ForceInv_recv : Accumulator : Sum.u64 = 0; SumSQ.u64 = 0; Count.u64 = 0; Min.u64 = 0; Max.u64 = 0; 
 l3cache.Inv_recv : Accumulator : Sum.u64 = 0; SumSQ.u64 = 0; Count.u64 = 0; Min.u64 = 0; Max.u64 = 0; 
 l3cache.NACK_recv : Accumulator : Sum.u64 = 0; SumSQ.u64 = 0; Count.u64 = 0; Min.u64 = 0; Max.u64 = 0; 
 l3cache.AckInv_recv : Accumulator : Sum.u64 = 45; SumSQ.u64 = 45; Count.u64 = 45; Min.u64 = 1; Max.u64 = 1; 
 l3cache.AckPut_recv : Accumulator : Sum.u64 = 0; SumSQ.u64 = 0; Count.u64 = 0; Min.u64 = 0; Max.u64 = 0; 
 c1.l1cache.latency_FlushLineInv : Accumulator : Sum.u64 = 0; SumSQ.u64 = 0; Count.u64 = 0; Min.u64 = 0; Max.u64 = 0; 
 c1.l1cache.latency_FlushLineInv_fail : Accumulator : Sum.u64 = 0; SumSQ.u64 = 0; Count.u64 = 0; Min.u64 = 0; Max.u64 = 0; 
 c1.l1cache.stateEvent_AckPut_I : Accumulator : Sum.u64 = 0; SumSQ.u64 = 0; Count.u64 = 0; Min.u64 = 0; Max.u64 = 0; 
 c1.l1cache.eventSent_PutS : Accumulator : Sum.u64 = 843; SumSQ.u64 = 843; Count.u64 = 843; Min.u64 = 1; Max.u64 = 1; 
 c1.l1cache.eventSent_PutE : Accumulator : Sum.u64 = 0; SumSQ.u64 = 0; Count.u64 = 0; Min.u64 = 0; Max.u64 = 0; 
 n0.l2cache.default_stat : Accumulator : Sum.u64 = 0; SumSQ.u64 = 0; Count.u64 = 0; Min.u64 = 0; Max.u64 = 0; 
 n0.l2cache.TotalEventsReceived : Accumulator : Sum.u64 = 5722; SumSQ.u64 = 5722; Count.u64 = 5722; Min.u64 = 1; Max.u64 = 1; 
 l3cache.Inv_recv : Accumulator : Sum.u64 = 0; SumSQ.u64 = 0; Count.u64 = 0; Min.u64 = 0; Max.u64 = 0; 
 l3cache.NACK_recv : Accumulator : Sum.u64 = 0; SumSQ.u64 = 0; Count.u64 = 0; Min.u64 = 0; Max.u64 = 0; 
 l3cache.MSHR_occupancy : Accumulator : Sum.u64 = 47368; SumSQ.u64 = 468002; Count.u64 = 20724; Min.u64 = 0; Max.u64 = 23; 
 l3cache.Bank_conflicts : Accumulator : Sum.u64 = 0; SumSQ.u64 = 0; Count.u64 = 0; Min.u64 = 0; Max.u64 = 0; 
 l3cache.evict_I : Accumulator : Sum.u64 = 0; SumSQ.u64 = 0; Count.u64 = 0; Min.u64 = 0; Max.u64 = 0; 
 l3cache.evict_E : Accumulator : Sum.u64 = 0; SumSQ.u64 = 0; Count.u64 = 0; Min.u64 = 0; Max.u64 = 0; 
 l3cache.evict_M : Accumulator : Sum.u64 = 0; SumSQ.u64 = 0; Count.u64 = 0; Min.u64 = 0; Max.u64 = 0; 
 l3cache.evict_IS : Accumulator : Sum.u64 = 0; SumSQ.u64 = 0; Count.u64 = 0; Min.u64 = 0; Max.u64 = 0; 
 l3cache.evict_IM : Accumulator : Sum.u64 = 0; SumSQ.u64 = 0; Count.u64 = 0; Min.u64 = 0; Max.u64 = 0; 
 l3cache.evict_IB : Accumulator : Sum.u64 = 0; SumSQ.u64 = 0; Count.u64 = 0; Min.u64 = 0; Max.u64 = 0; 
 n0.l2cache.TotalEventsReplayed : Accumulator : Sum.u64 = 3; SumSQ.u64 = 3; Count.u64 = 3; Min.u64 = 1; Max.u64 = 1; 
 l3cache.FetchResp_recv : Accumulator : Sum.u64 = 6; SumSQ.u64 = 6; Count.u64 = 6; Min.u64 = 1; Max.u64 = 1; 
 l3cache.FetchXResp_recv : Accumulator : Sum.u64 = 37; SumSQ.u64 = 37; Count.u64 = 37; Min.u64 = 1; Max.u64 = 1; 
 l3cache.CustomReq_recv : Accumulator : Sum.u64 = 0; SumSQ.u64 = 0; Count.u64 = 0; Min.u64 = 0; Max.u64 = 0; 
 l3cache.CustomResp_recv : Accumulator : Sum.u64 = 0; SumSQ.u64 = 0; Count.u64 = 0; Min.u64 = 0; Max.u64 = 0; 
 l3cache.CustomAck_recv : Accumulator : Sum.u64 = 0; SumSQ.u64 = 0; Count.u64 = 0; Min.u64 = 0; Max.u64 = 0; 
 l3cache.FlushLine_recv : Accumulator : Sum.u64 = 0; SumSQ.u64 = 0; Count.u64 = 0; Min.u64 = 0; Max.u64 = 0; 
 l3cache.FlushLineInv_recv : Accumulator : Sum.u64 = 0; SumSQ.u64 = 0; Count.u64 = 0; Min.u64 = 0; Max.u64 = 0; 
 l3cache.FlushLineResp_recv : Accumulator : Sum.u64 = 0; SumSQ.u64 = 0; Count.u64 = 0; Min.u64 = 0; Max.u64 = 0; 
 n0.l2cache.TotalNoncacheableEventsReceived : Accumulator : Sum.u64 = 0; SumSQ.u64 = 0; Count.u64 = 0; Min.u64 = 0; Max.u64 = 0; 
 n0.l2cache.CacheHits : Accumulator : Sum.u64 = 148; SumSQ.u64 = 148; Count.u64 = 148; Min.u64 = 1; Max.u64 = 1; 
 n0.l2cache.GetSHit_Arrival : Accumulator : Sum.u64 = 144; SumSQ.u64 = 144; Count.u64 = 144; Min.u64 = 1; Max.u64 = 1; 
 n0.l2cache.GetXHit_Arrival : Accumulator : Sum.u64 = 1; SumSQ.u64 = 1; Count.u64 = 1; Min.u64 = 1; Max.u64 = 1; 
 n0.l2cache.GetSXHit_Arrival : Accumulator : Sum.u64 = 0; SumSQ.u64 = 0; Count.u64 = 0; Min.u64 = 0; Max.u64 = 0; 
 n0.l2cache.GetSHit_Blocked : Accumulator : Sum.u64 = 3; SumSQ.u64 = 3; Count.u64 = 3; Min.u64 = 1; Max.u64 = 1; 
 n0.l2cache.GetXHit_Blocked : Accumulator : Sum.u64 = 0; SumSQ.u64 = 0; Count.u64 = 0; Min.u64 = 0; Max.u64 = 0; 
 l3cache.Put_recv : Accumulator : Sum.u64 = 0; SumSQ.u64 = 0; Count.u64 = 0; Min.u64 = 0; Max.u64 = 0; 
 l3cache.Get_recv : Accumulator : Sum.u64 = 0; SumSQ.u64 = 0; Count.u64 = 0; Min.u64 = 0; Max.u64 = 0; 
 l3cache.AckMove_recv : Accumulator : Sum.u64 = 0; SumSQ.u64 = 0; Count.u64 = 0; Min.u64 = 0; Max.u64 = 0; 
 l3cache.MSHR_occupancy : Accumulator : Sum.u64 = 47368; SumSQ.u64 = 468002; Count.u64 = 20724; Min.u64 = 0; Max.u64 = 23; 
 l3cache.Bank_conflicts : Accumulator : Sum.u64 = 0; SumSQ.u64 = 0; Count.u64 = 0; Min.u64 = 0; Max.u64 = 0; 
 l3cache.evict_I : Accumulator : Sum.u64 = 0; SumSQ.u64 = 0; Count.u64 = 0; Min.u64 = 0; Max.u64 = 0; 
 l3cache.evict_E : Accumulator : Sum.u64 = 0; SumSQ.u64 = 0; Count.u64 = 0; Min.u64 = 0; Max.u64 = 0; 
 l3cache.evict_M : Accumulator : Sum.u64 = 0; SumSQ.u64 = 0; Count.u64 = 0; Min.u64 = 0; Max.u64 = 0; 
 l3cache.evict_IS : Accumulator : Sum.u64 = 0; SumSQ.u64 = 0; Count.u64 = 0; Min.u64 = 0; Max.u64 = 0; 
 n0.l2cache.GetSXHit_Blocked : Accumulator : Sum.u64 = 0; SumSQ.u64 = 0; Count.u64 = 0; Min.u64 = 0; Max.u64 = 0; 
 n0.l2cache.CacheMisses : Accumulator : Sum.u64 = 1805; SumSQ.u64 = 1805; Count.u64 = 1805; Min.u64 = 1; Max.u64 = 1; 
 n0.l2cache.GetSMiss_Arrival : Accumulator : Sum.u64 = 1586; SumSQ.u64 = 1586; Count.u64 = 1586; Min.u64 = 1; Max.u64 = 1; 
 n0.l2cache.GetXMiss_Arrival : Accumulator : Sum.u64 = 219; SumSQ.u64 = 219; Count.u64 = 219; Min.u64 = 1; Max.u64 = 1; 
 l3cache.evict_SB : Accumulator : Sum.u64 = 0; SumSQ.u64 = 0; Count.u64 = 0; Min.u64 = 0; Max.u64 = 0; 
 l3cache.latency_GetS_IS : Accumulator : Sum.u64 = 36515; SumSQ.u64 = 3557779; Count.u64 = 447; Min.u64 = 53; Max.u64 = 323; 
 l3cache.latency_GetS_M : Accumulator : Sum.u64 = 921; SumSQ.u64 = 32041; Count.u64 = 37; Min.u64 = 19; Max.u64 = 116; 
 l3cache.latency_GetX_IM : Accumulator : Sum.u64 = 5087; SumSQ.u64 = 461997; Count.u64 = 64; Min.u64 = 53; Max.u64 = 196; 
 l3cache.latency_GetX_SM : Accumulator : Sum.u64 = 4031; SumSQ.u64 = 73421; Count.u64 = 234; Min.u64 = 15; Max.u64 = 34; 
 l3cache.latency_GetX_M : Accumulator : Sum.u64 = 397; SumSQ.u64 = 9407; Count.u64 = 18; Min.u64 = 6; Max.u64 = 31; 
 l3cache.latency_GetSX_IM : Accumulator : Sum.u64 = 0; SumSQ.u64 = 0; Count.u64 = 0; Min.u64 = 0; Max.u64 = 0; 
 l3cache.latency_GetSX_SM : Accumulator : Sum.u64 = 0; SumSQ.u64 = 0; Count.u64 = 0; Min.u64 = 0; Max.u64 = 0; 
 l3cache.latency_GetSX_M : Accumulator : Sum.u64 = 0; SumSQ.u64 = 0; Count.u64 = 0; Min.u64 = 0; Max.u64 = 0; 
 l3cache.evict_S : Accumulator : Sum.u64 = 0; SumSQ.u64 = 0; Count.u64 = 0; Min.u64 = 0; Max.u64 = 0; 
 l3cache.evict_SM : Accumulator : Sum.u64 = 0; SumSQ.u64 = 0; Count.u64 = 0; Min.u64 = 0; Max.u64 = 0; 
 n0.l2cache.GetSXMiss_Arrival : Accumulator : Sum.u64 = 0; SumSQ.u64 = 0; Count.u64 = 0; Min.u64 = 0; Max.u64 = 0; 
 n0.l2cache.GetSMiss_Blocked : Accumulator : Sum.u64 = 0; SumSQ.u64 = 0; Count.u64 = 0; Min.u64 = 0; Max.u64 = 0; 
 n0.l2cache.GetXMiss_Blocked : Accumulator : Sum.u64 = 0; SumSQ.u64 = 0; Count.u64 = 0; Min.u64 = 0; Max.u64 = 0; 
 n0.l2cache.GetSXMiss_Blocked : Accumulator : Sum.u64 = 0; SumSQ.u64 = 0; Count.u64 = 0; Min.u64 = 0; Max.u64 = 0; 
 n0.l2cache.GetS_recv : Accumulator : Sum.u64 = 1733; SumSQ.u64 = 1733; Count.u64 = 1733; Min.u64 = 1; Max.u64 = 1; 
 n0.l2cache.GetX_recv : Accumulator : Sum.u64 = 220; SumSQ.u64 = 220; Count.u64 = 220; Min.u64 = 1; Max.u64 = 1; 
 n0.l2cache.GetSX_recv : Accumulator : Sum.u64 = 0; SumSQ.u64 = 0; Count.u64 = 0; Min.u64 = 0; Max.u64 = 0; 
 n0.l2cache.GetSResp_recv : Accumulator : Sum.u64 = 1578; SumSQ.u64 = 1578; Count.u64 = 1578; Min.u64 = 1; Max.u64 = 1; 
<<<<<<< HEAD
 l3cache.evict_IM : Accumulator : Sum.u64 = 0; SumSQ.u64 = 0; Count.u64 = 0; Min.u64 = 0; Max.u64 = 0; 
 l3cache.evict_IB : Accumulator : Sum.u64 = 0; SumSQ.u64 = 0; Count.u64 = 0; Min.u64 = 0; Max.u64 = 0; 
 l3cache.evict_SB : Accumulator : Sum.u64 = 0; SumSQ.u64 = 0; Count.u64 = 0; Min.u64 = 0; Max.u64 = 0; 
 l3cache.evict_S : Accumulator : Sum.u64 = 0; SumSQ.u64 = 0; Count.u64 = 0; Min.u64 = 0; Max.u64 = 0; 
 l3cache.evict_SM : Accumulator : Sum.u64 = 0; SumSQ.u64 = 0; Count.u64 = 0; Min.u64 = 0; Max.u64 = 0; 
=======
 n0.l2cache.GetXResp_recv : Accumulator : Sum.u64 = 218; SumSQ.u64 = 218; Count.u64 = 218; Min.u64 = 1; Max.u64 = 1; 
>>>>>>> 462196a2
 l3cache.evict_SInv : Accumulator : Sum.u64 = 0; SumSQ.u64 = 0; Count.u64 = 0; Min.u64 = 0; Max.u64 = 0; 
 l3cache.evict_MInv : Accumulator : Sum.u64 = 0; SumSQ.u64 = 0; Count.u64 = 0; Min.u64 = 0; Max.u64 = 0; 
 l3cache.evict_SMInv : Accumulator : Sum.u64 = 0; SumSQ.u64 = 0; Count.u64 = 0; Min.u64 = 0; Max.u64 = 0; 
 l3cache.evict_MInvX : Accumulator : Sum.u64 = 0; SumSQ.u64 = 0; Count.u64 = 0; Min.u64 = 0; Max.u64 = 0; 
<<<<<<< HEAD
 n0.l2cache.GetXResp_recv : Accumulator : Sum.u64 = 218; SumSQ.u64 = 218; Count.u64 = 218; Min.u64 = 1; Max.u64 = 1; 
 n0.l2cache.PutS_recv : Accumulator : Sum.u64 = 1696; SumSQ.u64 = 1696; Count.u64 = 1696; Min.u64 = 1; Max.u64 = 1; 
 n0.l2cache.PutM_recv : Accumulator : Sum.u64 = 201; SumSQ.u64 = 201; Count.u64 = 201; Min.u64 = 1; Max.u64 = 1; 
 n0.l2cache.PutE_recv : Accumulator : Sum.u64 = 0; SumSQ.u64 = 0; Count.u64 = 0; Min.u64 = 0; Max.u64 = 0; 
 n0.l2cache.Fetch_recv : Accumulator : Sum.u64 = 0; SumSQ.u64 = 0; Count.u64 = 0; Min.u64 = 0; Max.u64 = 0; 
=======
 l3cache.evict_SI : Accumulator : Sum.u64 = 0; SumSQ.u64 = 0; Count.u64 = 0; Min.u64 = 0; Max.u64 = 0; 
 l3cache.stateEvent_GetS_I : Accumulator : Sum.u64 = 447; SumSQ.u64 = 447; Count.u64 = 447; Min.u64 = 1; Max.u64 = 1; 
 l3cache.stateEvent_GetS_S : Accumulator : Sum.u64 = 1655; SumSQ.u64 = 1655; Count.u64 = 1655; Min.u64 = 1; Max.u64 = 1; 
 l3cache.stateEvent_GetS_M : Accumulator : Sum.u64 = 1034; SumSQ.u64 = 1034; Count.u64 = 1034; Min.u64 = 1; Max.u64 = 1; 
 l3cache.stateEvent_GetX_I : Accumulator : Sum.u64 = 64; SumSQ.u64 = 64; Count.u64 = 64; Min.u64 = 1; Max.u64 = 1; 
 n0.l2cache.PutS_recv : Accumulator : Sum.u64 = 1696; SumSQ.u64 = 1696; Count.u64 = 1696; Min.u64 = 1; Max.u64 = 1; 
 n0.l2cache.PutM_recv : Accumulator : Sum.u64 = 201; SumSQ.u64 = 201; Count.u64 = 201; Min.u64 = 1; Max.u64 = 1; 
 n0.l2cache.PutE_recv : Accumulator : Sum.u64 = 0; SumSQ.u64 = 0; Count.u64 = 0; Min.u64 = 0; Max.u64 = 0; 
>>>>>>> 462196a2
 n0.l2cache.FetchInv_recv : Accumulator : Sum.u64 = 2; SumSQ.u64 = 2; Count.u64 = 2; Min.u64 = 1; Max.u64 = 1; 
 n0.l2cache.FetchInvX_recv : Accumulator : Sum.u64 = 16; SumSQ.u64 = 16; Count.u64 = 16; Min.u64 = 1; Max.u64 = 1; 
 l3cache.evict_SI : Accumulator : Sum.u64 = 0; SumSQ.u64 = 0; Count.u64 = 0; Min.u64 = 0; Max.u64 = 0; 
 l3cache.stateEvent_GetS_I : Accumulator : Sum.u64 = 447; SumSQ.u64 = 447; Count.u64 = 447; Min.u64 = 1; Max.u64 = 1; 
 l3cache.stateEvent_GetS_S : Accumulator : Sum.u64 = 1655; SumSQ.u64 = 1655; Count.u64 = 1655; Min.u64 = 1; Max.u64 = 1; 
 l3cache.stateEvent_GetS_M : Accumulator : Sum.u64 = 1034; SumSQ.u64 = 1034; Count.u64 = 1034; Min.u64 = 1; Max.u64 = 1; 
 l3cache.stateEvent_GetX_I : Accumulator : Sum.u64 = 64; SumSQ.u64 = 64; Count.u64 = 64; Min.u64 = 1; Max.u64 = 1; 
 l3cache.stateEvent_GetX_S : Accumulator : Sum.u64 = 234; SumSQ.u64 = 234; Count.u64 = 234; Min.u64 = 1; Max.u64 = 1; 
 l3cache.stateEvent_GetX_M : Accumulator : Sum.u64 = 132; SumSQ.u64 = 132; Count.u64 = 132; Min.u64 = 1; Max.u64 = 1; 
 l3cache.stateEvent_GetSX_I : Accumulator : Sum.u64 = 0; SumSQ.u64 = 0; Count.u64 = 0; Min.u64 = 0; Max.u64 = 0; 
 n0.l2cache.ForceInv_recv : Accumulator : Sum.u64 = 0; SumSQ.u64 = 0; Count.u64 = 0; Min.u64 = 0; Max.u64 = 0; 
 n0.l2cache.Inv_recv : Accumulator : Sum.u64 = 23; SumSQ.u64 = 23; Count.u64 = 23; Min.u64 = 1; Max.u64 = 1; 
 n0.l2cache.NACK_recv : Accumulator : Sum.u64 = 0; SumSQ.u64 = 0; Count.u64 = 0; Min.u64 = 0; Max.u64 = 0; 
 n0.l2cache.AckInv_recv : Accumulator : Sum.u64 = 17; SumSQ.u64 = 17; Count.u64 = 17; Min.u64 = 1; Max.u64 = 1; 
 n0.l2cache.AckPut_recv : Accumulator : Sum.u64 = 0; SumSQ.u64 = 0; Count.u64 = 0; Min.u64 = 0; Max.u64 = 0; 
 n0.l2cache.FetchResp_recv : Accumulator : Sum.u64 = 2; SumSQ.u64 = 2; Count.u64 = 2; Min.u64 = 1; Max.u64 = 1; 
 n0.l2cache.FetchXResp_recv : Accumulator : Sum.u64 = 16; SumSQ.u64 = 16; Count.u64 = 16; Min.u64 = 1; Max.u64 = 1; 
 n0.l2cache.CustomReq_recv : Accumulator : Sum.u64 = 0; SumSQ.u64 = 0; Count.u64 = 0; Min.u64 = 0; Max.u64 = 0; 
 n0.l2cache.CustomResp_recv : Accumulator : Sum.u64 = 0; SumSQ.u64 = 0; Count.u64 = 0; Min.u64 = 0; Max.u64 = 0; 
 n0.l2cache.CustomAck_recv : Accumulator : Sum.u64 = 0; SumSQ.u64 = 0; Count.u64 = 0; Min.u64 = 0; Max.u64 = 0; 
 l3cache.stateEvent_GetSX_S : Accumulator : Sum.u64 = 0; SumSQ.u64 = 0; Count.u64 = 0; Min.u64 = 0; Max.u64 = 0; 
 l3cache.stateEvent_GetSX_M : Accumulator : Sum.u64 = 0; SumSQ.u64 = 0; Count.u64 = 0; Min.u64 = 0; Max.u64 = 0; 
 l3cache.stateEvent_GetSResp_IS : Accumulator : Sum.u64 = 447; SumSQ.u64 = 447; Count.u64 = 447; Min.u64 = 1; Max.u64 = 1; 
 l3cache.stateEvent_GetXResp_IS : Accumulator : Sum.u64 = 0; SumSQ.u64 = 0; Count.u64 = 0; Min.u64 = 0; Max.u64 = 0; 
 l3cache.stateEvent_GetXResp_IM : Accumulator : Sum.u64 = 64; SumSQ.u64 = 64; Count.u64 = 64; Min.u64 = 1; Max.u64 = 1; 
 l3cache.stateEvent_GetXResp_SM : Accumulator : Sum.u64 = 200; SumSQ.u64 = 200; Count.u64 = 200; Min.u64 = 1; Max.u64 = 1; 
 l3cache.stateEvent_GetXResp_SMInv : Accumulator : Sum.u64 = 34; SumSQ.u64 = 34; Count.u64 = 34; Min.u64 = 1; Max.u64 = 1; 
 l3cache.stateEvent_PutS_I : Accumulator : Sum.u64 = 0; SumSQ.u64 = 0; Count.u64 = 0; Min.u64 = 0; Max.u64 = 0; 
 l3cache.stateEvent_PutS_S : Accumulator : Sum.u64 = 1989; SumSQ.u64 = 1989; Count.u64 = 1989; Min.u64 = 1; Max.u64 = 1; 
 n0.l2cache.FlushLine_recv : Accumulator : Sum.u64 = 0; SumSQ.u64 = 0; Count.u64 = 0; Min.u64 = 0; Max.u64 = 0; 
 n0.l2cache.FlushLineInv_recv : Accumulator : Sum.u64 = 0; SumSQ.u64 = 0; Count.u64 = 0; Min.u64 = 0; Max.u64 = 0; 
 n0.l2cache.FlushLineResp_recv : Accumulator : Sum.u64 = 0; SumSQ.u64 = 0; Count.u64 = 0; Min.u64 = 0; Max.u64 = 0; 
 n0.l2cache.Put_recv : Accumulator : Sum.u64 = 0; SumSQ.u64 = 0; Count.u64 = 0; Min.u64 = 0; Max.u64 = 0; 
 n0.l2cache.Get_recv : Accumulator : Sum.u64 = 0; SumSQ.u64 = 0; Count.u64 = 0; Min.u64 = 0; Max.u64 = 0; 
 n0.l2cache.AckMove_recv : Accumulator : Sum.u64 = 0; SumSQ.u64 = 0; Count.u64 = 0; Min.u64 = 0; Max.u64 = 0; 
 n0.l2cache.MSHR_occupancy : Accumulator : Sum.u64 = 56514; SumSQ.u64 = 269420; Count.u64 = 20724; Min.u64 = 0; Max.u64 = 14; 
<<<<<<< HEAD
 l3cache.stateEvent_PutS_M : Accumulator : Sum.u64 = 980; SumSQ.u64 = 980; Count.u64 = 980; Min.u64 = 1; Max.u64 = 1; 
 l3cache.stateEvent_PutS_MInv : Accumulator : Sum.u64 = 1; SumSQ.u64 = 1; Count.u64 = 1; Min.u64 = 1; Max.u64 = 1; 
 l3cache.stateEvent_PutS_SInv : Accumulator : Sum.u64 = 0; SumSQ.u64 = 0; Count.u64 = 0; Min.u64 = 0; Max.u64 = 0; 
 l3cache.stateEvent_PutS_SMInv : Accumulator : Sum.u64 = 0; SumSQ.u64 = 0; Count.u64 = 0; Min.u64 = 0; Max.u64 = 0; 
 l3cache.stateEvent_PutS_MI : Accumulator : Sum.u64 = 0; SumSQ.u64 = 0; Count.u64 = 0; Min.u64 = 0; Max.u64 = 0; 
 l3cache.stateEvent_PutS_SI : Accumulator : Sum.u64 = 0; SumSQ.u64 = 0; Count.u64 = 0; Min.u64 = 0; Max.u64 = 0; 
 l3cache.stateEvent_PutS_IB : Accumulator : Sum.u64 = 0; SumSQ.u64 = 0; Count.u64 = 0; Min.u64 = 0; Max.u64 = 0; 
=======
 l3cache.stateEvent_GetX_S : Accumulator : Sum.u64 = 234; SumSQ.u64 = 234; Count.u64 = 234; Min.u64 = 1; Max.u64 = 1; 
 l3cache.stateEvent_GetX_M : Accumulator : Sum.u64 = 132; SumSQ.u64 = 132; Count.u64 = 132; Min.u64 = 1; Max.u64 = 1; 
 l3cache.stateEvent_GetSX_I : Accumulator : Sum.u64 = 0; SumSQ.u64 = 0; Count.u64 = 0; Min.u64 = 0; Max.u64 = 0; 
 l3cache.stateEvent_GetSX_S : Accumulator : Sum.u64 = 0; SumSQ.u64 = 0; Count.u64 = 0; Min.u64 = 0; Max.u64 = 0; 
 l3cache.stateEvent_GetSX_M : Accumulator : Sum.u64 = 0; SumSQ.u64 = 0; Count.u64 = 0; Min.u64 = 0; Max.u64 = 0; 
 l3cache.stateEvent_GetSResp_IS : Accumulator : Sum.u64 = 447; SumSQ.u64 = 447; Count.u64 = 447; Min.u64 = 1; Max.u64 = 1; 
 l3cache.stateEvent_GetXResp_IS : Accumulator : Sum.u64 = 0; SumSQ.u64 = 0; Count.u64 = 0; Min.u64 = 0; Max.u64 = 0; 
 l3cache.stateEvent_GetXResp_IM : Accumulator : Sum.u64 = 64; SumSQ.u64 = 64; Count.u64 = 64; Min.u64 = 1; Max.u64 = 1; 
>>>>>>> 462196a2
 n0.l2cache.Bank_conflicts : Accumulator : Sum.u64 = 0; SumSQ.u64 = 0; Count.u64 = 0; Min.u64 = 0; Max.u64 = 0; 
 n0.l2cache.evict_I : Accumulator : Sum.u64 = 0; SumSQ.u64 = 0; Count.u64 = 0; Min.u64 = 0; Max.u64 = 0; 
 n0.l2cache.evict_E : Accumulator : Sum.u64 = 0; SumSQ.u64 = 0; Count.u64 = 0; Min.u64 = 0; Max.u64 = 0; 
 n0.l2cache.evict_M : Accumulator : Sum.u64 = 193; SumSQ.u64 = 193; Count.u64 = 193; Min.u64 = 1; Max.u64 = 1; 
 n0.l2cache.evict_IS : Accumulator : Sum.u64 = 0; SumSQ.u64 = 0; Count.u64 = 0; Min.u64 = 0; Max.u64 = 0; 
 n0.l2cache.evict_IM : Accumulator : Sum.u64 = 0; SumSQ.u64 = 0; Count.u64 = 0; Min.u64 = 0; Max.u64 = 0; 
 n0.l2cache.evict_IB : Accumulator : Sum.u64 = 0; SumSQ.u64 = 0; Count.u64 = 0; Min.u64 = 0; Max.u64 = 0; 
 n0.l2cache.evict_SB : Accumulator : Sum.u64 = 0; SumSQ.u64 = 0; Count.u64 = 0; Min.u64 = 0; Max.u64 = 0; 
<<<<<<< HEAD
=======
 l3cache.stateEvent_GetXResp_SM : Accumulator : Sum.u64 = 200; SumSQ.u64 = 200; Count.u64 = 200; Min.u64 = 1; Max.u64 = 1; 
 l3cache.stateEvent_GetXResp_SMInv : Accumulator : Sum.u64 = 34; SumSQ.u64 = 34; Count.u64 = 34; Min.u64 = 1; Max.u64 = 1; 
 l3cache.stateEvent_PutS_I : Accumulator : Sum.u64 = 0; SumSQ.u64 = 0; Count.u64 = 0; Min.u64 = 0; Max.u64 = 0; 
 l3cache.stateEvent_PutS_S : Accumulator : Sum.u64 = 1989; SumSQ.u64 = 1989; Count.u64 = 1989; Min.u64 = 1; Max.u64 = 1; 
 l3cache.stateEvent_PutS_M : Accumulator : Sum.u64 = 980; SumSQ.u64 = 980; Count.u64 = 980; Min.u64 = 1; Max.u64 = 1; 
 l3cache.stateEvent_PutS_MInv : Accumulator : Sum.u64 = 1; SumSQ.u64 = 1; Count.u64 = 1; Min.u64 = 1; Max.u64 = 1; 
 l3cache.stateEvent_PutS_SInv : Accumulator : Sum.u64 = 0; SumSQ.u64 = 0; Count.u64 = 0; Min.u64 = 0; Max.u64 = 0; 
 l3cache.stateEvent_PutS_SMInv : Accumulator : Sum.u64 = 0; SumSQ.u64 = 0; Count.u64 = 0; Min.u64 = 0; Max.u64 = 0; 
 l3cache.stateEvent_PutS_MI : Accumulator : Sum.u64 = 0; SumSQ.u64 = 0; Count.u64 = 0; Min.u64 = 0; Max.u64 = 0; 
 l3cache.stateEvent_PutS_SI : Accumulator : Sum.u64 = 0; SumSQ.u64 = 0; Count.u64 = 0; Min.u64 = 0; Max.u64 = 0; 
 n0.l2cache.latency_GetS_IS : Accumulator : Sum.u64 = 48146; SumSQ.u64 = 2743854; Count.u64 = 1578; Min.u64 = 18; Max.u64 = 283; 
 n0.l2cache.latency_GetS_M : Accumulator : Sum.u64 = 96; SumSQ.u64 = 1152; Count.u64 = 8; Min.u64 = 12; Max.u64 = 12; 
 n0.l2cache.latency_GetX_IM : Accumulator : Sum.u64 = 7394; SumSQ.u64 = 401646; Count.u64 = 196; Min.u64 = 20; Max.u64 = 153; 
 n0.l2cache.latency_GetX_SM : Accumulator : Sum.u64 = 610; SumSQ.u64 = 17840; Count.u64 = 22; Min.u64 = 19; Max.u64 = 44; 
 n0.l2cache.latency_GetX_M : Accumulator : Sum.u64 = 12; SumSQ.u64 = 144; Count.u64 = 1; Min.u64 = 12; Max.u64 = 12; 
 n0.l2cache.latency_GetSX_IM : Accumulator : Sum.u64 = 0; SumSQ.u64 = 0; Count.u64 = 0; Min.u64 = 0; Max.u64 = 0; 
 n0.l2cache.latency_GetSX_SM : Accumulator : Sum.u64 = 0; SumSQ.u64 = 0; Count.u64 = 0; Min.u64 = 0; Max.u64 = 0; 
 n0.l2cache.latency_GetSX_M : Accumulator : Sum.u64 = 0; SumSQ.u64 = 0; Count.u64 = 0; Min.u64 = 0; Max.u64 = 0; 
 l3cache.stateEvent_PutS_IB : Accumulator : Sum.u64 = 0; SumSQ.u64 = 0; Count.u64 = 0; Min.u64 = 0; Max.u64 = 0; 
>>>>>>> 462196a2
 l3cache.stateEvent_PutS_SB : Accumulator : Sum.u64 = 0; SumSQ.u64 = 0; Count.u64 = 0; Min.u64 = 0; Max.u64 = 0; 
 l3cache.stateEvent_PutS_SBInv : Accumulator : Sum.u64 = 0; SumSQ.u64 = 0; Count.u64 = 0; Min.u64 = 0; Max.u64 = 0; 
 l3cache.stateEvent_PutM_I : Accumulator : Sum.u64 = 0; SumSQ.u64 = 0; Count.u64 = 0; Min.u64 = 0; Max.u64 = 0; 
 l3cache.stateEvent_PutM_M : Accumulator : Sum.u64 = 372; SumSQ.u64 = 372; Count.u64 = 372; Min.u64 = 1; Max.u64 = 1; 
 l3cache.stateEvent_PutM_MInv : Accumulator : Sum.u64 = 0; SumSQ.u64 = 0; Count.u64 = 0; Min.u64 = 0; Max.u64 = 0; 
 l3cache.stateEvent_PutM_MInvX : Accumulator : Sum.u64 = 0; SumSQ.u64 = 0; Count.u64 = 0; Min.u64 = 0; Max.u64 = 0; 
<<<<<<< HEAD
 l3cache.stateEvent_PutM_MI : Accumulator : Sum.u64 = 0; SumSQ.u64 = 0; Count.u64 = 0; Min.u64 = 0; Max.u64 = 0; 
 l3cache.stateEvent_Inv_I : Accumulator : Sum.u64 = 0; SumSQ.u64 = 0; Count.u64 = 0; Min.u64 = 0; Max.u64 = 0; 
=======
>>>>>>> 462196a2
 n0.l2cache.evict_S : Accumulator : Sum.u64 = 1493; SumSQ.u64 = 1493; Count.u64 = 1493; Min.u64 = 1; Max.u64 = 1; 
 n0.l2cache.evict_SM : Accumulator : Sum.u64 = 0; SumSQ.u64 = 0; Count.u64 = 0; Min.u64 = 0; Max.u64 = 0; 
 n0.l2cache.evict_SInv : Accumulator : Sum.u64 = 0; SumSQ.u64 = 0; Count.u64 = 0; Min.u64 = 0; Max.u64 = 0; 
 n0.l2cache.evict_MInv : Accumulator : Sum.u64 = 0; SumSQ.u64 = 0; Count.u64 = 0; Min.u64 = 0; Max.u64 = 0; 
 n0.l2cache.evict_SMInv : Accumulator : Sum.u64 = 0; SumSQ.u64 = 0; Count.u64 = 0; Min.u64 = 0; Max.u64 = 0; 
 n0.l2cache.evict_MInvX : Accumulator : Sum.u64 = 0; SumSQ.u64 = 0; Count.u64 = 0; Min.u64 = 0; Max.u64 = 0; 
 n0.l2cache.evict_SI : Accumulator : Sum.u64 = 0; SumSQ.u64 = 0; Count.u64 = 0; Min.u64 = 0; Max.u64 = 0; 
 l3cache.stateEvent_Inv_S : Accumulator : Sum.u64 = 0; SumSQ.u64 = 0; Count.u64 = 0; Min.u64 = 0; Max.u64 = 0; 
 l3cache.stateEvent_Inv_IS : Accumulator : Sum.u64 = 0; SumSQ.u64 = 0; Count.u64 = 0; Min.u64 = 0; Max.u64 = 0; 
 l3cache.stateEvent_Inv_IM : Accumulator : Sum.u64 = 0; SumSQ.u64 = 0; Count.u64 = 0; Min.u64 = 0; Max.u64 = 0; 
 l3cache.stateEvent_Inv_SM : Accumulator : Sum.u64 = 0; SumSQ.u64 = 0; Count.u64 = 0; Min.u64 = 0; Max.u64 = 0; 
 l3cache.stateEvent_Inv_SInv : Accumulator : Sum.u64 = 0; SumSQ.u64 = 0; Count.u64 = 0; Min.u64 = 0; Max.u64 = 0; 
 l3cache.stateEvent_Inv_SMInv : Accumulator : Sum.u64 = 0; SumSQ.u64 = 0; Count.u64 = 0; Min.u64 = 0; Max.u64 = 0; 
 l3cache.stateEvent_Inv_SI : Accumulator : Sum.u64 = 0; SumSQ.u64 = 0; Count.u64 = 0; Min.u64 = 0; Max.u64 = 0; 
 l3cache.stateEvent_Inv_SB : Accumulator : Sum.u64 = 0; SumSQ.u64 = 0; Count.u64 = 0; Min.u64 = 0; Max.u64 = 0; 
 n0.l2cache.stateEvent_GetS_I : Accumulator : Sum.u64 = 1578; SumSQ.u64 = 1578; Count.u64 = 1578; Min.u64 = 1; Max.u64 = 1; 
 n0.l2cache.stateEvent_GetS_S : Accumulator : Sum.u64 = 133; SumSQ.u64 = 133; Count.u64 = 133; Min.u64 = 1; Max.u64 = 1; 
 l3cache.stateEvent_PutM_MI : Accumulator : Sum.u64 = 0; SumSQ.u64 = 0; Count.u64 = 0; Min.u64 = 0; Max.u64 = 0; 
 l3cache.stateEvent_Inv_I : Accumulator : Sum.u64 = 0; SumSQ.u64 = 0; Count.u64 = 0; Min.u64 = 0; Max.u64 = 0; 
 l3cache.stateEvent_Inv_S : Accumulator : Sum.u64 = 0; SumSQ.u64 = 0; Count.u64 = 0; Min.u64 = 0; Max.u64 = 0; 
 l3cache.stateEvent_Inv_IS : Accumulator : Sum.u64 = 0; SumSQ.u64 = 0; Count.u64 = 0; Min.u64 = 0; Max.u64 = 0; 
 l3cache.stateEvent_Inv_IM : Accumulator : Sum.u64 = 0; SumSQ.u64 = 0; Count.u64 = 0; Min.u64 = 0; Max.u64 = 0; 
 l3cache.stateEvent_Inv_SM : Accumulator : Sum.u64 = 0; SumSQ.u64 = 0; Count.u64 = 0; Min.u64 = 0; Max.u64 = 0; 
 l3cache.stateEvent_Inv_SInv : Accumulator : Sum.u64 = 0; SumSQ.u64 = 0; Count.u64 = 0; Min.u64 = 0; Max.u64 = 0; 
 l3cache.stateEvent_Inv_SMInv : Accumulator : Sum.u64 = 0; SumSQ.u64 = 0; Count.u64 = 0; Min.u64 = 0; Max.u64 = 0; 
 l3cache.stateEvent_Inv_SI : Accumulator : Sum.u64 = 0; SumSQ.u64 = 0; Count.u64 = 0; Min.u64 = 0; Max.u64 = 0; 
 l3cache.stateEvent_Inv_SB : Accumulator : Sum.u64 = 0; SumSQ.u64 = 0; Count.u64 = 0; Min.u64 = 0; Max.u64 = 0; 
 l3cache.stateEvent_Inv_IB : Accumulator : Sum.u64 = 0; SumSQ.u64 = 0; Count.u64 = 0; Min.u64 = 0; Max.u64 = 0; 
 l3cache.stateEvent_FetchInvX_I : Accumulator : Sum.u64 = 0; SumSQ.u64 = 0; Count.u64 = 0; Min.u64 = 0; Max.u64 = 0; 
 n0.l2cache.stateEvent_GetS_M : Accumulator : Sum.u64 = 22; SumSQ.u64 = 22; Count.u64 = 22; Min.u64 = 1; Max.u64 = 1; 
 n0.l2cache.stateEvent_GetX_I : Accumulator : Sum.u64 = 196; SumSQ.u64 = 196; Count.u64 = 196; Min.u64 = 1; Max.u64 = 1; 
 n0.l2cache.stateEvent_GetX_S : Accumulator : Sum.u64 = 22; SumSQ.u64 = 22; Count.u64 = 22; Min.u64 = 1; Max.u64 = 1; 
 n0.l2cache.stateEvent_GetX_M : Accumulator : Sum.u64 = 2; SumSQ.u64 = 2; Count.u64 = 2; Min.u64 = 1; Max.u64 = 1; 
 n0.l2cache.stateEvent_GetSX_I : Accumulator : Sum.u64 = 0; SumSQ.u64 = 0; Count.u64 = 0; Min.u64 = 0; Max.u64 = 0; 
 l3cache.stateEvent_Inv_IB : Accumulator : Sum.u64 = 0; SumSQ.u64 = 0; Count.u64 = 0; Min.u64 = 0; Max.u64 = 0; 
 l3cache.stateEvent_FetchInvX_I : Accumulator : Sum.u64 = 0; SumSQ.u64 = 0; Count.u64 = 0; Min.u64 = 0; Max.u64 = 0; 
 l3cache.stateEvent_FetchInvX_M : Accumulator : Sum.u64 = 0; SumSQ.u64 = 0; Count.u64 = 0; Min.u64 = 0; Max.u64 = 0; 
 l3cache.stateEvent_FetchInvX_IS : Accumulator : Sum.u64 = 0; SumSQ.u64 = 0; Count.u64 = 0; Min.u64 = 0; Max.u64 = 0; 
 l3cache.stateEvent_FetchInvX_IM : Accumulator : Sum.u64 = 0; SumSQ.u64 = 0; Count.u64 = 0; Min.u64 = 0; Max.u64 = 0; 
 l3cache.stateEvent_FetchInvX_MInv : Accumulator : Sum.u64 = 0; SumSQ.u64 = 0; Count.u64 = 0; Min.u64 = 0; Max.u64 = 0; 
 l3cache.stateEvent_FetchInvX_MInvX : Accumulator : Sum.u64 = 0; SumSQ.u64 = 0; Count.u64 = 0; Min.u64 = 0; Max.u64 = 0; 
 l3cache.stateEvent_FetchInvX_MI : Accumulator : Sum.u64 = 0; SumSQ.u64 = 0; Count.u64 = 0; Min.u64 = 0; Max.u64 = 0; 
 n0.l2cache.stateEvent_GetSX_S : Accumulator : Sum.u64 = 0; SumSQ.u64 = 0; Count.u64 = 0; Min.u64 = 0; Max.u64 = 0; 
 n0.l2cache.stateEvent_GetSX_M : Accumulator : Sum.u64 = 0; SumSQ.u64 = 0; Count.u64 = 0; Min.u64 = 0; Max.u64 = 0; 
 n0.l2cache.stateEvent_GetSResp_IS : Accumulator : Sum.u64 = 1578; SumSQ.u64 = 1578; Count.u64 = 1578; Min.u64 = 1; Max.u64 = 1; 
 n0.l2cache.stateEvent_GetXResp_IS : Accumulator : Sum.u64 = 0; SumSQ.u64 = 0; Count.u64 = 0; Min.u64 = 0; Max.u64 = 0; 
 n0.l2cache.stateEvent_GetXResp_IM : Accumulator : Sum.u64 = 196; SumSQ.u64 = 196; Count.u64 = 196; Min.u64 = 1; Max.u64 = 1; 
 n0.l2cache.stateEvent_GetXResp_SM : Accumulator : Sum.u64 = 22; SumSQ.u64 = 22; Count.u64 = 22; Min.u64 = 1; Max.u64 = 1; 
 l3cache.stateEvent_FetchInvX_M : Accumulator : Sum.u64 = 0; SumSQ.u64 = 0; Count.u64 = 0; Min.u64 = 0; Max.u64 = 0; 
 l3cache.stateEvent_FetchInvX_IS : Accumulator : Sum.u64 = 0; SumSQ.u64 = 0; Count.u64 = 0; Min.u64 = 0; Max.u64 = 0; 
 l3cache.stateEvent_FetchInvX_IM : Accumulator : Sum.u64 = 0; SumSQ.u64 = 0; Count.u64 = 0; Min.u64 = 0; Max.u64 = 0; 
 l3cache.stateEvent_FetchInvX_MInv : Accumulator : Sum.u64 = 0; SumSQ.u64 = 0; Count.u64 = 0; Min.u64 = 0; Max.u64 = 0; 
 l3cache.stateEvent_FetchInvX_MInvX : Accumulator : Sum.u64 = 0; SumSQ.u64 = 0; Count.u64 = 0; Min.u64 = 0; Max.u64 = 0; 
 l3cache.stateEvent_FetchInvX_MI : Accumulator : Sum.u64 = 0; SumSQ.u64 = 0; Count.u64 = 0; Min.u64 = 0; Max.u64 = 0; 
 l3cache.stateEvent_FetchInvX_IB : Accumulator : Sum.u64 = 0; SumSQ.u64 = 0; Count.u64 = 0; Min.u64 = 0; Max.u64 = 0; 
 l3cache.stateEvent_FetchInvX_SB : Accumulator : Sum.u64 = 0; SumSQ.u64 = 0; Count.u64 = 0; Min.u64 = 0; Max.u64 = 0; 
 l3cache.stateEvent_Fetch_I : Accumulator : Sum.u64 = 0; SumSQ.u64 = 0; Count.u64 = 0; Min.u64 = 0; Max.u64 = 0; 
 l3cache.stateEvent_Fetch_S : Accumulator : Sum.u64 = 0; SumSQ.u64 = 0; Count.u64 = 0; Min.u64 = 0; Max.u64 = 0; 
 l3cache.stateEvent_Fetch_IS : Accumulator : Sum.u64 = 0; SumSQ.u64 = 0; Count.u64 = 0; Min.u64 = 0; Max.u64 = 0; 
 l3cache.stateEvent_Fetch_IM : Accumulator : Sum.u64 = 0; SumSQ.u64 = 0; Count.u64 = 0; Min.u64 = 0; Max.u64 = 0; 
 l3cache.stateEvent_Fetch_SM : Accumulator : Sum.u64 = 0; SumSQ.u64 = 0; Count.u64 = 0; Min.u64 = 0; Max.u64 = 0; 
 n0.l2cache.stateEvent_GetXResp_SMInv : Accumulator : Sum.u64 = 0; SumSQ.u64 = 0; Count.u64 = 0; Min.u64 = 0; Max.u64 = 0; 
 n0.l2cache.stateEvent_PutS_I : Accumulator : Sum.u64 = 0; SumSQ.u64 = 0; Count.u64 = 0; Min.u64 = 0; Max.u64 = 0; 
 l3cache.stateEvent_FetchInvX_IB : Accumulator : Sum.u64 = 0; SumSQ.u64 = 0; Count.u64 = 0; Min.u64 = 0; Max.u64 = 0; 
 l3cache.stateEvent_FetchInvX_SB : Accumulator : Sum.u64 = 0; SumSQ.u64 = 0; Count.u64 = 0; Min.u64 = 0; Max.u64 = 0; 
 l3cache.stateEvent_Fetch_I : Accumulator : Sum.u64 = 0; SumSQ.u64 = 0; Count.u64 = 0; Min.u64 = 0; Max.u64 = 0; 
 l3cache.stateEvent_Fetch_S : Accumulator : Sum.u64 = 0; SumSQ.u64 = 0; Count.u64 = 0; Min.u64 = 0; Max.u64 = 0; 
 l3cache.stateEvent_Fetch_IS : Accumulator : Sum.u64 = 0; SumSQ.u64 = 0; Count.u64 = 0; Min.u64 = 0; Max.u64 = 0; 
 l3cache.stateEvent_Fetch_IM : Accumulator : Sum.u64 = 0; SumSQ.u64 = 0; Count.u64 = 0; Min.u64 = 0; Max.u64 = 0; 
 l3cache.stateEvent_Fetch_SM : Accumulator : Sum.u64 = 0; SumSQ.u64 = 0; Count.u64 = 0; Min.u64 = 0; Max.u64 = 0; 
 l3cache.stateEvent_Fetch_SInv : Accumulator : Sum.u64 = 0; SumSQ.u64 = 0; Count.u64 = 0; Min.u64 = 0; Max.u64 = 0; 
 l3cache.stateEvent_Fetch_SI : Accumulator : Sum.u64 = 0; SumSQ.u64 = 0; Count.u64 = 0; Min.u64 = 0; Max.u64 = 0; 
 l3cache.stateEvent_Fetch_IB : Accumulator : Sum.u64 = 0; SumSQ.u64 = 0; Count.u64 = 0; Min.u64 = 0; Max.u64 = 0; 
 n0.l2cache.stateEvent_PutS_S : Accumulator : Sum.u64 = 1668; SumSQ.u64 = 1668; Count.u64 = 1668; Min.u64 = 1; Max.u64 = 1; 
 n0.l2cache.stateEvent_PutS_M : Accumulator : Sum.u64 = 27; SumSQ.u64 = 27; Count.u64 = 27; Min.u64 = 1; Max.u64 = 1; 
 n0.l2cache.stateEvent_PutS_MInv : Accumulator : Sum.u64 = 0; SumSQ.u64 = 0; Count.u64 = 0; Min.u64 = 0; Max.u64 = 0; 
 n0.l2cache.stateEvent_PutS_SInv : Accumulator : Sum.u64 = 1; SumSQ.u64 = 1; Count.u64 = 1; Min.u64 = 1; Max.u64 = 1; 
 n0.l2cache.stateEvent_PutS_SMInv : Accumulator : Sum.u64 = 0; SumSQ.u64 = 0; Count.u64 = 0; Min.u64 = 0; Max.u64 = 0; 
 n0.l2cache.stateEvent_PutS_MI : Accumulator : Sum.u64 = 0; SumSQ.u64 = 0; Count.u64 = 0; Min.u64 = 0; Max.u64 = 0; 
 n0.l2cache.stateEvent_PutS_SI : Accumulator : Sum.u64 = 0; SumSQ.u64 = 0; Count.u64 = 0; Min.u64 = 0; Max.u64 = 0; 
 n0.l2cache.stateEvent_PutS_IB : Accumulator : Sum.u64 = 0; SumSQ.u64 = 0; Count.u64 = 0; Min.u64 = 0; Max.u64 = 0; 
 n0.l2cache.stateEvent_PutS_SB : Accumulator : Sum.u64 = 0; SumSQ.u64 = 0; Count.u64 = 0; Min.u64 = 0; Max.u64 = 0; 
 l3cache.stateEvent_Fetch_SB : Accumulator : Sum.u64 = 0; SumSQ.u64 = 0; Count.u64 = 0; Min.u64 = 0; Max.u64 = 0; 
 l3cache.stateEvent_FetchInv_I : Accumulator : Sum.u64 = 0; SumSQ.u64 = 0; Count.u64 = 0; Min.u64 = 0; Max.u64 = 0; 
 l3cache.stateEvent_FetchInv_S : Accumulator : Sum.u64 = 0; SumSQ.u64 = 0; Count.u64 = 0; Min.u64 = 0; Max.u64 = 0; 
 l3cache.stateEvent_FetchInv_M : Accumulator : Sum.u64 = 0; SumSQ.u64 = 0; Count.u64 = 0; Min.u64 = 0; Max.u64 = 0; 
 l3cache.stateEvent_FetchInv_IS : Accumulator : Sum.u64 = 0; SumSQ.u64 = 0; Count.u64 = 0; Min.u64 = 0; Max.u64 = 0; 
 l3cache.stateEvent_FetchInv_IM : Accumulator : Sum.u64 = 0; SumSQ.u64 = 0; Count.u64 = 0; Min.u64 = 0; Max.u64 = 0; 
 n0.l2cache.stateEvent_PutS_SBInv : Accumulator : Sum.u64 = 0; SumSQ.u64 = 0; Count.u64 = 0; Min.u64 = 0; Max.u64 = 0; 
 n0.l2cache.stateEvent_PutM_I : Accumulator : Sum.u64 = 0; SumSQ.u64 = 0; Count.u64 = 0; Min.u64 = 0; Max.u64 = 0; 
 n0.l2cache.stateEvent_PutM_M : Accumulator : Sum.u64 = 201; SumSQ.u64 = 201; Count.u64 = 201; Min.u64 = 1; Max.u64 = 1; 
 l3cache.stateEvent_Fetch_SInv : Accumulator : Sum.u64 = 0; SumSQ.u64 = 0; Count.u64 = 0; Min.u64 = 0; Max.u64 = 0; 
 l3cache.stateEvent_Fetch_SI : Accumulator : Sum.u64 = 0; SumSQ.u64 = 0; Count.u64 = 0; Min.u64 = 0; Max.u64 = 0; 
 l3cache.stateEvent_Fetch_IB : Accumulator : Sum.u64 = 0; SumSQ.u64 = 0; Count.u64 = 0; Min.u64 = 0; Max.u64 = 0; 
 l3cache.stateEvent_Fetch_SB : Accumulator : Sum.u64 = 0; SumSQ.u64 = 0; Count.u64 = 0; Min.u64 = 0; Max.u64 = 0; 
 l3cache.stateEvent_FetchInv_I : Accumulator : Sum.u64 = 0; SumSQ.u64 = 0; Count.u64 = 0; Min.u64 = 0; Max.u64 = 0; 
 l3cache.stateEvent_FetchInv_S : Accumulator : Sum.u64 = 0; SumSQ.u64 = 0; Count.u64 = 0; Min.u64 = 0; Max.u64 = 0; 
 l3cache.stateEvent_FetchInv_M : Accumulator : Sum.u64 = 0; SumSQ.u64 = 0; Count.u64 = 0; Min.u64 = 0; Max.u64 = 0; 
 l3cache.stateEvent_FetchInv_IS : Accumulator : Sum.u64 = 0; SumSQ.u64 = 0; Count.u64 = 0; Min.u64 = 0; Max.u64 = 0; 
 l3cache.stateEvent_FetchInv_IM : Accumulator : Sum.u64 = 0; SumSQ.u64 = 0; Count.u64 = 0; Min.u64 = 0; Max.u64 = 0; 
 l3cache.stateEvent_FetchInv_SM : Accumulator : Sum.u64 = 0; SumSQ.u64 = 0; Count.u64 = 0; Min.u64 = 0; Max.u64 = 0; 
 l3cache.stateEvent_FetchInv_MInv : Accumulator : Sum.u64 = 0; SumSQ.u64 = 0; Count.u64 = 0; Min.u64 = 0; Max.u64 = 0; 
 n0.l2cache.stateEvent_PutM_MInv : Accumulator : Sum.u64 = 0; SumSQ.u64 = 0; Count.u64 = 0; Min.u64 = 0; Max.u64 = 0; 
 n0.l2cache.stateEvent_PutM_MInvX : Accumulator : Sum.u64 = 0; SumSQ.u64 = 0; Count.u64 = 0; Min.u64 = 0; Max.u64 = 0; 
 n0.l2cache.stateEvent_PutM_MI : Accumulator : Sum.u64 = 0; SumSQ.u64 = 0; Count.u64 = 0; Min.u64 = 0; Max.u64 = 0; 
 n0.l2cache.stateEvent_Inv_I : Accumulator : Sum.u64 = 1; SumSQ.u64 = 1; Count.u64 = 1; Min.u64 = 1; Max.u64 = 1; 
 n0.l2cache.stateEvent_Inv_S : Accumulator : Sum.u64 = 22; SumSQ.u64 = 22; Count.u64 = 22; Min.u64 = 1; Max.u64 = 1; 
 l3cache.stateEvent_FetchInv_SM : Accumulator : Sum.u64 = 0; SumSQ.u64 = 0; Count.u64 = 0; Min.u64 = 0; Max.u64 = 0; 
 l3cache.stateEvent_FetchInv_MInv : Accumulator : Sum.u64 = 0; SumSQ.u64 = 0; Count.u64 = 0; Min.u64 = 0; Max.u64 = 0; 
 l3cache.stateEvent_FetchInv_MInvX : Accumulator : Sum.u64 = 0; SumSQ.u64 = 0; Count.u64 = 0; Min.u64 = 0; Max.u64 = 0; 
 l3cache.stateEvent_FetchInv_SInv : Accumulator : Sum.u64 = 0; SumSQ.u64 = 0; Count.u64 = 0; Min.u64 = 0; Max.u64 = 0; 
 l3cache.stateEvent_FetchInv_MI : Accumulator : Sum.u64 = 0; SumSQ.u64 = 0; Count.u64 = 0; Min.u64 = 0; Max.u64 = 0; 
 l3cache.stateEvent_FetchInv_IB : Accumulator : Sum.u64 = 0; SumSQ.u64 = 0; Count.u64 = 0; Min.u64 = 0; Max.u64 = 0; 
 l3cache.stateEvent_FetchInv_SB : Accumulator : Sum.u64 = 0; SumSQ.u64 = 0; Count.u64 = 0; Min.u64 = 0; Max.u64 = 0; 
 l3cache.stateEvent_FetchResp_I : Accumulator : Sum.u64 = 0; SumSQ.u64 = 0; Count.u64 = 0; Min.u64 = 0; Max.u64 = 0; 
 l3cache.stateEvent_FetchResp_MInv : Accumulator : Sum.u64 = 6; SumSQ.u64 = 6; Count.u64 = 6; Min.u64 = 1; Max.u64 = 1; 
 n0.l2cache.stateEvent_Inv_IS : Accumulator : Sum.u64 = 0; SumSQ.u64 = 0; Count.u64 = 0; Min.u64 = 0; Max.u64 = 0; 
 n0.l2cache.stateEvent_Inv_IM : Accumulator : Sum.u64 = 0; SumSQ.u64 = 0; Count.u64 = 0; Min.u64 = 0; Max.u64 = 0; 
 n0.l2cache.stateEvent_Inv_SM : Accumulator : Sum.u64 = 0; SumSQ.u64 = 0; Count.u64 = 0; Min.u64 = 0; Max.u64 = 0; 
 n0.l2cache.stateEvent_Inv_SInv : Accumulator : Sum.u64 = 0; SumSQ.u64 = 0; Count.u64 = 0; Min.u64 = 0; Max.u64 = 0; 
 l3cache.stateEvent_FetchInv_MInvX : Accumulator : Sum.u64 = 0; SumSQ.u64 = 0; Count.u64 = 0; Min.u64 = 0; Max.u64 = 0; 
 l3cache.stateEvent_FetchInv_SInv : Accumulator : Sum.u64 = 0; SumSQ.u64 = 0; Count.u64 = 0; Min.u64 = 0; Max.u64 = 0; 
 l3cache.stateEvent_FetchInv_MI : Accumulator : Sum.u64 = 0; SumSQ.u64 = 0; Count.u64 = 0; Min.u64 = 0; Max.u64 = 0; 
 l3cache.stateEvent_FetchInv_IB : Accumulator : Sum.u64 = 0; SumSQ.u64 = 0; Count.u64 = 0; Min.u64 = 0; Max.u64 = 0; 
 l3cache.stateEvent_FetchInv_SB : Accumulator : Sum.u64 = 0; SumSQ.u64 = 0; Count.u64 = 0; Min.u64 = 0; Max.u64 = 0; 
 l3cache.stateEvent_FetchResp_I : Accumulator : Sum.u64 = 0; SumSQ.u64 = 0; Count.u64 = 0; Min.u64 = 0; Max.u64 = 0; 
 l3cache.stateEvent_FetchResp_MInv : Accumulator : Sum.u64 = 6; SumSQ.u64 = 6; Count.u64 = 6; Min.u64 = 1; Max.u64 = 1; 
 l3cache.stateEvent_FetchResp_MInvX : Accumulator : Sum.u64 = 0; SumSQ.u64 = 0; Count.u64 = 0; Min.u64 = 0; Max.u64 = 0; 
 l3cache.stateEvent_FetchResp_MI : Accumulator : Sum.u64 = 0; SumSQ.u64 = 0; Count.u64 = 0; Min.u64 = 0; Max.u64 = 0; 
 l3cache.stateEvent_FetchXResp_I : Accumulator : Sum.u64 = 0; SumSQ.u64 = 0; Count.u64 = 0; Min.u64 = 0; Max.u64 = 0; 
 l3cache.stateEvent_FetchXResp_MInv : Accumulator : Sum.u64 = 0; SumSQ.u64 = 0; Count.u64 = 0; Min.u64 = 0; Max.u64 = 0; 
 l3cache.stateEvent_FetchXResp_MInvX : Accumulator : Sum.u64 = 37; SumSQ.u64 = 37; Count.u64 = 37; Min.u64 = 1; Max.u64 = 1; 
 l3cache.stateEvent_FetchXResp_MI : Accumulator : Sum.u64 = 0; SumSQ.u64 = 0; Count.u64 = 0; Min.u64 = 0; Max.u64 = 0; 
 l3cache.stateEvent_AckInv_I : Accumulator : Sum.u64 = 0; SumSQ.u64 = 0; Count.u64 = 0; Min.u64 = 0; Max.u64 = 0; 
 n0.l2cache.stateEvent_Inv_SMInv : Accumulator : Sum.u64 = 0; SumSQ.u64 = 0; Count.u64 = 0; Min.u64 = 0; Max.u64 = 0; 
 n0.l2cache.stateEvent_Inv_SI : Accumulator : Sum.u64 = 0; SumSQ.u64 = 0; Count.u64 = 0; Min.u64 = 0; Max.u64 = 0; 
 n0.l2cache.stateEvent_Inv_SB : Accumulator : Sum.u64 = 0; SumSQ.u64 = 0; Count.u64 = 0; Min.u64 = 0; Max.u64 = 0; 
 l3cache.stateEvent_FetchResp_MInvX : Accumulator : Sum.u64 = 0; SumSQ.u64 = 0; Count.u64 = 0; Min.u64 = 0; Max.u64 = 0; 
 l3cache.stateEvent_FetchResp_MI : Accumulator : Sum.u64 = 0; SumSQ.u64 = 0; Count.u64 = 0; Min.u64 = 0; Max.u64 = 0; 
 l3cache.stateEvent_FetchXResp_I : Accumulator : Sum.u64 = 0; SumSQ.u64 = 0; Count.u64 = 0; Min.u64 = 0; Max.u64 = 0; 
 l3cache.stateEvent_FetchXResp_MInv : Accumulator : Sum.u64 = 0; SumSQ.u64 = 0; Count.u64 = 0; Min.u64 = 0; Max.u64 = 0; 
 l3cache.stateEvent_FetchXResp_MInvX : Accumulator : Sum.u64 = 37; SumSQ.u64 = 37; Count.u64 = 37; Min.u64 = 1; Max.u64 = 1; 
 l3cache.stateEvent_FetchXResp_MI : Accumulator : Sum.u64 = 0; SumSQ.u64 = 0; Count.u64 = 0; Min.u64 = 0; Max.u64 = 0; 
 l3cache.stateEvent_AckInv_I : Accumulator : Sum.u64 = 0; SumSQ.u64 = 0; Count.u64 = 0; Min.u64 = 0; Max.u64 = 0; 
 n0.l2cache.stateEvent_Inv_IB : Accumulator : Sum.u64 = 0; SumSQ.u64 = 0; Count.u64 = 0; Min.u64 = 0; Max.u64 = 0; 
 n0.l2cache.stateEvent_FetchInvX_I : Accumulator : Sum.u64 = 0; SumSQ.u64 = 0; Count.u64 = 0; Min.u64 = 0; Max.u64 = 0; 
 n0.l2cache.stateEvent_FetchInvX_M : Accumulator : Sum.u64 = 16; SumSQ.u64 = 16; Count.u64 = 16; Min.u64 = 1; Max.u64 = 1; 
 n0.l2cache.stateEvent_FetchInvX_IS : Accumulator : Sum.u64 = 0; SumSQ.u64 = 0; Count.u64 = 0; Min.u64 = 0; Max.u64 = 0; 
 n0.l2cache.stateEvent_FetchInvX_IM : Accumulator : Sum.u64 = 0; SumSQ.u64 = 0; Count.u64 = 0; Min.u64 = 0; Max.u64 = 0; 
 n0.l2cache.stateEvent_FetchInvX_MInv : Accumulator : Sum.u64 = 0; SumSQ.u64 = 0; Count.u64 = 0; Min.u64 = 0; Max.u64 = 0; 
 n0.l2cache.stateEvent_FetchInvX_MInvX : Accumulator : Sum.u64 = 0; SumSQ.u64 = 0; Count.u64 = 0; Min.u64 = 0; Max.u64 = 0; 
 n0.l2cache.stateEvent_FetchInvX_MI : Accumulator : Sum.u64 = 0; SumSQ.u64 = 0; Count.u64 = 0; Min.u64 = 0; Max.u64 = 0; 
 l3cache.stateEvent_AckInv_MInv : Accumulator : Sum.u64 = 45; SumSQ.u64 = 45; Count.u64 = 45; Min.u64 = 1; Max.u64 = 1; 
 l3cache.stateEvent_AckInv_MInvX : Accumulator : Sum.u64 = 0; SumSQ.u64 = 0; Count.u64 = 0; Min.u64 = 0; Max.u64 = 0; 
 l3cache.stateEvent_AckInv_SInv : Accumulator : Sum.u64 = 0; SumSQ.u64 = 0; Count.u64 = 0; Min.u64 = 0; Max.u64 = 0; 
 l3cache.stateEvent_AckInv_SMInv : Accumulator : Sum.u64 = 0; SumSQ.u64 = 0; Count.u64 = 0; Min.u64 = 0; Max.u64 = 0; 
 l3cache.stateEvent_AckInv_MI : Accumulator : Sum.u64 = 0; SumSQ.u64 = 0; Count.u64 = 0; Min.u64 = 0; Max.u64 = 0; 
 l3cache.stateEvent_AckInv_SI : Accumulator : Sum.u64 = 0; SumSQ.u64 = 0; Count.u64 = 0; Min.u64 = 0; Max.u64 = 0; 
 l3cache.stateEvent_AckInv_SBInv : Accumulator : Sum.u64 = 0; SumSQ.u64 = 0; Count.u64 = 0; Min.u64 = 0; Max.u64 = 0; 
 l3cache.stateEvent_FlushLine_I : Accumulator : Sum.u64 = 0; SumSQ.u64 = 0; Count.u64 = 0; Min.u64 = 0; Max.u64 = 0; 
 l3cache.stateEvent_FlushLine_S : Accumulator : Sum.u64 = 0; SumSQ.u64 = 0; Count.u64 = 0; Min.u64 = 0; Max.u64 = 0; 
 n0.l2cache.stateEvent_FetchInvX_IB : Accumulator : Sum.u64 = 0; SumSQ.u64 = 0; Count.u64 = 0; Min.u64 = 0; Max.u64 = 0; 
 n0.l2cache.stateEvent_FetchInvX_SB : Accumulator : Sum.u64 = 0; SumSQ.u64 = 0; Count.u64 = 0; Min.u64 = 0; Max.u64 = 0; 
 n0.l2cache.stateEvent_Fetch_I : Accumulator : Sum.u64 = 0; SumSQ.u64 = 0; Count.u64 = 0; Min.u64 = 0; Max.u64 = 0; 
 n0.l2cache.stateEvent_Fetch_S : Accumulator : Sum.u64 = 0; SumSQ.u64 = 0; Count.u64 = 0; Min.u64 = 0; Max.u64 = 0; 
 n0.l2cache.stateEvent_Fetch_IS : Accumulator : Sum.u64 = 0; SumSQ.u64 = 0; Count.u64 = 0; Min.u64 = 0; Max.u64 = 0; 
 n0.l2cache.stateEvent_Fetch_IM : Accumulator : Sum.u64 = 0; SumSQ.u64 = 0; Count.u64 = 0; Min.u64 = 0; Max.u64 = 0; 
 n0.l2cache.stateEvent_Fetch_SM : Accumulator : Sum.u64 = 0; SumSQ.u64 = 0; Count.u64 = 0; Min.u64 = 0; Max.u64 = 0; 
 n0.l2cache.stateEvent_Fetch_SInv : Accumulator : Sum.u64 = 0; SumSQ.u64 = 0; Count.u64 = 0; Min.u64 = 0; Max.u64 = 0; 
 n0.l2cache.stateEvent_Fetch_SI : Accumulator : Sum.u64 = 0; SumSQ.u64 = 0; Count.u64 = 0; Min.u64 = 0; Max.u64 = 0; 
 l3cache.stateEvent_FlushLine_M : Accumulator : Sum.u64 = 0; SumSQ.u64 = 0; Count.u64 = 0; Min.u64 = 0; Max.u64 = 0; 
 l3cache.stateEvent_FlushLine_IS : Accumulator : Sum.u64 = 0; SumSQ.u64 = 0; Count.u64 = 0; Min.u64 = 0; Max.u64 = 0; 
 l3cache.stateEvent_FlushLine_IM : Accumulator : Sum.u64 = 0; SumSQ.u64 = 0; Count.u64 = 0; Min.u64 = 0; Max.u64 = 0; 
 l3cache.stateEvent_FlushLine_SM : Accumulator : Sum.u64 = 0; SumSQ.u64 = 0; Count.u64 = 0; Min.u64 = 0; Max.u64 = 0; 
 l3cache.stateEvent_FlushLine_MInv : Accumulator : Sum.u64 = 0; SumSQ.u64 = 0; Count.u64 = 0; Min.u64 = 0; Max.u64 = 0; 
 l3cache.stateEvent_FlushLine_MInvX : Accumulator : Sum.u64 = 0; SumSQ.u64 = 0; Count.u64 = 0; Min.u64 = 0; Max.u64 = 0; 
 l3cache.stateEvent_FlushLine_SInv : Accumulator : Sum.u64 = 0; SumSQ.u64 = 0; Count.u64 = 0; Min.u64 = 0; Max.u64 = 0; 
 l3cache.stateEvent_FlushLine_SMInv : Accumulator : Sum.u64 = 0; SumSQ.u64 = 0; Count.u64 = 0; Min.u64 = 0; Max.u64 = 0; 
 l3cache.stateEvent_FlushLine_MI : Accumulator : Sum.u64 = 0; SumSQ.u64 = 0; Count.u64 = 0; Min.u64 = 0; Max.u64 = 0; 
 n0.l2cache.stateEvent_Fetch_IB : Accumulator : Sum.u64 = 0; SumSQ.u64 = 0; Count.u64 = 0; Min.u64 = 0; Max.u64 = 0; 
 n0.l2cache.stateEvent_Fetch_SB : Accumulator : Sum.u64 = 0; SumSQ.u64 = 0; Count.u64 = 0; Min.u64 = 0; Max.u64 = 0; 
 n0.l2cache.stateEvent_FetchInv_I : Accumulator : Sum.u64 = 0; SumSQ.u64 = 0; Count.u64 = 0; Min.u64 = 0; Max.u64 = 0; 
 n0.l2cache.stateEvent_FetchInv_S : Accumulator : Sum.u64 = 0; SumSQ.u64 = 0; Count.u64 = 0; Min.u64 = 0; Max.u64 = 0; 
 n0.l2cache.stateEvent_FetchInv_M : Accumulator : Sum.u64 = 2; SumSQ.u64 = 2; Count.u64 = 2; Min.u64 = 1; Max.u64 = 1; 
 n0.l2cache.stateEvent_FetchInv_IS : Accumulator : Sum.u64 = 0; SumSQ.u64 = 0; Count.u64 = 0; Min.u64 = 0; Max.u64 = 0; 
 n0.l2cache.stateEvent_FetchInv_IM : Accumulator : Sum.u64 = 0; SumSQ.u64 = 0; Count.u64 = 0; Min.u64 = 0; Max.u64 = 0; 
 n0.l2cache.stateEvent_FetchInv_SM : Accumulator : Sum.u64 = 0; SumSQ.u64 = 0; Count.u64 = 0; Min.u64 = 0; Max.u64 = 0; 
 n0.l2cache.stateEvent_FetchInv_MInv : Accumulator : Sum.u64 = 0; SumSQ.u64 = 0; Count.u64 = 0; Min.u64 = 0; Max.u64 = 0; 
 n0.l2cache.stateEvent_FetchInv_MInvX : Accumulator : Sum.u64 = 0; SumSQ.u64 = 0; Count.u64 = 0; Min.u64 = 0; Max.u64 = 0; 
 l3cache.stateEvent_FlushLine_SI : Accumulator : Sum.u64 = 0; SumSQ.u64 = 0; Count.u64 = 0; Min.u64 = 0; Max.u64 = 0; 
 l3cache.stateEvent_FlushLine_IB : Accumulator : Sum.u64 = 0; SumSQ.u64 = 0; Count.u64 = 0; Min.u64 = 0; Max.u64 = 0; 
 l3cache.stateEvent_FlushLine_SB : Accumulator : Sum.u64 = 0; SumSQ.u64 = 0; Count.u64 = 0; Min.u64 = 0; Max.u64 = 0; 
 l3cache.stateEvent_FlushLineInv_I : Accumulator : Sum.u64 = 0; SumSQ.u64 = 0; Count.u64 = 0; Min.u64 = 0; Max.u64 = 0; 
 l3cache.stateEvent_FlushLineInv_S : Accumulator : Sum.u64 = 0; SumSQ.u64 = 0; Count.u64 = 0; Min.u64 = 0; Max.u64 = 0; 
 l3cache.stateEvent_FlushLineInv_M : Accumulator : Sum.u64 = 0; SumSQ.u64 = 0; Count.u64 = 0; Min.u64 = 0; Max.u64 = 0; 
 l3cache.stateEvent_FlushLineInv_IS : Accumulator : Sum.u64 = 0; SumSQ.u64 = 0; Count.u64 = 0; Min.u64 = 0; Max.u64 = 0; 
 l3cache.stateEvent_FlushLineInv_IM : Accumulator : Sum.u64 = 0; SumSQ.u64 = 0; Count.u64 = 0; Min.u64 = 0; Max.u64 = 0; 
 l3cache.stateEvent_FlushLineInv_SM : Accumulator : Sum.u64 = 0; SumSQ.u64 = 0; Count.u64 = 0; Min.u64 = 0; Max.u64 = 0; 
 l3cache.stateEvent_FlushLineInv_MInv : Accumulator : Sum.u64 = 0; SumSQ.u64 = 0; Count.u64 = 0; Min.u64 = 0; Max.u64 = 0; 
 n0.l2cache.stateEvent_FetchInv_SInv : Accumulator : Sum.u64 = 0; SumSQ.u64 = 0; Count.u64 = 0; Min.u64 = 0; Max.u64 = 0; 
 n0.l2cache.stateEvent_FetchInv_MI : Accumulator : Sum.u64 = 0; SumSQ.u64 = 0; Count.u64 = 0; Min.u64 = 0; Max.u64 = 0; 
 n0.l2cache.stateEvent_FetchInv_IB : Accumulator : Sum.u64 = 0; SumSQ.u64 = 0; Count.u64 = 0; Min.u64 = 0; Max.u64 = 0; 
 n0.l2cache.stateEvent_FetchInv_SB : Accumulator : Sum.u64 = 0; SumSQ.u64 = 0; Count.u64 = 0; Min.u64 = 0; Max.u64 = 0; 
 l3cache.stateEvent_AckInv_MInv : Accumulator : Sum.u64 = 45; SumSQ.u64 = 45; Count.u64 = 45; Min.u64 = 1; Max.u64 = 1; 
 l3cache.stateEvent_AckInv_MInvX : Accumulator : Sum.u64 = 0; SumSQ.u64 = 0; Count.u64 = 0; Min.u64 = 0; Max.u64 = 0; 
 l3cache.stateEvent_AckInv_SInv : Accumulator : Sum.u64 = 0; SumSQ.u64 = 0; Count.u64 = 0; Min.u64 = 0; Max.u64 = 0; 
 l3cache.stateEvent_AckInv_SMInv : Accumulator : Sum.u64 = 0; SumSQ.u64 = 0; Count.u64 = 0; Min.u64 = 0; Max.u64 = 0; 
 l3cache.stateEvent_AckInv_MI : Accumulator : Sum.u64 = 0; SumSQ.u64 = 0; Count.u64 = 0; Min.u64 = 0; Max.u64 = 0; 
 l3cache.stateEvent_AckInv_SI : Accumulator : Sum.u64 = 0; SumSQ.u64 = 0; Count.u64 = 0; Min.u64 = 0; Max.u64 = 0; 
 l3cache.stateEvent_AckInv_SBInv : Accumulator : Sum.u64 = 0; SumSQ.u64 = 0; Count.u64 = 0; Min.u64 = 0; Max.u64 = 0; 
 l3cache.stateEvent_FlushLine_I : Accumulator : Sum.u64 = 0; SumSQ.u64 = 0; Count.u64 = 0; Min.u64 = 0; Max.u64 = 0; 
 l3cache.stateEvent_FlushLine_S : Accumulator : Sum.u64 = 0; SumSQ.u64 = 0; Count.u64 = 0; Min.u64 = 0; Max.u64 = 0; 
 l3cache.stateEvent_FlushLine_M : Accumulator : Sum.u64 = 0; SumSQ.u64 = 0; Count.u64 = 0; Min.u64 = 0; Max.u64 = 0; 
 l3cache.stateEvent_FlushLine_IS : Accumulator : Sum.u64 = 0; SumSQ.u64 = 0; Count.u64 = 0; Min.u64 = 0; Max.u64 = 0; 
 l3cache.stateEvent_FlushLine_IM : Accumulator : Sum.u64 = 0; SumSQ.u64 = 0; Count.u64 = 0; Min.u64 = 0; Max.u64 = 0; 
 l3cache.stateEvent_FlushLine_SM : Accumulator : Sum.u64 = 0; SumSQ.u64 = 0; Count.u64 = 0; Min.u64 = 0; Max.u64 = 0; 
 l3cache.stateEvent_FlushLine_MInv : Accumulator : Sum.u64 = 0; SumSQ.u64 = 0; Count.u64 = 0; Min.u64 = 0; Max.u64 = 0; 
 l3cache.stateEvent_FlushLine_MInvX : Accumulator : Sum.u64 = 0; SumSQ.u64 = 0; Count.u64 = 0; Min.u64 = 0; Max.u64 = 0; 
 l3cache.stateEvent_FlushLine_SInv : Accumulator : Sum.u64 = 0; SumSQ.u64 = 0; Count.u64 = 0; Min.u64 = 0; Max.u64 = 0; 
 l3cache.stateEvent_FlushLine_SMInv : Accumulator : Sum.u64 = 0; SumSQ.u64 = 0; Count.u64 = 0; Min.u64 = 0; Max.u64 = 0; 
 l3cache.stateEvent_FlushLine_MI : Accumulator : Sum.u64 = 0; SumSQ.u64 = 0; Count.u64 = 0; Min.u64 = 0; Max.u64 = 0; 
 l3cache.stateEvent_FlushLine_SI : Accumulator : Sum.u64 = 0; SumSQ.u64 = 0; Count.u64 = 0; Min.u64 = 0; Max.u64 = 0; 
 l3cache.stateEvent_FlushLine_IB : Accumulator : Sum.u64 = 0; SumSQ.u64 = 0; Count.u64 = 0; Min.u64 = 0; Max.u64 = 0; 
 l3cache.stateEvent_FlushLine_SB : Accumulator : Sum.u64 = 0; SumSQ.u64 = 0; Count.u64 = 0; Min.u64 = 0; Max.u64 = 0; 
 l3cache.stateEvent_FlushLineInv_I : Accumulator : Sum.u64 = 0; SumSQ.u64 = 0; Count.u64 = 0; Min.u64 = 0; Max.u64 = 0; 
 l3cache.stateEvent_FlushLineInv_S : Accumulator : Sum.u64 = 0; SumSQ.u64 = 0; Count.u64 = 0; Min.u64 = 0; Max.u64 = 0; 
 l3cache.stateEvent_FlushLineInv_M : Accumulator : Sum.u64 = 0; SumSQ.u64 = 0; Count.u64 = 0; Min.u64 = 0; Max.u64 = 0; 
 l3cache.stateEvent_FlushLineInv_IS : Accumulator : Sum.u64 = 0; SumSQ.u64 = 0; Count.u64 = 0; Min.u64 = 0; Max.u64 = 0; 
 l3cache.stateEvent_FlushLineInv_IM : Accumulator : Sum.u64 = 0; SumSQ.u64 = 0; Count.u64 = 0; Min.u64 = 0; Max.u64 = 0; 
 l3cache.stateEvent_FlushLineInv_SM : Accumulator : Sum.u64 = 0; SumSQ.u64 = 0; Count.u64 = 0; Min.u64 = 0; Max.u64 = 0; 
 l3cache.stateEvent_FlushLineInv_MInv : Accumulator : Sum.u64 = 0; SumSQ.u64 = 0; Count.u64 = 0; Min.u64 = 0; Max.u64 = 0; 
 l3cache.stateEvent_FlushLineInv_MInvX : Accumulator : Sum.u64 = 0; SumSQ.u64 = 0; Count.u64 = 0; Min.u64 = 0; Max.u64 = 0; 
 l3cache.stateEvent_FlushLineInv_SInv : Accumulator : Sum.u64 = 0; SumSQ.u64 = 0; Count.u64 = 0; Min.u64 = 0; Max.u64 = 0; 
 l3cache.stateEvent_FlushLineInv_SMInv : Accumulator : Sum.u64 = 0; SumSQ.u64 = 0; Count.u64 = 0; Min.u64 = 0; Max.u64 = 0; 
 l3cache.stateEvent_FlushLineInv_MI : Accumulator : Sum.u64 = 0; SumSQ.u64 = 0; Count.u64 = 0; Min.u64 = 0; Max.u64 = 0; 
 l3cache.stateEvent_FlushLineInv_SI : Accumulator : Sum.u64 = 0; SumSQ.u64 = 0; Count.u64 = 0; Min.u64 = 0; Max.u64 = 0; 
 l3cache.stateEvent_FlushLineInv_IB : Accumulator : Sum.u64 = 0; SumSQ.u64 = 0; Count.u64 = 0; Min.u64 = 0; Max.u64 = 0; 
 n0.l2cache.stateEvent_FetchResp_I : Accumulator : Sum.u64 = 0; SumSQ.u64 = 0; Count.u64 = 0; Min.u64 = 0; Max.u64 = 0; 
 n0.l2cache.stateEvent_FetchResp_MInv : Accumulator : Sum.u64 = 2; SumSQ.u64 = 2; Count.u64 = 2; Min.u64 = 1; Max.u64 = 1; 
 n0.l2cache.stateEvent_FetchResp_MInvX : Accumulator : Sum.u64 = 0; SumSQ.u64 = 0; Count.u64 = 0; Min.u64 = 0; Max.u64 = 0; 
 n0.l2cache.stateEvent_FetchResp_MI : Accumulator : Sum.u64 = 0; SumSQ.u64 = 0; Count.u64 = 0; Min.u64 = 0; Max.u64 = 0; 
 n0.l2cache.stateEvent_FetchXResp_I : Accumulator : Sum.u64 = 0; SumSQ.u64 = 0; Count.u64 = 0; Min.u64 = 0; Max.u64 = 0; 
 l3cache.stateEvent_FlushLineInv_MInvX : Accumulator : Sum.u64 = 0; SumSQ.u64 = 0; Count.u64 = 0; Min.u64 = 0; Max.u64 = 0; 
 l3cache.stateEvent_FlushLineInv_SInv : Accumulator : Sum.u64 = 0; SumSQ.u64 = 0; Count.u64 = 0; Min.u64 = 0; Max.u64 = 0; 
 l3cache.stateEvent_FlushLineInv_SMInv : Accumulator : Sum.u64 = 0; SumSQ.u64 = 0; Count.u64 = 0; Min.u64 = 0; Max.u64 = 0; 
 l3cache.stateEvent_FlushLineInv_MI : Accumulator : Sum.u64 = 0; SumSQ.u64 = 0; Count.u64 = 0; Min.u64 = 0; Max.u64 = 0; 
 l3cache.stateEvent_FlushLineInv_SI : Accumulator : Sum.u64 = 0; SumSQ.u64 = 0; Count.u64 = 0; Min.u64 = 0; Max.u64 = 0; 
 l3cache.stateEvent_FlushLineInv_IB : Accumulator : Sum.u64 = 0; SumSQ.u64 = 0; Count.u64 = 0; Min.u64 = 0; Max.u64 = 0; 
 l3cache.stateEvent_FlushLineInv_SB : Accumulator : Sum.u64 = 0; SumSQ.u64 = 0; Count.u64 = 0; Min.u64 = 0; Max.u64 = 0; 
 n0.l2cache.stateEvent_FetchXResp_MInv : Accumulator : Sum.u64 = 0; SumSQ.u64 = 0; Count.u64 = 0; Min.u64 = 0; Max.u64 = 0; 
 n0.l2cache.stateEvent_FetchXResp_MInvX : Accumulator : Sum.u64 = 16; SumSQ.u64 = 16; Count.u64 = 16; Min.u64 = 1; Max.u64 = 1; 
 n0.l2cache.stateEvent_FetchXResp_MI : Accumulator : Sum.u64 = 0; SumSQ.u64 = 0; Count.u64 = 0; Min.u64 = 0; Max.u64 = 0; 
 n0.l2cache.stateEvent_AckInv_I : Accumulator : Sum.u64 = 0; SumSQ.u64 = 0; Count.u64 = 0; Min.u64 = 0; Max.u64 = 0; 
 n0.l2cache.stateEvent_AckInv_MInv : Accumulator : Sum.u64 = 0; SumSQ.u64 = 0; Count.u64 = 0; Min.u64 = 0; Max.u64 = 0; 
 n0.l2cache.stateEvent_AckInv_MInvX : Accumulator : Sum.u64 = 0; SumSQ.u64 = 0; Count.u64 = 0; Min.u64 = 0; Max.u64 = 0; 
 n0.l2cache.stateEvent_AckInv_SInv : Accumulator : Sum.u64 = 10; SumSQ.u64 = 10; Count.u64 = 10; Min.u64 = 1; Max.u64 = 1; 
 n0.l2cache.stateEvent_AckInv_SMInv : Accumulator : Sum.u64 = 7; SumSQ.u64 = 7; Count.u64 = 7; Min.u64 = 1; Max.u64 = 1; 
 n0.l2cache.stateEvent_AckInv_MI : Accumulator : Sum.u64 = 0; SumSQ.u64 = 0; Count.u64 = 0; Min.u64 = 0; Max.u64 = 0; 
 n0.l2cache.stateEvent_AckInv_SI : Accumulator : Sum.u64 = 0; SumSQ.u64 = 0; Count.u64 = 0; Min.u64 = 0; Max.u64 = 0; 
 l3cache.stateEvent_FlushLineResp_I : Accumulator : Sum.u64 = 0; SumSQ.u64 = 0; Count.u64 = 0; Min.u64 = 0; Max.u64 = 0; 
 l3cache.stateEvent_FlushLineResp_IB : Accumulator : Sum.u64 = 0; SumSQ.u64 = 0; Count.u64 = 0; Min.u64 = 0; Max.u64 = 0; 
 l3cache.stateEvent_FlushLineResp_SB : Accumulator : Sum.u64 = 0; SumSQ.u64 = 0; Count.u64 = 0; Min.u64 = 0; Max.u64 = 0; 
 l3cache.eventSent_GetS : Accumulator : Sum.u64 = 447; SumSQ.u64 = 447; Count.u64 = 447; Min.u64 = 1; Max.u64 = 1; 
 l3cache.eventSent_GetX : Accumulator : Sum.u64 = 298; SumSQ.u64 = 298; Count.u64 = 298; Min.u64 = 1; Max.u64 = 1; 
 l3cache.eventSent_GetSX : Accumulator : Sum.u64 = 0; SumSQ.u64 = 0; Count.u64 = 0; Min.u64 = 0; Max.u64 = 0; 
 l3cache.eventSent_PutS : Accumulator : Sum.u64 = 0; SumSQ.u64 = 0; Count.u64 = 0; Min.u64 = 0; Max.u64 = 0; 
 l3cache.eventSent_PutM : Accumulator : Sum.u64 = 0; SumSQ.u64 = 0; Count.u64 = 0; Min.u64 = 0; Max.u64 = 0; 
 l3cache.eventSent_FlushLine : Accumulator : Sum.u64 = 0; SumSQ.u64 = 0; Count.u64 = 0; Min.u64 = 0; Max.u64 = 0; 
 n0.l2cache.stateEvent_AckInv_SBInv : Accumulator : Sum.u64 = 0; SumSQ.u64 = 0; Count.u64 = 0; Min.u64 = 0; Max.u64 = 0; 
 n0.l2cache.stateEvent_FlushLine_I : Accumulator : Sum.u64 = 0; SumSQ.u64 = 0; Count.u64 = 0; Min.u64 = 0; Max.u64 = 0; 
 n0.l2cache.stateEvent_FlushLine_S : Accumulator : Sum.u64 = 0; SumSQ.u64 = 0; Count.u64 = 0; Min.u64 = 0; Max.u64 = 0; 
 n0.l2cache.stateEvent_FlushLine_M : Accumulator : Sum.u64 = 0; SumSQ.u64 = 0; Count.u64 = 0; Min.u64 = 0; Max.u64 = 0; 
 n0.l2cache.stateEvent_FlushLine_IS : Accumulator : Sum.u64 = 0; SumSQ.u64 = 0; Count.u64 = 0; Min.u64 = 0; Max.u64 = 0; 
 n0.l2cache.stateEvent_FlushLine_IM : Accumulator : Sum.u64 = 0; SumSQ.u64 = 0; Count.u64 = 0; Min.u64 = 0; Max.u64 = 0; 
 n0.l2cache.stateEvent_FlushLine_SM : Accumulator : Sum.u64 = 0; SumSQ.u64 = 0; Count.u64 = 0; Min.u64 = 0; Max.u64 = 0; 
 l3cache.eventSent_FlushLineInv : Accumulator : Sum.u64 = 0; SumSQ.u64 = 0; Count.u64 = 0; Min.u64 = 0; Max.u64 = 0; 
 l3cache.eventSent_FetchResp : Accumulator : Sum.u64 = 0; SumSQ.u64 = 0; Count.u64 = 0; Min.u64 = 0; Max.u64 = 0; 
 l3cache.eventSent_FetchXResp : Accumulator : Sum.u64 = 0; SumSQ.u64 = 0; Count.u64 = 0; Min.u64 = 0; Max.u64 = 0; 
 l3cache.eventSent_AckInv : Accumulator : Sum.u64 = 0; SumSQ.u64 = 0; Count.u64 = 0; Min.u64 = 0; Max.u64 = 0; 
 l3cache.eventSent_NACK : Accumulator : Sum.u64 = 0; SumSQ.u64 = 0; Count.u64 = 0; Min.u64 = 0; Max.u64 = 0; 
 l3cache.eventSent_GetSResp : Accumulator : Sum.u64 = 3136; SumSQ.u64 = 3136; Count.u64 = 3136; Min.u64 = 1; Max.u64 = 1; 
 l3cache.eventSent_GetXResp : Accumulator : Sum.u64 = 430; SumSQ.u64 = 430; Count.u64 = 430; Min.u64 = 1; Max.u64 = 1; 
 l3cache.eventSent_FlushLineResp : Accumulator : Sum.u64 = 0; SumSQ.u64 = 0; Count.u64 = 0; Min.u64 = 0; Max.u64 = 0; 
 n0.l2cache.stateEvent_FlushLine_MInv : Accumulator : Sum.u64 = 0; SumSQ.u64 = 0; Count.u64 = 0; Min.u64 = 0; Max.u64 = 0; 
 n0.l2cache.stateEvent_FlushLine_MInvX : Accumulator : Sum.u64 = 0; SumSQ.u64 = 0; Count.u64 = 0; Min.u64 = 0; Max.u64 = 0; 
 n0.l2cache.stateEvent_FlushLine_SInv : Accumulator : Sum.u64 = 0; SumSQ.u64 = 0; Count.u64 = 0; Min.u64 = 0; Max.u64 = 0; 
 n0.l2cache.stateEvent_FlushLine_SMInv : Accumulator : Sum.u64 = 0; SumSQ.u64 = 0; Count.u64 = 0; Min.u64 = 0; Max.u64 = 0; 
 n0.l2cache.stateEvent_FlushLine_MI : Accumulator : Sum.u64 = 0; SumSQ.u64 = 0; Count.u64 = 0; Min.u64 = 0; Max.u64 = 0; 
 n0.l2cache.stateEvent_FlushLine_SI : Accumulator : Sum.u64 = 0; SumSQ.u64 = 0; Count.u64 = 0; Min.u64 = 0; Max.u64 = 0; 
 n0.l2cache.stateEvent_FlushLine_IB : Accumulator : Sum.u64 = 0; SumSQ.u64 = 0; Count.u64 = 0; Min.u64 = 0; Max.u64 = 0; 
 n0.l2cache.stateEvent_FlushLine_SB : Accumulator : Sum.u64 = 0; SumSQ.u64 = 0; Count.u64 = 0; Min.u64 = 0; Max.u64 = 0; 
 n0.l2cache.stateEvent_FlushLineInv_I : Accumulator : Sum.u64 = 0; SumSQ.u64 = 0; Count.u64 = 0; Min.u64 = 0; Max.u64 = 0; 
 n0.l2cache.stateEvent_FlushLineInv_S : Accumulator : Sum.u64 = 0; SumSQ.u64 = 0; Count.u64 = 0; Min.u64 = 0; Max.u64 = 0; 
 l3cache.eventSent_Fetch : Accumulator : Sum.u64 = 0; SumSQ.u64 = 0; Count.u64 = 0; Min.u64 = 0; Max.u64 = 0; 
 l3cache.eventSent_FetchInv : Accumulator : Sum.u64 = 6; SumSQ.u64 = 6; Count.u64 = 6; Min.u64 = 1; Max.u64 = 1; 
 l3cache.eventSent_ForceInv : Accumulator : Sum.u64 = 0; SumSQ.u64 = 0; Count.u64 = 0; Min.u64 = 0; Max.u64 = 0; 
 l3cache.eventSent_FetchInvX : Accumulator : Sum.u64 = 37; SumSQ.u64 = 37; Count.u64 = 37; Min.u64 = 1; Max.u64 = 1; 
 l3cache.eventSent_Inv : Accumulator : Sum.u64 = 46; SumSQ.u64 = 46; Count.u64 = 46; Min.u64 = 1; Max.u64 = 1; 
 l3cache.eventSent_Put : Accumulator : Sum.u64 = 0; SumSQ.u64 = 0; Count.u64 = 0; Min.u64 = 0; Max.u64 = 0; 
 l3cache.eventSent_Get : Accumulator : Sum.u64 = 0; SumSQ.u64 = 0; Count.u64 = 0; Min.u64 = 0; Max.u64 = 0; 
 l3cache.eventSent_AckMove : Accumulator : Sum.u64 = 0; SumSQ.u64 = 0; Count.u64 = 0; Min.u64 = 0; Max.u64 = 0; 
 l3cache.eventSent_CustomReq : Accumulator : Sum.u64 = 0; SumSQ.u64 = 0; Count.u64 = 0; Min.u64 = 0; Max.u64 = 0; 
 n0.l2cache.stateEvent_FlushLineInv_M : Accumulator : Sum.u64 = 0; SumSQ.u64 = 0; Count.u64 = 0; Min.u64 = 0; Max.u64 = 0; 
 n0.l2cache.stateEvent_FlushLineInv_IS : Accumulator : Sum.u64 = 0; SumSQ.u64 = 0; Count.u64 = 0; Min.u64 = 0; Max.u64 = 0; 
 l3cache.stateEvent_FlushLineInv_SB : Accumulator : Sum.u64 = 0; SumSQ.u64 = 0; Count.u64 = 0; Min.u64 = 0; Max.u64 = 0; 
 l3cache.stateEvent_FlushLineResp_I : Accumulator : Sum.u64 = 0; SumSQ.u64 = 0; Count.u64 = 0; Min.u64 = 0; Max.u64 = 0; 
 l3cache.stateEvent_FlushLineResp_IB : Accumulator : Sum.u64 = 0; SumSQ.u64 = 0; Count.u64 = 0; Min.u64 = 0; Max.u64 = 0; 
 l3cache.stateEvent_FlushLineResp_SB : Accumulator : Sum.u64 = 0; SumSQ.u64 = 0; Count.u64 = 0; Min.u64 = 0; Max.u64 = 0; 
 l3cache.eventSent_GetS : Accumulator : Sum.u64 = 447; SumSQ.u64 = 447; Count.u64 = 447; Min.u64 = 1; Max.u64 = 1; 
 l3cache.eventSent_GetX : Accumulator : Sum.u64 = 298; SumSQ.u64 = 298; Count.u64 = 298; Min.u64 = 1; Max.u64 = 1; 
 l3cache.eventSent_GetSX : Accumulator : Sum.u64 = 0; SumSQ.u64 = 0; Count.u64 = 0; Min.u64 = 0; Max.u64 = 0; 
 l3cache.eventSent_PutS : Accumulator : Sum.u64 = 0; SumSQ.u64 = 0; Count.u64 = 0; Min.u64 = 0; Max.u64 = 0; 
 l3cache.eventSent_PutM : Accumulator : Sum.u64 = 0; SumSQ.u64 = 0; Count.u64 = 0; Min.u64 = 0; Max.u64 = 0; 
 l3cache.eventSent_FlushLine : Accumulator : Sum.u64 = 0; SumSQ.u64 = 0; Count.u64 = 0; Min.u64 = 0; Max.u64 = 0; 
 l3cache.eventSent_FlushLineInv : Accumulator : Sum.u64 = 0; SumSQ.u64 = 0; Count.u64 = 0; Min.u64 = 0; Max.u64 = 0; 
 l3cache.eventSent_FetchResp : Accumulator : Sum.u64 = 0; SumSQ.u64 = 0; Count.u64 = 0; Min.u64 = 0; Max.u64 = 0; 
 l3cache.eventSent_FetchXResp : Accumulator : Sum.u64 = 0; SumSQ.u64 = 0; Count.u64 = 0; Min.u64 = 0; Max.u64 = 0; 
 l3cache.eventSent_AckInv : Accumulator : Sum.u64 = 0; SumSQ.u64 = 0; Count.u64 = 0; Min.u64 = 0; Max.u64 = 0; 
 l3cache.eventSent_NACK_down : Accumulator : Sum.u64 = 0; SumSQ.u64 = 0; Count.u64 = 0; Min.u64 = 0; Max.u64 = 0; 
 l3cache.eventSent_GetSResp : Accumulator : Sum.u64 = 3136; SumSQ.u64 = 3136; Count.u64 = 3136; Min.u64 = 1; Max.u64 = 1; 
 l3cache.eventSent_GetXResp : Accumulator : Sum.u64 = 430; SumSQ.u64 = 430; Count.u64 = 430; Min.u64 = 1; Max.u64 = 1; 
 l3cache.eventSent_FlushLineResp : Accumulator : Sum.u64 = 0; SumSQ.u64 = 0; Count.u64 = 0; Min.u64 = 0; Max.u64 = 0; 
 l3cache.eventSent_Fetch : Accumulator : Sum.u64 = 0; SumSQ.u64 = 0; Count.u64 = 0; Min.u64 = 0; Max.u64 = 0; 
 l3cache.eventSent_FetchInv : Accumulator : Sum.u64 = 6; SumSQ.u64 = 6; Count.u64 = 6; Min.u64 = 1; Max.u64 = 1; 
 l3cache.eventSent_FetchInvX : Accumulator : Sum.u64 = 37; SumSQ.u64 = 37; Count.u64 = 37; Min.u64 = 1; Max.u64 = 1; 
 l3cache.eventSent_Inv : Accumulator : Sum.u64 = 46; SumSQ.u64 = 46; Count.u64 = 46; Min.u64 = 1; Max.u64 = 1; 
 l3cache.eventSent_NACK_up : Accumulator : Sum.u64 = 0; SumSQ.u64 = 0; Count.u64 = 0; Min.u64 = 0; Max.u64 = 0; 
 l3cache.stateEvent_AckPut_I : Accumulator : Sum.u64 = 0; SumSQ.u64 = 0; Count.u64 = 0; Min.u64 = 0; Max.u64 = 0; 
 dirctrl0:cpulink.packet_latency : Accumulator : Sum.u64 = 310; SumSQ.u64 = 310; Count.u64 = 365; Min.u64 = 0; Max.u64 = 1; 
 dirctrl0:cpulink.send_bit_count : Accumulator : Sum.u64 = 153920; SumSQ.u64 = 85053440; Count.u64 = 365; Min.u64 = 64; Max.u64 = 576; 
 dirctrl0:cpulink.output_port_stalls : Accumulator : Sum.u64 = 0; SumSQ.u64 = 0; Count.u64 = 0; Min.u64 = 0; Max.u64 = 0; 
 dirctrl0:cpulink.idle_time : Accumulator : Sum.u64 = 8534200; SumSQ.u64 = 1181903368000; Count.u64 = 363; Min.u64 = 120; Max.u64 = 526760; 
 dirctrl0.replacement_request_latency : Accumulator : Sum.u64 = 0; SumSQ.u64 = 0; Count.u64 = 0; Min.u64 = 0; Max.u64 = 0; 
 dirctrl0.get_request_latency : Accumulator : Sum.u64 = 7277; SumSQ.u64 = 281555; Count.u64 = 365; Min.u64 = 1; Max.u64 = 154; 
 dirctrl0.directory_cache_hits : Accumulator : Sum.u64 = 365; SumSQ.u64 = 365; Count.u64 = 365; Min.u64 = 1; Max.u64 = 1; 
 dirctrl0.mshr_hits : Accumulator : Sum.u64 = 0; SumSQ.u64 = 0; Count.u64 = 0; Min.u64 = 0; Max.u64 = 0; 
 dirctrl0.requests_received_GetX : Accumulator : Sum.u64 = 140; SumSQ.u64 = 140; Count.u64 = 140; Min.u64 = 1; Max.u64 = 1; 
 dirctrl0.requests_received_GetSX : Accumulator : Sum.u64 = 0; SumSQ.u64 = 0; Count.u64 = 0; Min.u64 = 0; Max.u64 = 0; 
 dirctrl0.requests_received_GetS : Accumulator : Sum.u64 = 225; SumSQ.u64 = 225; Count.u64 = 225; Min.u64 = 1; Max.u64 = 1; 
 n0.l2cache.stateEvent_FlushLineInv_IM : Accumulator : Sum.u64 = 0; SumSQ.u64 = 0; Count.u64 = 0; Min.u64 = 0; Max.u64 = 0; 
 n0.l2cache.stateEvent_FlushLineInv_SM : Accumulator : Sum.u64 = 0; SumSQ.u64 = 0; Count.u64 = 0; Min.u64 = 0; Max.u64 = 0; 
 n0.l2cache.stateEvent_FlushLineInv_MInv : Accumulator : Sum.u64 = 0; SumSQ.u64 = 0; Count.u64 = 0; Min.u64 = 0; Max.u64 = 0; 
 n0.l2cache.stateEvent_FlushLineInv_MInvX : Accumulator : Sum.u64 = 0; SumSQ.u64 = 0; Count.u64 = 0; Min.u64 = 0; Max.u64 = 0; 
 n0.l2cache.stateEvent_FlushLineInv_SInv : Accumulator : Sum.u64 = 0; SumSQ.u64 = 0; Count.u64 = 0; Min.u64 = 0; Max.u64 = 0; 
 n0.l2cache.stateEvent_FlushLineInv_SMInv : Accumulator : Sum.u64 = 0; SumSQ.u64 = 0; Count.u64 = 0; Min.u64 = 0; Max.u64 = 0; 
 n0.l2cache.stateEvent_FlushLineInv_MI : Accumulator : Sum.u64 = 0; SumSQ.u64 = 0; Count.u64 = 0; Min.u64 = 0; Max.u64 = 0; 
 l3cache.eventSent_CustomResp : Accumulator : Sum.u64 = 0; SumSQ.u64 = 0; Count.u64 = 0; Min.u64 = 0; Max.u64 = 0; 
 l3cache.eventSent_CustomAck : Accumulator : Sum.u64 = 0; SumSQ.u64 = 0; Count.u64 = 0; Min.u64 = 0; Max.u64 = 0; 
 l3cache.latency_GetS_hit : Accumulator : Sum.u64 = 24248; SumSQ.u64 = 250614; Count.u64 = 2652; Min.u64 = 5; Max.u64 = 130; 
 l3cache.latency_GetS_miss : Accumulator : Sum.u64 = 37409; SumSQ.u64 = 3705627; Count.u64 = 447; Min.u64 = 55; Max.u64 = 325; 
 l3cache.latency_GetS_inv : Accumulator : Sum.u64 = 995; SumSQ.u64 = 35873; Count.u64 = 37; Min.u64 = 21; Max.u64 = 118; 
 l3cache.latency_GetX_hit : Accumulator : Sum.u64 = 1026; SumSQ.u64 = 9234; Count.u64 = 114; Min.u64 = 9; Max.u64 = 9; 
 l3cache.latency_GetX_miss : Accumulator : Sum.u64 = 5215; SumSQ.u64 = 482601; Count.u64 = 64; Min.u64 = 55; Max.u64 = 198; 
 n0.l2cache.stateEvent_FlushLineInv_SI : Accumulator : Sum.u64 = 0; SumSQ.u64 = 0; Count.u64 = 0; Min.u64 = 0; Max.u64 = 0; 
 n0.l2cache.stateEvent_FlushLineInv_IB : Accumulator : Sum.u64 = 0; SumSQ.u64 = 0; Count.u64 = 0; Min.u64 = 0; Max.u64 = 0; 
 n0.l2cache.stateEvent_FlushLineInv_SB : Accumulator : Sum.u64 = 0; SumSQ.u64 = 0; Count.u64 = 0; Min.u64 = 0; Max.u64 = 0; 
 n0.l2cache.stateEvent_FlushLineResp_I : Accumulator : Sum.u64 = 0; SumSQ.u64 = 0; Count.u64 = 0; Min.u64 = 0; Max.u64 = 0; 
 n0.l2cache.stateEvent_FlushLineResp_IB : Accumulator : Sum.u64 = 0; SumSQ.u64 = 0; Count.u64 = 0; Min.u64 = 0; Max.u64 = 0; 
 n0.l2cache.stateEvent_FlushLineResp_SB : Accumulator : Sum.u64 = 0; SumSQ.u64 = 0; Count.u64 = 0; Min.u64 = 0; Max.u64 = 0; 
 n0.l2cache.eventSent_GetS : Accumulator : Sum.u64 = 1578; SumSQ.u64 = 1578; Count.u64 = 1578; Min.u64 = 1; Max.u64 = 1; 
 n0.l2cache.eventSent_GetX : Accumulator : Sum.u64 = 218; SumSQ.u64 = 218; Count.u64 = 218; Min.u64 = 1; Max.u64 = 1; 
 n0.l2cache.eventSent_GetSX : Accumulator : Sum.u64 = 0; SumSQ.u64 = 0; Count.u64 = 0; Min.u64 = 0; Max.u64 = 0; 
 l3cache.latency_GetX_inv : Accumulator : Sum.u64 = 436; SumSQ.u64 = 11124; Count.u64 = 18; Min.u64 = 11; Max.u64 = 33; 
 l3cache.latency_GetX_upgrade : Accumulator : Sum.u64 = 4499; SumSQ.u64 = 90481; Count.u64 = 234; Min.u64 = 17; Max.u64 = 36; 
 l3cache.latency_GetSX_hit : Accumulator : Sum.u64 = 0; SumSQ.u64 = 0; Count.u64 = 0; Min.u64 = 0; Max.u64 = 0; 
 l3cache.latency_GetSX_miss : Accumulator : Sum.u64 = 0; SumSQ.u64 = 0; Count.u64 = 0; Min.u64 = 0; Max.u64 = 0; 
 l3cache.latency_GetSX_inv : Accumulator : Sum.u64 = 0; SumSQ.u64 = 0; Count.u64 = 0; Min.u64 = 0; Max.u64 = 0; 
 l3cache.latency_GetSX_upgrade : Accumulator : Sum.u64 = 0; SumSQ.u64 = 0; Count.u64 = 0; Min.u64 = 0; Max.u64 = 0; 
 l3cache.latency_FlushLine : Accumulator : Sum.u64 = 0; SumSQ.u64 = 0; Count.u64 = 0; Min.u64 = 0; Max.u64 = 0; 
 l3cache.latency_FlushLineInv : Accumulator : Sum.u64 = 0; SumSQ.u64 = 0; Count.u64 = 0; Min.u64 = 0; Max.u64 = 0; 
 n0.l2cache.eventSent_PutS : Accumulator : Sum.u64 = 1493; SumSQ.u64 = 1493; Count.u64 = 1493; Min.u64 = 1; Max.u64 = 1; 
 n0.l2cache.eventSent_PutM : Accumulator : Sum.u64 = 193; SumSQ.u64 = 193; Count.u64 = 193; Min.u64 = 1; Max.u64 = 1; 
 n0.l2cache.eventSent_FlushLine : Accumulator : Sum.u64 = 0; SumSQ.u64 = 0; Count.u64 = 0; Min.u64 = 0; Max.u64 = 0; 
 n0.l2cache.eventSent_FlushLineInv : Accumulator : Sum.u64 = 0; SumSQ.u64 = 0; Count.u64 = 0; Min.u64 = 0; Max.u64 = 0; 
 n0.l2cache.eventSent_FetchResp : Accumulator : Sum.u64 = 2; SumSQ.u64 = 2; Count.u64 = 2; Min.u64 = 1; Max.u64 = 1; 
 n0.l2cache.eventSent_FetchXResp : Accumulator : Sum.u64 = 16; SumSQ.u64 = 16; Count.u64 = 16; Min.u64 = 1; Max.u64 = 1; 
 n0.l2cache.eventSent_AckInv : Accumulator : Sum.u64 = 22; SumSQ.u64 = 22; Count.u64 = 22; Min.u64 = 1; Max.u64 = 1; 
 l3cache.stateEvent_AckPut_I : Accumulator : Sum.u64 = 0; SumSQ.u64 = 0; Count.u64 = 0; Min.u64 = 0; Max.u64 = 0; 
 dirctrl0:cpulink.packet_latency : Accumulator : Sum.u64 = 310; SumSQ.u64 = 310; Count.u64 = 365; Min.u64 = 0; Max.u64 = 1; 
 dirctrl0:cpulink.send_bit_count : Accumulator : Sum.u64 = 153920; SumSQ.u64 = 85053440; Count.u64 = 365; Min.u64 = 64; Max.u64 = 576; 
 dirctrl0:cpulink.output_port_stalls : Accumulator : Sum.u64 = 0; SumSQ.u64 = 0; Count.u64 = 0; Min.u64 = 0; Max.u64 = 0; 
 dirctrl0:cpulink.idle_time : Accumulator : Sum.u64 = 8534200; SumSQ.u64 = 1181903368000; Count.u64 = 363; Min.u64 = 120; Max.u64 = 526760; 
 dirctrl0.replacement_request_latency : Accumulator : Sum.u64 = 0; SumSQ.u64 = 0; Count.u64 = 0; Min.u64 = 0; Max.u64 = 0; 
 n0.l2cache.eventSent_NACK : Accumulator : Sum.u64 = 0; SumSQ.u64 = 0; Count.u64 = 0; Min.u64 = 0; Max.u64 = 0; 
 n0.l2cache.eventSent_GetSResp : Accumulator : Sum.u64 = 1733; SumSQ.u64 = 1733; Count.u64 = 1733; Min.u64 = 1; Max.u64 = 1; 
 n0.l2cache.eventSent_GetXResp : Accumulator : Sum.u64 = 220; SumSQ.u64 = 220; Count.u64 = 220; Min.u64 = 1; Max.u64 = 1; 
 n0.l2cache.eventSent_FlushLineResp : Accumulator : Sum.u64 = 0; SumSQ.u64 = 0; Count.u64 = 0; Min.u64 = 0; Max.u64 = 0; 
 n0.l2cache.eventSent_Fetch : Accumulator : Sum.u64 = 0; SumSQ.u64 = 0; Count.u64 = 0; Min.u64 = 0; Max.u64 = 0; 
 dirctrl0.requests_received_PutM : Accumulator : Sum.u64 = 0; SumSQ.u64 = 0; Count.u64 = 0; Min.u64 = 0; Max.u64 = 0; 
 dirctrl0.requests_received_PutE : Accumulator : Sum.u64 = 0; SumSQ.u64 = 0; Count.u64 = 0; Min.u64 = 0; Max.u64 = 0; 
 dirctrl0.requests_received_PutS : Accumulator : Sum.u64 = 0; SumSQ.u64 = 0; Count.u64 = 0; Min.u64 = 0; Max.u64 = 0; 
 dirctrl0.responses_received_NACK : Accumulator : Sum.u64 = 0; SumSQ.u64 = 0; Count.u64 = 0; Min.u64 = 0; Max.u64 = 0; 
 dirctrl0.responses_received_FetchResp : Accumulator : Sum.u64 = 0; SumSQ.u64 = 0; Count.u64 = 0; Min.u64 = 0; Max.u64 = 0; 
 dirctrl0.responses_received_FetchXResp : Accumulator : Sum.u64 = 0; SumSQ.u64 = 0; Count.u64 = 0; Min.u64 = 0; Max.u64 = 0; 
 dirctrl0.responses_received_PutM : Accumulator : Sum.u64 = 0; SumSQ.u64 = 0; Count.u64 = 0; Min.u64 = 0; Max.u64 = 0; 
 dirctrl0.responses_received_PutE : Accumulator : Sum.u64 = 0; SumSQ.u64 = 0; Count.u64 = 0; Min.u64 = 0; Max.u64 = 0; 
 dirctrl0.responses_received_PutS : Accumulator : Sum.u64 = 0; SumSQ.u64 = 0; Count.u64 = 0; Min.u64 = 0; Max.u64 = 0; 
 dirctrl0.memory_requests_data_read : Accumulator : Sum.u64 = 255; SumSQ.u64 = 255; Count.u64 = 255; Min.u64 = 1; Max.u64 = 1; 
 dirctrl0.memory_requests_data_write : Accumulator : Sum.u64 = 0; SumSQ.u64 = 0; Count.u64 = 0; Min.u64 = 0; Max.u64 = 0; 
 dirctrl0.memory_requests_directory_entry_read : Accumulator : Sum.u64 = 0; SumSQ.u64 = 0; Count.u64 = 0; Min.u64 = 0; Max.u64 = 0; 
 dirctrl0.memory_requests_directory_entry_write : Accumulator : Sum.u64 = 0; SumSQ.u64 = 0; Count.u64 = 0; Min.u64 = 0; Max.u64 = 0; 
 dirctrl0.requests_sent_Inv : Accumulator : Sum.u64 = 0; SumSQ.u64 = 0; Count.u64 = 0; Min.u64 = 0; Max.u64 = 0; 
 dirctrl0.requests_sent_FetchInv : Accumulator : Sum.u64 = 0; SumSQ.u64 = 0; Count.u64 = 0; Min.u64 = 0; Max.u64 = 0; 
 dirctrl0.requests_sent_FetchInvX : Accumulator : Sum.u64 = 0; SumSQ.u64 = 0; Count.u64 = 0; Min.u64 = 0; Max.u64 = 0; 
 dirctrl0.responses_sent_NACK : Accumulator : Sum.u64 = 0; SumSQ.u64 = 0; Count.u64 = 0; Min.u64 = 0; Max.u64 = 0; 
 dirctrl0.responses_sent_GetSResp : Accumulator : Sum.u64 = 225; SumSQ.u64 = 225; Count.u64 = 225; Min.u64 = 1; Max.u64 = 1; 
 dirctrl0.responses_sent_GetXResp : Accumulator : Sum.u64 = 140; SumSQ.u64 = 140; Count.u64 = 140; Min.u64 = 1; Max.u64 = 1; 
 dirctrl0.MSHR_occupancy : Accumulator : Sum.u64 = 6912; SumSQ.u64 = 28478; Count.u64 = 9836; Min.u64 = 0; Max.u64 = 10; 
 dirctrl0.requests_received_noncacheable : Accumulator : Sum.u64 = 0; SumSQ.u64 = 0; Count.u64 = 0; Min.u64 = 0; Max.u64 = 0; 
 dirctrl0.requests_received_custom : Accumulator : Sum.u64 = 0; SumSQ.u64 = 0; Count.u64 = 0; Min.u64 = 0; Max.u64 = 0; 
 dirctrl1:cpulink.packet_latency : Accumulator : Sum.u64 = 323; SumSQ.u64 = 323; Count.u64 = 380; Min.u64 = 0; Max.u64 = 1; 
 n0.l2cache.eventSent_FetchInv : Accumulator : Sum.u64 = 2; SumSQ.u64 = 2; Count.u64 = 2; Min.u64 = 1; Max.u64 = 1; 
 n0.l2cache.eventSent_ForceInv : Accumulator : Sum.u64 = 0; SumSQ.u64 = 0; Count.u64 = 0; Min.u64 = 0; Max.u64 = 0; 
 n0.l2cache.eventSent_FetchInvX : Accumulator : Sum.u64 = 16; SumSQ.u64 = 16; Count.u64 = 16; Min.u64 = 1; Max.u64 = 1; 
 dirctrl0.get_request_latency : Accumulator : Sum.u64 = 7277; SumSQ.u64 = 281555; Count.u64 = 365; Min.u64 = 1; Max.u64 = 154; 
 dirctrl0.directory_cache_hits : Accumulator : Sum.u64 = 365; SumSQ.u64 = 365; Count.u64 = 365; Min.u64 = 1; Max.u64 = 1; 
 dirctrl0.mshr_hits : Accumulator : Sum.u64 = 0; SumSQ.u64 = 0; Count.u64 = 0; Min.u64 = 0; Max.u64 = 0; 
 dirctrl0.requests_received_GetX : Accumulator : Sum.u64 = 140; SumSQ.u64 = 140; Count.u64 = 140; Min.u64 = 1; Max.u64 = 1; 
 dirctrl0.requests_received_GetSX : Accumulator : Sum.u64 = 0; SumSQ.u64 = 0; Count.u64 = 0; Min.u64 = 0; Max.u64 = 0; 
 dirctrl0.requests_received_GetS : Accumulator : Sum.u64 = 225; SumSQ.u64 = 225; Count.u64 = 225; Min.u64 = 1; Max.u64 = 1; 
 dirctrl0.requests_received_PutM : Accumulator : Sum.u64 = 0; SumSQ.u64 = 0; Count.u64 = 0; Min.u64 = 0; Max.u64 = 0; 
 dirctrl0.requests_received_PutE : Accumulator : Sum.u64 = 0; SumSQ.u64 = 0; Count.u64 = 0; Min.u64 = 0; Max.u64 = 0; 
 dirctrl0.requests_received_PutS : Accumulator : Sum.u64 = 0; SumSQ.u64 = 0; Count.u64 = 0; Min.u64 = 0; Max.u64 = 0; 
 dirctrl0.responses_received_NACK : Accumulator : Sum.u64 = 0; SumSQ.u64 = 0; Count.u64 = 0; Min.u64 = 0; Max.u64 = 0; 
 n0.l2cache.eventSent_Inv : Accumulator : Sum.u64 = 18; SumSQ.u64 = 18; Count.u64 = 18; Min.u64 = 1; Max.u64 = 1; 
 n0.l2cache.eventSent_Put : Accumulator : Sum.u64 = 0; SumSQ.u64 = 0; Count.u64 = 0; Min.u64 = 0; Max.u64 = 0; 
 n0.l2cache.eventSent_Get : Accumulator : Sum.u64 = 0; SumSQ.u64 = 0; Count.u64 = 0; Min.u64 = 0; Max.u64 = 0; 
 n0.l2cache.eventSent_AckMove : Accumulator : Sum.u64 = 0; SumSQ.u64 = 0; Count.u64 = 0; Min.u64 = 0; Max.u64 = 0; 
 n0.l2cache.eventSent_CustomReq : Accumulator : Sum.u64 = 0; SumSQ.u64 = 0; Count.u64 = 0; Min.u64 = 0; Max.u64 = 0; 
 n0.l2cache.eventSent_CustomResp : Accumulator : Sum.u64 = 0; SumSQ.u64 = 0; Count.u64 = 0; Min.u64 = 0; Max.u64 = 0; 
 n0.l2cache.eventSent_CustomAck : Accumulator : Sum.u64 = 0; SumSQ.u64 = 0; Count.u64 = 0; Min.u64 = 0; Max.u64 = 0; 
 n0.l2cache.latency_GetS_hit : Accumulator : Sum.u64 = 910; SumSQ.u64 = 6066; Count.u64 = 147; Min.u64 = 4; Max.u64 = 23; 
 n0.l2cache.latency_GetS_miss : Accumulator : Sum.u64 = 51302; SumSQ.u64 = 2942750; Count.u64 = 1578; Min.u64 = 20; Max.u64 = 285; 
 dirctrl0.responses_received_FetchResp : Accumulator : Sum.u64 = 0; SumSQ.u64 = 0; Count.u64 = 0; Min.u64 = 0; Max.u64 = 0; 
 dirctrl0.responses_received_FetchXResp : Accumulator : Sum.u64 = 0; SumSQ.u64 = 0; Count.u64 = 0; Min.u64 = 0; Max.u64 = 0; 
 dirctrl0.responses_received_PutM : Accumulator : Sum.u64 = 0; SumSQ.u64 = 0; Count.u64 = 0; Min.u64 = 0; Max.u64 = 0; 
 dirctrl0.responses_received_PutE : Accumulator : Sum.u64 = 0; SumSQ.u64 = 0; Count.u64 = 0; Min.u64 = 0; Max.u64 = 0; 
 dirctrl0.responses_received_PutS : Accumulator : Sum.u64 = 0; SumSQ.u64 = 0; Count.u64 = 0; Min.u64 = 0; Max.u64 = 0; 
 dirctrl0.memory_requests_data_read : Accumulator : Sum.u64 = 255; SumSQ.u64 = 255; Count.u64 = 255; Min.u64 = 1; Max.u64 = 1; 
 dirctrl0.memory_requests_data_write : Accumulator : Sum.u64 = 0; SumSQ.u64 = 0; Count.u64 = 0; Min.u64 = 0; Max.u64 = 0; 
 dirctrl0.memory_requests_directory_entry_read : Accumulator : Sum.u64 = 0; SumSQ.u64 = 0; Count.u64 = 0; Min.u64 = 0; Max.u64 = 0; 
 n0.l2cache.latency_GetS_inv : Accumulator : Sum.u64 = 112; SumSQ.u64 = 1568; Count.u64 = 8; Min.u64 = 14; Max.u64 = 14; 
 n0.l2cache.latency_GetX_hit : Accumulator : Sum.u64 = 6; SumSQ.u64 = 36; Count.u64 = 1; Min.u64 = 6; Max.u64 = 6; 
 n0.l2cache.latency_GetX_miss : Accumulator : Sum.u64 = 7786; SumSQ.u64 = 432006; Count.u64 = 196; Min.u64 = 22; Max.u64 = 155; 
 n0.l2cache.latency_GetX_inv : Accumulator : Sum.u64 = 14; SumSQ.u64 = 196; Count.u64 = 1; Min.u64 = 14; Max.u64 = 14; 
 n0.l2cache.latency_GetX_upgrade : Accumulator : Sum.u64 = 654; SumSQ.u64 = 20368; Count.u64 = 22; Min.u64 = 21; Max.u64 = 46; 
 n0.l2cache.latency_GetSX_hit : Accumulator : Sum.u64 = 0; SumSQ.u64 = 0; Count.u64 = 0; Min.u64 = 0; Max.u64 = 0; 
 n0.l2cache.latency_GetSX_miss : Accumulator : Sum.u64 = 0; SumSQ.u64 = 0; Count.u64 = 0; Min.u64 = 0; Max.u64 = 0; 
 n0.l2cache.latency_GetSX_inv : Accumulator : Sum.u64 = 0; SumSQ.u64 = 0; Count.u64 = 0; Min.u64 = 0; Max.u64 = 0; 
 n0.l2cache.latency_GetSX_upgrade : Accumulator : Sum.u64 = 0; SumSQ.u64 = 0; Count.u64 = 0; Min.u64 = 0; Max.u64 = 0; 
 n0.l2cache.latency_FlushLine : Accumulator : Sum.u64 = 0; SumSQ.u64 = 0; Count.u64 = 0; Min.u64 = 0; Max.u64 = 0; 
 dirctrl0.memory_requests_directory_entry_write : Accumulator : Sum.u64 = 0; SumSQ.u64 = 0; Count.u64 = 0; Min.u64 = 0; Max.u64 = 0; 
 dirctrl0.requests_sent_Inv : Accumulator : Sum.u64 = 0; SumSQ.u64 = 0; Count.u64 = 0; Min.u64 = 0; Max.u64 = 0; 
 dirctrl0.requests_sent_FetchInv : Accumulator : Sum.u64 = 0; SumSQ.u64 = 0; Count.u64 = 0; Min.u64 = 0; Max.u64 = 0; 
 dirctrl0.requests_sent_FetchInvX : Accumulator : Sum.u64 = 0; SumSQ.u64 = 0; Count.u64 = 0; Min.u64 = 0; Max.u64 = 0; 
 dirctrl0.responses_sent_NACK : Accumulator : Sum.u64 = 0; SumSQ.u64 = 0; Count.u64 = 0; Min.u64 = 0; Max.u64 = 0; 
 dirctrl0.responses_sent_GetSResp : Accumulator : Sum.u64 = 225; SumSQ.u64 = 225; Count.u64 = 225; Min.u64 = 1; Max.u64 = 1; 
 dirctrl0.responses_sent_GetXResp : Accumulator : Sum.u64 = 140; SumSQ.u64 = 140; Count.u64 = 140; Min.u64 = 1; Max.u64 = 1; 
 dirctrl0.MSHR_occupancy : Accumulator : Sum.u64 = 6912; SumSQ.u64 = 28478; Count.u64 = 9836; Min.u64 = 0; Max.u64 = 10; 
 n0.l2cache.latency_FlushLineInv : Accumulator : Sum.u64 = 0; SumSQ.u64 = 0; Count.u64 = 0; Min.u64 = 0; Max.u64 = 0; 
 n0.l2cache.stateEvent_AckPut_I : Accumulator : Sum.u64 = 0; SumSQ.u64 = 0; Count.u64 = 0; Min.u64 = 0; Max.u64 = 0; 
<<<<<<< HEAD
 cpu2.pendCycle : Accumulator : Sum.u64 = 42178; SumSQ.u64 = 159966; Count.u64 = 19530; Min.u64 = 0; Max.u64 = 10; 
 c2.l1cache.default_stat : Accumulator : Sum.u64 = 0; SumSQ.u64 = 0; Count.u64 = 0; Min.u64 = 0; Max.u64 = 0; 
=======
 dirctrl1:cpulink.send_bit_count : Accumulator : Sum.u64 = 155392; SumSQ.u64 = 85442560; Count.u64 = 380; Min.u64 = 64; Max.u64 = 576; 
 dirctrl1:cpulink.output_port_stalls : Accumulator : Sum.u64 = 0; SumSQ.u64 = 0; Count.u64 = 0; Min.u64 = 0; Max.u64 = 0; 
 dirctrl1:cpulink.idle_time : Accumulator : Sum.u64 = 8295040; SumSQ.u64 = 1172890592000; Count.u64 = 394; Min.u64 = 120; Max.u64 = 528760; 
 dirctrl1.replacement_request_latency : Accumulator : Sum.u64 = 0; SumSQ.u64 = 0; Count.u64 = 0; Min.u64 = 0; Max.u64 = 0; 
 dirctrl1.get_request_latency : Accumulator : Sum.u64 = 10190; SumSQ.u64 = 457992; Count.u64 = 380; Min.u64 = 1; Max.u64 = 91; 
 cpu2.pendCycle : Accumulator : Sum.u64 = 42178; SumSQ.u64 = 159966; Count.u64 = 19530; Min.u64 = 0; Max.u64 = 10; 
>>>>>>> 462196a2
 c2.l1cache.TotalEventsReceived : Accumulator : Sum.u64 = 1989; SumSQ.u64 = 1989; Count.u64 = 1989; Min.u64 = 1; Max.u64 = 1; 
 c2.l1cache.TotalEventsReplayed : Accumulator : Sum.u64 = 49; SumSQ.u64 = 49; Count.u64 = 49; Min.u64 = 1; Max.u64 = 1; 
 c2.l1cache.TotalNoncacheableEventsReceived : Accumulator : Sum.u64 = 0; SumSQ.u64 = 0; Count.u64 = 0; Min.u64 = 0; Max.u64 = 0; 
 c2.l1cache.CacheHits : Accumulator : Sum.u64 = 27; SumSQ.u64 = 27; Count.u64 = 27; Min.u64 = 1; Max.u64 = 1; 
 dirctrl0.requests_received_noncacheable : Accumulator : Sum.u64 = 0; SumSQ.u64 = 0; Count.u64 = 0; Min.u64 = 0; Max.u64 = 0; 
 dirctrl0.requests_received_custom : Accumulator : Sum.u64 = 0; SumSQ.u64 = 0; Count.u64 = 0; Min.u64 = 0; Max.u64 = 0; 
 dirctrl1:cpulink.packet_latency : Accumulator : Sum.u64 = 323; SumSQ.u64 = 323; Count.u64 = 380; Min.u64 = 0; Max.u64 = 1; 
 dirctrl1:cpulink.send_bit_count : Accumulator : Sum.u64 = 155392; SumSQ.u64 = 85442560; Count.u64 = 380; Min.u64 = 64; Max.u64 = 576; 
 dirctrl1:cpulink.output_port_stalls : Accumulator : Sum.u64 = 0; SumSQ.u64 = 0; Count.u64 = 0; Min.u64 = 0; Max.u64 = 0; 
 dirctrl1:cpulink.idle_time : Accumulator : Sum.u64 = 8295040; SumSQ.u64 = 1172890592000; Count.u64 = 394; Min.u64 = 120; Max.u64 = 528760; 
 dirctrl1.replacement_request_latency : Accumulator : Sum.u64 = 0; SumSQ.u64 = 0; Count.u64 = 0; Min.u64 = 0; Max.u64 = 0; 
 dirctrl1.get_request_latency : Accumulator : Sum.u64 = 10190; SumSQ.u64 = 457992; Count.u64 = 380; Min.u64 = 1; Max.u64 = 91; 
 dirctrl1.directory_cache_hits : Accumulator : Sum.u64 = 380; SumSQ.u64 = 380; Count.u64 = 380; Min.u64 = 1; Max.u64 = 1; 
 dirctrl1.mshr_hits : Accumulator : Sum.u64 = 0; SumSQ.u64 = 0; Count.u64 = 0; Min.u64 = 0; Max.u64 = 0; 
 c2.l1cache.GetSHit_Arrival : Accumulator : Sum.u64 = 25; SumSQ.u64 = 25; Count.u64 = 25; Min.u64 = 1; Max.u64 = 1; 
 dirctrl1.directory_cache_hits : Accumulator : Sum.u64 = 380; SumSQ.u64 = 380; Count.u64 = 380; Min.u64 = 1; Max.u64 = 1; 
 dirctrl1.mshr_hits : Accumulator : Sum.u64 = 0; SumSQ.u64 = 0; Count.u64 = 0; Min.u64 = 0; Max.u64 = 0; 
 dirctrl1.requests_received_GetX : Accumulator : Sum.u64 = 158; SumSQ.u64 = 158; Count.u64 = 158; Min.u64 = 1; Max.u64 = 1; 
 dirctrl1.requests_received_GetSX : Accumulator : Sum.u64 = 0; SumSQ.u64 = 0; Count.u64 = 0; Min.u64 = 0; Max.u64 = 0; 
 dirctrl1.requests_received_GetS : Accumulator : Sum.u64 = 222; SumSQ.u64 = 222; Count.u64 = 222; Min.u64 = 1; Max.u64 = 1; 
 dirctrl1.requests_received_PutM : Accumulator : Sum.u64 = 0; SumSQ.u64 = 0; Count.u64 = 0; Min.u64 = 0; Max.u64 = 0; 
 c2.l1cache.GetXHit_Arrival : Accumulator : Sum.u64 = 0; SumSQ.u64 = 0; Count.u64 = 0; Min.u64 = 0; Max.u64 = 0; 
 c2.l1cache.GetSXHit_Arrival : Accumulator : Sum.u64 = 0; SumSQ.u64 = 0; Count.u64 = 0; Min.u64 = 0; Max.u64 = 0; 
 c2.l1cache.GetSHit_Blocked : Accumulator : Sum.u64 = 2; SumSQ.u64 = 2; Count.u64 = 2; Min.u64 = 1; Max.u64 = 1; 
 c2.l1cache.GetXHit_Blocked : Accumulator : Sum.u64 = 0; SumSQ.u64 = 0; Count.u64 = 0; Min.u64 = 0; Max.u64 = 0; 
 c2.l1cache.GetSXHit_Blocked : Accumulator : Sum.u64 = 0; SumSQ.u64 = 0; Count.u64 = 0; Min.u64 = 0; Max.u64 = 0; 
 c2.l1cache.CacheMisses : Accumulator : Sum.u64 = 973; SumSQ.u64 = 973; Count.u64 = 973; Min.u64 = 1; Max.u64 = 1; 
 dirctrl1.requests_received_PutE : Accumulator : Sum.u64 = 0; SumSQ.u64 = 0; Count.u64 = 0; Min.u64 = 0; Max.u64 = 0; 
 dirctrl1.requests_received_PutS : Accumulator : Sum.u64 = 0; SumSQ.u64 = 0; Count.u64 = 0; Min.u64 = 0; Max.u64 = 0; 
 dirctrl1.responses_received_NACK : Accumulator : Sum.u64 = 0; SumSQ.u64 = 0; Count.u64 = 0; Min.u64 = 0; Max.u64 = 0; 
 dirctrl1.responses_received_FetchResp : Accumulator : Sum.u64 = 0; SumSQ.u64 = 0; Count.u64 = 0; Min.u64 = 0; Max.u64 = 0; 
 dirctrl1.responses_received_FetchXResp : Accumulator : Sum.u64 = 0; SumSQ.u64 = 0; Count.u64 = 0; Min.u64 = 0; Max.u64 = 0; 
 dirctrl1.responses_received_PutM : Accumulator : Sum.u64 = 0; SumSQ.u64 = 0; Count.u64 = 0; Min.u64 = 0; Max.u64 = 0; 
 c2.l1cache.GetSMiss_Arrival : Accumulator : Sum.u64 = 871; SumSQ.u64 = 871; Count.u64 = 871; Min.u64 = 1; Max.u64 = 1; 
 c2.l1cache.GetXMiss_Arrival : Accumulator : Sum.u64 = 101; SumSQ.u64 = 101; Count.u64 = 101; Min.u64 = 1; Max.u64 = 1; 
 c2.l1cache.GetSXMiss_Arrival : Accumulator : Sum.u64 = 0; SumSQ.u64 = 0; Count.u64 = 0; Min.u64 = 0; Max.u64 = 0; 
 dirctrl1.requests_received_GetX : Accumulator : Sum.u64 = 158; SumSQ.u64 = 158; Count.u64 = 158; Min.u64 = 1; Max.u64 = 1; 
 dirctrl1.requests_received_GetSX : Accumulator : Sum.u64 = 0; SumSQ.u64 = 0; Count.u64 = 0; Min.u64 = 0; Max.u64 = 0; 
 dirctrl1.requests_received_GetS : Accumulator : Sum.u64 = 222; SumSQ.u64 = 222; Count.u64 = 222; Min.u64 = 1; Max.u64 = 1; 
 dirctrl1.requests_received_PutM : Accumulator : Sum.u64 = 0; SumSQ.u64 = 0; Count.u64 = 0; Min.u64 = 0; Max.u64 = 0; 
 dirctrl1.requests_received_PutE : Accumulator : Sum.u64 = 0; SumSQ.u64 = 0; Count.u64 = 0; Min.u64 = 0; Max.u64 = 0; 
 dirctrl1.requests_received_PutS : Accumulator : Sum.u64 = 0; SumSQ.u64 = 0; Count.u64 = 0; Min.u64 = 0; Max.u64 = 0; 
 dirctrl1.responses_received_NACK : Accumulator : Sum.u64 = 0; SumSQ.u64 = 0; Count.u64 = 0; Min.u64 = 0; Max.u64 = 0; 
 dirctrl1.responses_received_FetchResp : Accumulator : Sum.u64 = 0; SumSQ.u64 = 0; Count.u64 = 0; Min.u64 = 0; Max.u64 = 0; 
 c2.l1cache.GetSMiss_Blocked : Accumulator : Sum.u64 = 0; SumSQ.u64 = 0; Count.u64 = 0; Min.u64 = 0; Max.u64 = 0; 
 c2.l1cache.GetXMiss_Blocked : Accumulator : Sum.u64 = 1; SumSQ.u64 = 1; Count.u64 = 1; Min.u64 = 1; Max.u64 = 1; 
 c2.l1cache.GetSXMiss_Blocked : Accumulator : Sum.u64 = 0; SumSQ.u64 = 0; Count.u64 = 0; Min.u64 = 0; Max.u64 = 0; 
 dirctrl1.responses_received_PutE : Accumulator : Sum.u64 = 0; SumSQ.u64 = 0; Count.u64 = 0; Min.u64 = 0; Max.u64 = 0; 
 dirctrl1.responses_received_PutS : Accumulator : Sum.u64 = 0; SumSQ.u64 = 0; Count.u64 = 0; Min.u64 = 0; Max.u64 = 0; 
 dirctrl1.memory_requests_data_read : Accumulator : Sum.u64 = 256; SumSQ.u64 = 256; Count.u64 = 256; Min.u64 = 1; Max.u64 = 1; 
 dirctrl1.memory_requests_data_write : Accumulator : Sum.u64 = 0; SumSQ.u64 = 0; Count.u64 = 0; Min.u64 = 0; Max.u64 = 0; 
 dirctrl1.memory_requests_directory_entry_read : Accumulator : Sum.u64 = 0; SumSQ.u64 = 0; Count.u64 = 0; Min.u64 = 0; Max.u64 = 0; 
 dirctrl1.memory_requests_directory_entry_write : Accumulator : Sum.u64 = 0; SumSQ.u64 = 0; Count.u64 = 0; Min.u64 = 0; Max.u64 = 0; 
 dirctrl1.requests_sent_Inv : Accumulator : Sum.u64 = 0; SumSQ.u64 = 0; Count.u64 = 0; Min.u64 = 0; Max.u64 = 0; 
 dirctrl1.requests_sent_FetchInv : Accumulator : Sum.u64 = 0; SumSQ.u64 = 0; Count.u64 = 0; Min.u64 = 0; Max.u64 = 0; 
 c2.l1cache.GetS_recv : Accumulator : Sum.u64 = 898; SumSQ.u64 = 898; Count.u64 = 898; Min.u64 = 1; Max.u64 = 1; 
 c2.l1cache.GetX_recv : Accumulator : Sum.u64 = 102; SumSQ.u64 = 102; Count.u64 = 102; Min.u64 = 1; Max.u64 = 1; 
 c2.l1cache.GetSX_recv : Accumulator : Sum.u64 = 0; SumSQ.u64 = 0; Count.u64 = 0; Min.u64 = 0; Max.u64 = 0; 
 c2.l1cache.GetSResp_recv : Accumulator : Sum.u64 = 871; SumSQ.u64 = 871; Count.u64 = 871; Min.u64 = 1; Max.u64 = 1; 
 dirctrl1.responses_received_FetchXResp : Accumulator : Sum.u64 = 0; SumSQ.u64 = 0; Count.u64 = 0; Min.u64 = 0; Max.u64 = 0; 
 dirctrl1.responses_received_PutM : Accumulator : Sum.u64 = 0; SumSQ.u64 = 0; Count.u64 = 0; Min.u64 = 0; Max.u64 = 0; 
 dirctrl1.responses_received_PutE : Accumulator : Sum.u64 = 0; SumSQ.u64 = 0; Count.u64 = 0; Min.u64 = 0; Max.u64 = 0; 
 dirctrl1.responses_received_PutS : Accumulator : Sum.u64 = 0; SumSQ.u64 = 0; Count.u64 = 0; Min.u64 = 0; Max.u64 = 0; 
 dirctrl1.memory_requests_data_read : Accumulator : Sum.u64 = 256; SumSQ.u64 = 256; Count.u64 = 256; Min.u64 = 1; Max.u64 = 1; 
 dirctrl1.memory_requests_data_write : Accumulator : Sum.u64 = 0; SumSQ.u64 = 0; Count.u64 = 0; Min.u64 = 0; Max.u64 = 0; 
 dirctrl1.memory_requests_directory_entry_read : Accumulator : Sum.u64 = 0; SumSQ.u64 = 0; Count.u64 = 0; Min.u64 = 0; Max.u64 = 0; 
 dirctrl1.memory_requests_directory_entry_write : Accumulator : Sum.u64 = 0; SumSQ.u64 = 0; Count.u64 = 0; Min.u64 = 0; Max.u64 = 0; 
 dirctrl1.requests_sent_Inv : Accumulator : Sum.u64 = 0; SumSQ.u64 = 0; Count.u64 = 0; Min.u64 = 0; Max.u64 = 0; 
 c2.l1cache.GetXResp_recv : Accumulator : Sum.u64 = 102; SumSQ.u64 = 102; Count.u64 = 102; Min.u64 = 1; Max.u64 = 1; 
 c2.l1cache.PutS_recv : Accumulator : Sum.u64 = 0; SumSQ.u64 = 0; Count.u64 = 0; Min.u64 = 0; Max.u64 = 0; 
 c2.l1cache.PutM_recv : Accumulator : Sum.u64 = 0; SumSQ.u64 = 0; Count.u64 = 0; Min.u64 = 0; Max.u64 = 0; 
 c2.l1cache.PutE_recv : Accumulator : Sum.u64 = 0; SumSQ.u64 = 0; Count.u64 = 0; Min.u64 = 0; Max.u64 = 0; 
 c2.l1cache.Fetch_recv : Accumulator : Sum.u64 = 0; SumSQ.u64 = 0; Count.u64 = 0; Min.u64 = 0; Max.u64 = 0; 
 c2.l1cache.FetchInv_recv : Accumulator : Sum.u64 = 2; SumSQ.u64 = 2; Count.u64 = 2; Min.u64 = 1; Max.u64 = 1; 
 c2.l1cache.FetchInvX_recv : Accumulator : Sum.u64 = 4; SumSQ.u64 = 4; Count.u64 = 4; Min.u64 = 1; Max.u64 = 1; 
<<<<<<< HEAD
 c2.l1cache.ForceInv_recv : Accumulator : Sum.u64 = 0; SumSQ.u64 = 0; Count.u64 = 0; Min.u64 = 0; Max.u64 = 0; 
=======
 dirctrl1.requests_sent_FetchInvX : Accumulator : Sum.u64 = 0; SumSQ.u64 = 0; Count.u64 = 0; Min.u64 = 0; Max.u64 = 0; 
 dirctrl1.responses_sent_NACK : Accumulator : Sum.u64 = 0; SumSQ.u64 = 0; Count.u64 = 0; Min.u64 = 0; Max.u64 = 0; 
 dirctrl1.responses_sent_GetSResp : Accumulator : Sum.u64 = 222; SumSQ.u64 = 222; Count.u64 = 222; Min.u64 = 1; Max.u64 = 1; 
 dirctrl1.responses_sent_GetXResp : Accumulator : Sum.u64 = 158; SumSQ.u64 = 158; Count.u64 = 158; Min.u64 = 1; Max.u64 = 1; 
 dirctrl1.MSHR_occupancy : Accumulator : Sum.u64 = 9810; SumSQ.u64 = 58298; Count.u64 = 9834; Min.u64 = 0; Max.u64 = 14; 
 dirctrl1.requests_received_noncacheable : Accumulator : Sum.u64 = 0; SumSQ.u64 = 0; Count.u64 = 0; Min.u64 = 0; Max.u64 = 0; 
 dirctrl1.requests_received_custom : Accumulator : Sum.u64 = 0; SumSQ.u64 = 0; Count.u64 = 0; Min.u64 = 0; Max.u64 = 0; 
 ddr.requests_received_GetS : Accumulator : Sum.u64 = 222; SumSQ.u64 = 222; Count.u64 = 222; Min.u64 = 1; Max.u64 = 1; 
 ddr.requests_received_GetSX : Accumulator : Sum.u64 = 0; SumSQ.u64 = 0; Count.u64 = 0; Min.u64 = 0; Max.u64 = 0; 
>>>>>>> 462196a2
 c2.l1cache.Inv_recv : Accumulator : Sum.u64 = 10; SumSQ.u64 = 10; Count.u64 = 10; Min.u64 = 1; Max.u64 = 1; 
 c2.l1cache.NACK_recv : Accumulator : Sum.u64 = 0; SumSQ.u64 = 0; Count.u64 = 0; Min.u64 = 0; Max.u64 = 0; 
 dirctrl1.requests_sent_FetchInv : Accumulator : Sum.u64 = 0; SumSQ.u64 = 0; Count.u64 = 0; Min.u64 = 0; Max.u64 = 0; 
 dirctrl1.requests_sent_FetchInvX : Accumulator : Sum.u64 = 0; SumSQ.u64 = 0; Count.u64 = 0; Min.u64 = 0; Max.u64 = 0; 
 dirctrl1.responses_sent_NACK : Accumulator : Sum.u64 = 0; SumSQ.u64 = 0; Count.u64 = 0; Min.u64 = 0; Max.u64 = 0; 
 dirctrl1.responses_sent_GetSResp : Accumulator : Sum.u64 = 222; SumSQ.u64 = 222; Count.u64 = 222; Min.u64 = 1; Max.u64 = 1; 
 dirctrl1.responses_sent_GetXResp : Accumulator : Sum.u64 = 158; SumSQ.u64 = 158; Count.u64 = 158; Min.u64 = 1; Max.u64 = 1; 
 dirctrl1.MSHR_occupancy : Accumulator : Sum.u64 = 9810; SumSQ.u64 = 58298; Count.u64 = 9834; Min.u64 = 0; Max.u64 = 14; 
 dirctrl1.requests_received_noncacheable : Accumulator : Sum.u64 = 0; SumSQ.u64 = 0; Count.u64 = 0; Min.u64 = 0; Max.u64 = 0; 
 dirctrl1.requests_received_custom : Accumulator : Sum.u64 = 0; SumSQ.u64 = 0; Count.u64 = 0; Min.u64 = 0; Max.u64 = 0; 
 c2.l1cache.AckInv_recv : Accumulator : Sum.u64 = 0; SumSQ.u64 = 0; Count.u64 = 0; Min.u64 = 0; Max.u64 = 0; 
 c2.l1cache.AckPut_recv : Accumulator : Sum.u64 = 0; SumSQ.u64 = 0; Count.u64 = 0; Min.u64 = 0; Max.u64 = 0; 
 c2.l1cache.FetchResp_recv : Accumulator : Sum.u64 = 0; SumSQ.u64 = 0; Count.u64 = 0; Min.u64 = 0; Max.u64 = 0; 
 c2.l1cache.FetchXResp_recv : Accumulator : Sum.u64 = 0; SumSQ.u64 = 0; Count.u64 = 0; Min.u64 = 0; Max.u64 = 0; 
 c2.l1cache.CustomReq_recv : Accumulator : Sum.u64 = 0; SumSQ.u64 = 0; Count.u64 = 0; Min.u64 = 0; Max.u64 = 0; 
 c2.l1cache.CustomResp_recv : Accumulator : Sum.u64 = 0; SumSQ.u64 = 0; Count.u64 = 0; Min.u64 = 0; Max.u64 = 0; 
 c2.l1cache.CustomAck_recv : Accumulator : Sum.u64 = 0; SumSQ.u64 = 0; Count.u64 = 0; Min.u64 = 0; Max.u64 = 0; 
 ddr.requests_received_GetS : Accumulator : Sum.u64 = 222; SumSQ.u64 = 222; Count.u64 = 222; Min.u64 = 1; Max.u64 = 1; 
 ddr.requests_received_GetSX : Accumulator : Sum.u64 = 0; SumSQ.u64 = 0; Count.u64 = 0; Min.u64 = 0; Max.u64 = 0; 
 ddr.requests_received_GetX : Accumulator : Sum.u64 = 34; SumSQ.u64 = 34; Count.u64 = 34; Min.u64 = 1; Max.u64 = 1; 
 ddr.requests_received_PutM : Accumulator : Sum.u64 = 0; SumSQ.u64 = 0; Count.u64 = 0; Min.u64 = 0; Max.u64 = 0; 
 ddr.outstanding_requests : Accumulator : Sum.u64 = 9554; SumSQ.u64 = 56082; Count.u64 = 10362; Min.u64 = 0; Max.u64 = 14; 
 ddr.latency_GetS : Accumulator : Sum.u64 = 8328; SumSQ.u64 = 365422; Count.u64 = 222; Min.u64 = 18; Max.u64 = 87; 
 ddr.latency_GetSX : Accumulator : Sum.u64 = 0; SumSQ.u64 = 0; Count.u64 = 0; Min.u64 = 0; Max.u64 = 0; 
 ddr.latency_GetX : Accumulator : Sum.u64 = 1226; SumSQ.u64 = 53206; Count.u64 = 34; Min.u64 = 18; Max.u64 = 89; 
 ddr.latency_PutM : Accumulator : Sum.u64 = 0; SumSQ.u64 = 0; Count.u64 = 0; Min.u64 = 0; Max.u64 = 0; 
 ddr.cycles_with_issue : Accumulator : Sum.u64 = 247; SumSQ.u64 = 247; Count.u64 = 247; Min.u64 = 1; Max.u64 = 1; 
 c2.l1cache.FlushLine_recv : Accumulator : Sum.u64 = 0; SumSQ.u64 = 0; Count.u64 = 0; Min.u64 = 0; Max.u64 = 0; 
 c2.l1cache.FlushLineInv_recv : Accumulator : Sum.u64 = 0; SumSQ.u64 = 0; Count.u64 = 0; Min.u64 = 0; Max.u64 = 0; 
 c2.l1cache.FlushLineResp_recv : Accumulator : Sum.u64 = 0; SumSQ.u64 = 0; Count.u64 = 0; Min.u64 = 0; Max.u64 = 0; 
 c2.l1cache.Put_recv : Accumulator : Sum.u64 = 0; SumSQ.u64 = 0; Count.u64 = 0; Min.u64 = 0; Max.u64 = 0; 
 c2.l1cache.Get_recv : Accumulator : Sum.u64 = 0; SumSQ.u64 = 0; Count.u64 = 0; Min.u64 = 0; Max.u64 = 0; 
 c2.l1cache.AckMove_recv : Accumulator : Sum.u64 = 0; SumSQ.u64 = 0; Count.u64 = 0; Min.u64 = 0; Max.u64 = 0; 
 c2.l1cache.MSHR_occupancy : Accumulator : Sum.u64 = 40176; SumSQ.u64 = 149728; Count.u64 = 20724; Min.u64 = 0; Max.u64 = 10; 
 c2.l1cache.Bank_conflicts : Accumulator : Sum.u64 = 0; SumSQ.u64 = 0; Count.u64 = 0; Min.u64 = 0; Max.u64 = 0; 
 c2.l1cache.evict_I : Accumulator : Sum.u64 = 0; SumSQ.u64 = 0; Count.u64 = 0; Min.u64 = 0; Max.u64 = 0; 
 c2.l1cache.evict_E : Accumulator : Sum.u64 = 0; SumSQ.u64 = 0; Count.u64 = 0; Min.u64 = 0; Max.u64 = 0; 
 ddr.cycles_attempted_issue_but_rejected : Accumulator : Sum.u64 = 0; SumSQ.u64 = 0; Count.u64 = 0; Min.u64 = 0; Max.u64 = 0; 
 ddr.total_cycles : Accumulator : Sum.u64 = 10362; SumSQ.u64 = 107371044; Count.u64 = 1; Min.u64 = 10362; Max.u64 = 10362; 
 hbm.requests_received_GetS : Accumulator : Sum.u64 = 225; SumSQ.u64 = 225; Count.u64 = 225; Min.u64 = 1; Max.u64 = 1; 
 hbm.requests_received_GetSX : Accumulator : Sum.u64 = 0; SumSQ.u64 = 0; Count.u64 = 0; Min.u64 = 0; Max.u64 = 0; 
 hbm.requests_received_GetX : Accumulator : Sum.u64 = 30; SumSQ.u64 = 30; Count.u64 = 30; Min.u64 = 1; Max.u64 = 1; 
 hbm.requests_received_PutM : Accumulator : Sum.u64 = 0; SumSQ.u64 = 0; Count.u64 = 0; Min.u64 = 0; Max.u64 = 0; 
 hbm.outstanding_requests : Accumulator : Sum.u64 = 6657; SumSQ.u64 = 26815; Count.u64 = 10362; Min.u64 = 0; Max.u64 = 10; 
 hbm.latency_GetS : Accumulator : Sum.u64 = 5918; SumSQ.u64 = 232220; Count.u64 = 225; Min.u64 = 18; Max.u64 = 152; 
 hbm.latency_GetSX : Accumulator : Sum.u64 = 0; SumSQ.u64 = 0; Count.u64 = 0; Min.u64 = 0; Max.u64 = 0; 
 hbm.latency_GetX : Accumulator : Sum.u64 = 739; SumSQ.u64 = 21577; Count.u64 = 30; Min.u64 = 18; Max.u64 = 58; 
 c2.l1cache.evict_M : Accumulator : Sum.u64 = 95; SumSQ.u64 = 95; Count.u64 = 95; Min.u64 = 1; Max.u64 = 1; 
 c2.l1cache.evict_IS : Accumulator : Sum.u64 = 0; SumSQ.u64 = 0; Count.u64 = 0; Min.u64 = 0; Max.u64 = 0; 
 c2.l1cache.evict_IM : Accumulator : Sum.u64 = 0; SumSQ.u64 = 0; Count.u64 = 0; Min.u64 = 0; Max.u64 = 0; 
 ddr.requests_received_GetX : Accumulator : Sum.u64 = 34; SumSQ.u64 = 34; Count.u64 = 34; Min.u64 = 1; Max.u64 = 1; 
 ddr.requests_received_PutM : Accumulator : Sum.u64 = 0; SumSQ.u64 = 0; Count.u64 = 0; Min.u64 = 0; Max.u64 = 0; 
 ddr.outstanding_requests : Accumulator : Sum.u64 = 9554; SumSQ.u64 = 56082; Count.u64 = 10362; Min.u64 = 0; Max.u64 = 14; 
 ddr.latency_GetS : Accumulator : Sum.u64 = 8328; SumSQ.u64 = 365422; Count.u64 = 222; Min.u64 = 18; Max.u64 = 87; 
 ddr.latency_GetSX : Accumulator : Sum.u64 = 0; SumSQ.u64 = 0; Count.u64 = 0; Min.u64 = 0; Max.u64 = 0; 
 ddr.latency_GetX : Accumulator : Sum.u64 = 1226; SumSQ.u64 = 53206; Count.u64 = 34; Min.u64 = 18; Max.u64 = 89; 
 ddr.latency_PutM : Accumulator : Sum.u64 = 0; SumSQ.u64 = 0; Count.u64 = 0; Min.u64 = 0; Max.u64 = 0; 
 ddr.cycles_with_issue : Accumulator : Sum.u64 = 247; SumSQ.u64 = 247; Count.u64 = 247; Min.u64 = 1; Max.u64 = 1; 
 ddr.cycles_attempted_issue_but_rejected : Accumulator : Sum.u64 = 0; SumSQ.u64 = 0; Count.u64 = 0; Min.u64 = 0; Max.u64 = 0; 
 c2.l1cache.evict_IB : Accumulator : Sum.u64 = 0; SumSQ.u64 = 0; Count.u64 = 0; Min.u64 = 0; Max.u64 = 0; 
 c2.l1cache.evict_SB : Accumulator : Sum.u64 = 0; SumSQ.u64 = 0; Count.u64 = 0; Min.u64 = 0; Max.u64 = 0; 
<<<<<<< HEAD
=======
 c2.l1cache.latency_GetS_IS : Accumulator : Sum.u64 = 35056; SumSQ.u64 = 2317668; Count.u64 = 871; Min.u64 = 13; Max.u64 = 249; 
 c2.l1cache.latency_GetS_M : Accumulator : Sum.u64 = 0; SumSQ.u64 = 0; Count.u64 = 0; Min.u64 = 0; Max.u64 = 0; 
 c2.l1cache.latency_GetX_IM : Accumulator : Sum.u64 = 4869; SumSQ.u64 = 336949; Count.u64 = 98; Min.u64 = 13; Max.u64 = 164; 
 c2.l1cache.latency_GetX_SM : Accumulator : Sum.u64 = 164; SumSQ.u64 = 7546; Count.u64 = 4; Min.u64 = 27; Max.u64 = 65; 
 c2.l1cache.latency_GetX_M : Accumulator : Sum.u64 = 0; SumSQ.u64 = 0; Count.u64 = 0; Min.u64 = 0; Max.u64 = 0; 
 c2.l1cache.latency_GetSX_IM : Accumulator : Sum.u64 = 0; SumSQ.u64 = 0; Count.u64 = 0; Min.u64 = 0; Max.u64 = 0; 
 c2.l1cache.latency_GetSX_SM : Accumulator : Sum.u64 = 0; SumSQ.u64 = 0; Count.u64 = 0; Min.u64 = 0; Max.u64 = 0; 
 c2.l1cache.latency_GetSX_M : Accumulator : Sum.u64 = 0; SumSQ.u64 = 0; Count.u64 = 0; Min.u64 = 0; Max.u64 = 0; 
 ddr.total_cycles : Accumulator : Sum.u64 = 10362; SumSQ.u64 = 107371044; Count.u64 = 1; Min.u64 = 10362; Max.u64 = 10362; 
 hbm.requests_received_GetS : Accumulator : Sum.u64 = 225; SumSQ.u64 = 225; Count.u64 = 225; Min.u64 = 1; Max.u64 = 1; 
 hbm.requests_received_GetSX : Accumulator : Sum.u64 = 0; SumSQ.u64 = 0; Count.u64 = 0; Min.u64 = 0; Max.u64 = 0; 
 hbm.requests_received_GetX : Accumulator : Sum.u64 = 30; SumSQ.u64 = 30; Count.u64 = 30; Min.u64 = 1; Max.u64 = 1; 
 hbm.requests_received_PutM : Accumulator : Sum.u64 = 0; SumSQ.u64 = 0; Count.u64 = 0; Min.u64 = 0; Max.u64 = 0; 
 hbm.outstanding_requests : Accumulator : Sum.u64 = 6657; SumSQ.u64 = 26815; Count.u64 = 10362; Min.u64 = 0; Max.u64 = 10; 
 hbm.latency_GetS : Accumulator : Sum.u64 = 5918; SumSQ.u64 = 232220; Count.u64 = 225; Min.u64 = 18; Max.u64 = 152; 
 hbm.latency_GetSX : Accumulator : Sum.u64 = 0; SumSQ.u64 = 0; Count.u64 = 0; Min.u64 = 0; Max.u64 = 0; 
 hbm.latency_GetX : Accumulator : Sum.u64 = 739; SumSQ.u64 = 21577; Count.u64 = 30; Min.u64 = 18; Max.u64 = 58; 
 hbm.latency_PutM : Accumulator : Sum.u64 = 0; SumSQ.u64 = 0; Count.u64 = 0; Min.u64 = 0; Max.u64 = 0; 
 hbm.cycles_with_issue : Accumulator : Sum.u64 = 245; SumSQ.u64 = 245; Count.u64 = 245; Min.u64 = 1; Max.u64 = 1; 
 hbm.cycles_attempted_issue_but_rejected : Accumulator : Sum.u64 = 0; SumSQ.u64 = 0; Count.u64 = 0; Min.u64 = 0; Max.u64 = 0; 
 hbm.total_cycles : Accumulator : Sum.u64 = 10362; SumSQ.u64 = 107371044; Count.u64 = 1; Min.u64 = 10362; Max.u64 = 10362; 
 c2.l1cache.EventStalledForLockedCacheline : Accumulator : Sum.u64 = 0; SumSQ.u64 = 0; Count.u64 = 0; Min.u64 = 0; Max.u64 = 0; 
 c2.l1cache.evict_S : Accumulator : Sum.u64 = 846; SumSQ.u64 = 846; Count.u64 = 846; Min.u64 = 1; Max.u64 = 1; 
 c2.l1cache.evict_SM : Accumulator : Sum.u64 = 0; SumSQ.u64 = 0; Count.u64 = 0; Min.u64 = 0; Max.u64 = 0; 
>>>>>>> 462196a2
 c2.l1cache.stateEvent_GetS_I : Accumulator : Sum.u64 = 871; SumSQ.u64 = 871; Count.u64 = 871; Min.u64 = 1; Max.u64 = 1; 
 c2.l1cache.stateEvent_GetS_S : Accumulator : Sum.u64 = 26; SumSQ.u64 = 26; Count.u64 = 26; Min.u64 = 1; Max.u64 = 1; 
 c2.l1cache.stateEvent_GetS_M : Accumulator : Sum.u64 = 1; SumSQ.u64 = 1; Count.u64 = 1; Min.u64 = 1; Max.u64 = 1; 
 hbm.latency_PutM : Accumulator : Sum.u64 = 0; SumSQ.u64 = 0; Count.u64 = 0; Min.u64 = 0; Max.u64 = 0; 
 hbm.cycles_with_issue : Accumulator : Sum.u64 = 245; SumSQ.u64 = 245; Count.u64 = 245; Min.u64 = 1; Max.u64 = 1; 
 hbm.cycles_attempted_issue_but_rejected : Accumulator : Sum.u64 = 0; SumSQ.u64 = 0; Count.u64 = 0; Min.u64 = 0; Max.u64 = 0; 
 hbm.total_cycles : Accumulator : Sum.u64 = 10362; SumSQ.u64 = 107371044; Count.u64 = 1; Min.u64 = 10362; Max.u64 = 10362; 
 c2.l1cache.stateEvent_GetX_I : Accumulator : Sum.u64 = 98; SumSQ.u64 = 98; Count.u64 = 98; Min.u64 = 1; Max.u64 = 1; 
 c2.l1cache.stateEvent_GetX_S : Accumulator : Sum.u64 = 4; SumSQ.u64 = 4; Count.u64 = 4; Min.u64 = 1; Max.u64 = 1; 
 c2.l1cache.stateEvent_GetX_M : Accumulator : Sum.u64 = 0; SumSQ.u64 = 0; Count.u64 = 0; Min.u64 = 0; Max.u64 = 0; 
 c2.l1cache.stateEvent_GetSX_I : Accumulator : Sum.u64 = 0; SumSQ.u64 = 0; Count.u64 = 0; Min.u64 = 0; Max.u64 = 0; 
 c2.l1cache.stateEvent_GetSX_S : Accumulator : Sum.u64 = 0; SumSQ.u64 = 0; Count.u64 = 0; Min.u64 = 0; Max.u64 = 0; 
 c2.l1cache.stateEvent_GetSX_M : Accumulator : Sum.u64 = 0; SumSQ.u64 = 0; Count.u64 = 0; Min.u64 = 0; Max.u64 = 0; 
 c2.l1cache.stateEvent_GetSResp_IS : Accumulator : Sum.u64 = 871; SumSQ.u64 = 871; Count.u64 = 871; Min.u64 = 1; Max.u64 = 1; 
 c2.l1cache.stateEvent_GetXResp_IS : Accumulator : Sum.u64 = 0; SumSQ.u64 = 0; Count.u64 = 0; Min.u64 = 0; Max.u64 = 0; 
 c2.l1cache.stateEvent_GetXResp_IM : Accumulator : Sum.u64 = 98; SumSQ.u64 = 98; Count.u64 = 98; Min.u64 = 1; Max.u64 = 1; 
 c2.l1cache.stateEvent_GetXResp_SM : Accumulator : Sum.u64 = 4; SumSQ.u64 = 4; Count.u64 = 4; Min.u64 = 1; Max.u64 = 1; 
 c2.l1cache.stateEvent_Inv_I : Accumulator : Sum.u64 = 0; SumSQ.u64 = 0; Count.u64 = 0; Min.u64 = 0; Max.u64 = 0; 
 c2.l1cache.stateEvent_Inv_S : Accumulator : Sum.u64 = 10; SumSQ.u64 = 10; Count.u64 = 10; Min.u64 = 1; Max.u64 = 1; 
 c2.l1cache.stateEvent_Inv_IS : Accumulator : Sum.u64 = 0; SumSQ.u64 = 0; Count.u64 = 0; Min.u64 = 0; Max.u64 = 0; 
 c2.l1cache.stateEvent_Inv_IM : Accumulator : Sum.u64 = 0; SumSQ.u64 = 0; Count.u64 = 0; Min.u64 = 0; Max.u64 = 0; 
 c2.l1cache.stateEvent_Inv_SM : Accumulator : Sum.u64 = 0; SumSQ.u64 = 0; Count.u64 = 0; Min.u64 = 0; Max.u64 = 0; 
 c2.l1cache.stateEvent_Inv_SB : Accumulator : Sum.u64 = 0; SumSQ.u64 = 0; Count.u64 = 0; Min.u64 = 0; Max.u64 = 0; 
 c2.l1cache.stateEvent_Inv_IB : Accumulator : Sum.u64 = 0; SumSQ.u64 = 0; Count.u64 = 0; Min.u64 = 0; Max.u64 = 0; 
 c2.l1cache.stateEvent_FetchInvX_I : Accumulator : Sum.u64 = 0; SumSQ.u64 = 0; Count.u64 = 0; Min.u64 = 0; Max.u64 = 0; 
 c2.l1cache.stateEvent_FetchInvX_M : Accumulator : Sum.u64 = 4; SumSQ.u64 = 4; Count.u64 = 4; Min.u64 = 1; Max.u64 = 1; 
 c2.l1cache.stateEvent_FetchInvX_IS : Accumulator : Sum.u64 = 0; SumSQ.u64 = 0; Count.u64 = 0; Min.u64 = 0; Max.u64 = 0; 
 c2.l1cache.stateEvent_FetchInvX_IM : Accumulator : Sum.u64 = 0; SumSQ.u64 = 0; Count.u64 = 0; Min.u64 = 0; Max.u64 = 0; 
 c2.l1cache.stateEvent_FetchInvX_SB : Accumulator : Sum.u64 = 0; SumSQ.u64 = 0; Count.u64 = 0; Min.u64 = 0; Max.u64 = 0; 
 c2.l1cache.stateEvent_FetchInvX_IB : Accumulator : Sum.u64 = 0; SumSQ.u64 = 0; Count.u64 = 0; Min.u64 = 0; Max.u64 = 0; 
 c2.l1cache.stateEvent_Fetch_I : Accumulator : Sum.u64 = 0; SumSQ.u64 = 0; Count.u64 = 0; Min.u64 = 0; Max.u64 = 0; 
 c2.l1cache.stateEvent_Fetch_S : Accumulator : Sum.u64 = 0; SumSQ.u64 = 0; Count.u64 = 0; Min.u64 = 0; Max.u64 = 0; 
 c2.l1cache.stateEvent_Fetch_IS : Accumulator : Sum.u64 = 0; SumSQ.u64 = 0; Count.u64 = 0; Min.u64 = 0; Max.u64 = 0; 
 c2.l1cache.stateEvent_Fetch_IM : Accumulator : Sum.u64 = 0; SumSQ.u64 = 0; Count.u64 = 0; Min.u64 = 0; Max.u64 = 0; 
 c2.l1cache.stateEvent_Fetch_SM : Accumulator : Sum.u64 = 0; SumSQ.u64 = 0; Count.u64 = 0; Min.u64 = 0; Max.u64 = 0; 
 c2.l1cache.stateEvent_Fetch_IB : Accumulator : Sum.u64 = 0; SumSQ.u64 = 0; Count.u64 = 0; Min.u64 = 0; Max.u64 = 0; 
 c2.l1cache.stateEvent_Fetch_SB : Accumulator : Sum.u64 = 0; SumSQ.u64 = 0; Count.u64 = 0; Min.u64 = 0; Max.u64 = 0; 
 c2.l1cache.stateEvent_FetchInv_I : Accumulator : Sum.u64 = 0; SumSQ.u64 = 0; Count.u64 = 0; Min.u64 = 0; Max.u64 = 0; 
 c2.l1cache.stateEvent_FetchInv_S : Accumulator : Sum.u64 = 0; SumSQ.u64 = 0; Count.u64 = 0; Min.u64 = 0; Max.u64 = 0; 
 c2.l1cache.stateEvent_FetchInv_M : Accumulator : Sum.u64 = 2; SumSQ.u64 = 2; Count.u64 = 2; Min.u64 = 1; Max.u64 = 1; 
 c2.l1cache.stateEvent_FetchInv_IS : Accumulator : Sum.u64 = 0; SumSQ.u64 = 0; Count.u64 = 0; Min.u64 = 0; Max.u64 = 0; 
 c2.l1cache.stateEvent_FetchInv_IM : Accumulator : Sum.u64 = 0; SumSQ.u64 = 0; Count.u64 = 0; Min.u64 = 0; Max.u64 = 0; 
 c2.l1cache.stateEvent_FetchInv_SM : Accumulator : Sum.u64 = 0; SumSQ.u64 = 0; Count.u64 = 0; Min.u64 = 0; Max.u64 = 0; 
 c2.l1cache.stateEvent_FetchInv_SB : Accumulator : Sum.u64 = 0; SumSQ.u64 = 0; Count.u64 = 0; Min.u64 = 0; Max.u64 = 0; 
 c2.l1cache.stateEvent_FetchInv_IB : Accumulator : Sum.u64 = 0; SumSQ.u64 = 0; Count.u64 = 0; Min.u64 = 0; Max.u64 = 0; 
 c2.l1cache.stateEvent_FlushLine_I : Accumulator : Sum.u64 = 0; SumSQ.u64 = 0; Count.u64 = 0; Min.u64 = 0; Max.u64 = 0; 
 c2.l1cache.stateEvent_FlushLine_S : Accumulator : Sum.u64 = 0; SumSQ.u64 = 0; Count.u64 = 0; Min.u64 = 0; Max.u64 = 0; 
 c2.l1cache.stateEvent_FlushLine_M : Accumulator : Sum.u64 = 0; SumSQ.u64 = 0; Count.u64 = 0; Min.u64 = 0; Max.u64 = 0; 
 c2.l1cache.stateEvent_FlushLine_IS : Accumulator : Sum.u64 = 0; SumSQ.u64 = 0; Count.u64 = 0; Min.u64 = 0; Max.u64 = 0; 
 c2.l1cache.stateEvent_FlushLine_IM : Accumulator : Sum.u64 = 0; SumSQ.u64 = 0; Count.u64 = 0; Min.u64 = 0; Max.u64 = 0; 
 c2.l1cache.stateEvent_FlushLine_SM : Accumulator : Sum.u64 = 0; SumSQ.u64 = 0; Count.u64 = 0; Min.u64 = 0; Max.u64 = 0; 
 c2.l1cache.stateEvent_FlushLine_IB : Accumulator : Sum.u64 = 0; SumSQ.u64 = 0; Count.u64 = 0; Min.u64 = 0; Max.u64 = 0; 
 c2.l1cache.stateEvent_FlushLine_SB : Accumulator : Sum.u64 = 0; SumSQ.u64 = 0; Count.u64 = 0; Min.u64 = 0; Max.u64 = 0; 
 c2.l1cache.stateEvent_FlushLineInv_I : Accumulator : Sum.u64 = 0; SumSQ.u64 = 0; Count.u64 = 0; Min.u64 = 0; Max.u64 = 0; 
 c2.l1cache.stateEvent_FlushLineInv_S : Accumulator : Sum.u64 = 0; SumSQ.u64 = 0; Count.u64 = 0; Min.u64 = 0; Max.u64 = 0; 
 c2.l1cache.stateEvent_FlushLineInv_M : Accumulator : Sum.u64 = 0; SumSQ.u64 = 0; Count.u64 = 0; Min.u64 = 0; Max.u64 = 0; 
 c2.l1cache.stateEvent_FlushLineInv_IS : Accumulator : Sum.u64 = 0; SumSQ.u64 = 0; Count.u64 = 0; Min.u64 = 0; Max.u64 = 0; 
 c2.l1cache.stateEvent_FlushLineInv_IM : Accumulator : Sum.u64 = 0; SumSQ.u64 = 0; Count.u64 = 0; Min.u64 = 0; Max.u64 = 0; 
 c2.l1cache.stateEvent_FlushLineInv_SM : Accumulator : Sum.u64 = 0; SumSQ.u64 = 0; Count.u64 = 0; Min.u64 = 0; Max.u64 = 0; 
 c2.l1cache.stateEvent_FlushLineInv_IB : Accumulator : Sum.u64 = 0; SumSQ.u64 = 0; Count.u64 = 0; Min.u64 = 0; Max.u64 = 0; 
 c2.l1cache.stateEvent_FlushLineInv_SB : Accumulator : Sum.u64 = 0; SumSQ.u64 = 0; Count.u64 = 0; Min.u64 = 0; Max.u64 = 0; 
 c2.l1cache.stateEvent_FlushLineResp_I : Accumulator : Sum.u64 = 0; SumSQ.u64 = 0; Count.u64 = 0; Min.u64 = 0; Max.u64 = 0; 
 c2.l1cache.stateEvent_FlushLineResp_IB : Accumulator : Sum.u64 = 0; SumSQ.u64 = 0; Count.u64 = 0; Min.u64 = 0; Max.u64 = 0; 
 c2.l1cache.stateEvent_FlushLineResp_SB : Accumulator : Sum.u64 = 0; SumSQ.u64 = 0; Count.u64 = 0; Min.u64 = 0; Max.u64 = 0; 
 c2.l1cache.eventSent_GetS : Accumulator : Sum.u64 = 871; SumSQ.u64 = 871; Count.u64 = 871; Min.u64 = 1; Max.u64 = 1; 
 c2.l1cache.eventSent_GetX : Accumulator : Sum.u64 = 102; SumSQ.u64 = 102; Count.u64 = 102; Min.u64 = 1; Max.u64 = 1; 
 c2.l1cache.eventSent_GetSX : Accumulator : Sum.u64 = 0; SumSQ.u64 = 0; Count.u64 = 0; Min.u64 = 0; Max.u64 = 0; 
 c2.l1cache.eventSent_PutM : Accumulator : Sum.u64 = 95; SumSQ.u64 = 95; Count.u64 = 95; Min.u64 = 1; Max.u64 = 1; 
 c2.l1cache.eventSent_NACK : Accumulator : Sum.u64 = 0; SumSQ.u64 = 0; Count.u64 = 0; Min.u64 = 0; Max.u64 = 0; 
 c2.l1cache.eventSent_FlushLine : Accumulator : Sum.u64 = 0; SumSQ.u64 = 0; Count.u64 = 0; Min.u64 = 0; Max.u64 = 0; 
 c2.l1cache.eventSent_FlushLineInv : Accumulator : Sum.u64 = 0; SumSQ.u64 = 0; Count.u64 = 0; Min.u64 = 0; Max.u64 = 0; 
 c2.l1cache.eventSent_FetchResp : Accumulator : Sum.u64 = 2; SumSQ.u64 = 2; Count.u64 = 2; Min.u64 = 1; Max.u64 = 1; 
 c2.l1cache.eventSent_FetchXResp : Accumulator : Sum.u64 = 4; SumSQ.u64 = 4; Count.u64 = 4; Min.u64 = 1; Max.u64 = 1; 
 c2.l1cache.eventSent_AckInv : Accumulator : Sum.u64 = 10; SumSQ.u64 = 10; Count.u64 = 10; Min.u64 = 1; Max.u64 = 1; 
 c2.l1cache.eventSent_GetSResp : Accumulator : Sum.u64 = 898; SumSQ.u64 = 898; Count.u64 = 898; Min.u64 = 1; Max.u64 = 1; 
 c2.l1cache.eventSent_GetXResp : Accumulator : Sum.u64 = 102; SumSQ.u64 = 102; Count.u64 = 102; Min.u64 = 1; Max.u64 = 1; 
 c2.l1cache.eventSent_FlushLineResp : Accumulator : Sum.u64 = 0; SumSQ.u64 = 0; Count.u64 = 0; Min.u64 = 0; Max.u64 = 0; 
 c2.l1cache.eventSent_Put : Accumulator : Sum.u64 = 0; SumSQ.u64 = 0; Count.u64 = 0; Min.u64 = 0; Max.u64 = 0; 
 c2.l1cache.eventSent_Get : Accumulator : Sum.u64 = 0; SumSQ.u64 = 0; Count.u64 = 0; Min.u64 = 0; Max.u64 = 0; 
 c2.l1cache.eventSent_AckMove : Accumulator : Sum.u64 = 0; SumSQ.u64 = 0; Count.u64 = 0; Min.u64 = 0; Max.u64 = 0; 
 c2.l1cache.eventSent_CustomReq : Accumulator : Sum.u64 = 0; SumSQ.u64 = 0; Count.u64 = 0; Min.u64 = 0; Max.u64 = 0; 
 c2.l1cache.eventSent_CustomResp : Accumulator : Sum.u64 = 0; SumSQ.u64 = 0; Count.u64 = 0; Min.u64 = 0; Max.u64 = 0; 
 c2.l1cache.eventSent_CustomAck : Accumulator : Sum.u64 = 0; SumSQ.u64 = 0; Count.u64 = 0; Min.u64 = 0; Max.u64 = 0; 
 c2.l1cache.EventStalledForLockedCacheline : Accumulator : Sum.u64 = 0; SumSQ.u64 = 0; Count.u64 = 0; Min.u64 = 0; Max.u64 = 0; 
 c2.l1cache.evict_S : Accumulator : Sum.u64 = 846; SumSQ.u64 = 846; Count.u64 = 846; Min.u64 = 1; Max.u64 = 1; 
 c2.l1cache.evict_SM : Accumulator : Sum.u64 = 0; SumSQ.u64 = 0; Count.u64 = 0; Min.u64 = 0; Max.u64 = 0; 
 c2.l1cache.latency_GetS_hit : Accumulator : Sum.u64 = 143; SumSQ.u64 = 6805; Count.u64 = 27; Min.u64 = 2; Max.u64 = 81; 
 c2.l1cache.latency_GetS_miss : Accumulator : Sum.u64 = 36798; SumSQ.u64 = 2461376; Count.u64 = 871; Min.u64 = 15; Max.u64 = 251; 
 c2.l1cache.latency_GetX_hit : Accumulator : Sum.u64 = 0; SumSQ.u64 = 0; Count.u64 = 0; Min.u64 = 0; Max.u64 = 0; 
 c2.l1cache.latency_GetX_miss : Accumulator : Sum.u64 = 5065; SumSQ.u64 = 356817; Count.u64 = 98; Min.u64 = 15; Max.u64 = 166; 
 c2.l1cache.latency_GetX_upgrade : Accumulator : Sum.u64 = 172; SumSQ.u64 = 8218; Count.u64 = 4; Min.u64 = 29; Max.u64 = 67; 
 c2.l1cache.latency_GetSX_hit : Accumulator : Sum.u64 = 0; SumSQ.u64 = 0; Count.u64 = 0; Min.u64 = 0; Max.u64 = 0; 
 c2.l1cache.latency_GetSX_miss : Accumulator : Sum.u64 = 0; SumSQ.u64 = 0; Count.u64 = 0; Min.u64 = 0; Max.u64 = 0; 
 c2.l1cache.latency_GetSX_upgrade : Accumulator : Sum.u64 = 0; SumSQ.u64 = 0; Count.u64 = 0; Min.u64 = 0; Max.u64 = 0; 
 c2.l1cache.latency_FlushLine : Accumulator : Sum.u64 = 0; SumSQ.u64 = 0; Count.u64 = 0; Min.u64 = 0; Max.u64 = 0; 
 c2.l1cache.latency_FlushLine_fail : Accumulator : Sum.u64 = 0; SumSQ.u64 = 0; Count.u64 = 0; Min.u64 = 0; Max.u64 = 0; 
 c2.l1cache.latency_FlushLineInv : Accumulator : Sum.u64 = 0; SumSQ.u64 = 0; Count.u64 = 0; Min.u64 = 0; Max.u64 = 0; 
 c2.l1cache.latency_FlushLineInv_fail : Accumulator : Sum.u64 = 0; SumSQ.u64 = 0; Count.u64 = 0; Min.u64 = 0; Max.u64 = 0; 
 c2.l1cache.stateEvent_AckPut_I : Accumulator : Sum.u64 = 0; SumSQ.u64 = 0; Count.u64 = 0; Min.u64 = 0; Max.u64 = 0; 
 c2.l1cache.eventSent_PutS : Accumulator : Sum.u64 = 846; SumSQ.u64 = 846; Count.u64 = 846; Min.u64 = 1; Max.u64 = 1; 
 c2.l1cache.eventSent_PutE : Accumulator : Sum.u64 = 0; SumSQ.u64 = 0; Count.u64 = 0; Min.u64 = 0; Max.u64 = 0; 
 cpu3.pendCycle : Accumulator : Sum.u64 = 41078; SumSQ.u64 = 143086; Count.u64 = 20724; Min.u64 = 0; Max.u64 = 10; 
<<<<<<< HEAD
 c3.l1cache.default_stat : Accumulator : Sum.u64 = 0; SumSQ.u64 = 0; Count.u64 = 0; Min.u64 = 0; Max.u64 = 0; 
=======
>>>>>>> 462196a2
 c3.l1cache.TotalEventsReceived : Accumulator : Sum.u64 = 1981; SumSQ.u64 = 1981; Count.u64 = 1981; Min.u64 = 1; Max.u64 = 1; 
 c3.l1cache.TotalEventsReplayed : Accumulator : Sum.u64 = 31; SumSQ.u64 = 31; Count.u64 = 31; Min.u64 = 1; Max.u64 = 1; 
 c3.l1cache.TotalNoncacheableEventsReceived : Accumulator : Sum.u64 = 0; SumSQ.u64 = 0; Count.u64 = 0; Min.u64 = 0; Max.u64 = 0; 
 c3.l1cache.CacheHits : Accumulator : Sum.u64 = 30; SumSQ.u64 = 30; Count.u64 = 30; Min.u64 = 1; Max.u64 = 1; 
 c3.l1cache.GetSHit_Arrival : Accumulator : Sum.u64 = 28; SumSQ.u64 = 28; Count.u64 = 28; Min.u64 = 1; Max.u64 = 1; 
 c3.l1cache.GetXHit_Arrival : Accumulator : Sum.u64 = 0; SumSQ.u64 = 0; Count.u64 = 0; Min.u64 = 0; Max.u64 = 0; 
 c3.l1cache.GetSXHit_Arrival : Accumulator : Sum.u64 = 0; SumSQ.u64 = 0; Count.u64 = 0; Min.u64 = 0; Max.u64 = 0; 
 c3.l1cache.GetSHit_Blocked : Accumulator : Sum.u64 = 1; SumSQ.u64 = 1; Count.u64 = 1; Min.u64 = 1; Max.u64 = 1; 
 c3.l1cache.GetXHit_Blocked : Accumulator : Sum.u64 = 1; SumSQ.u64 = 1; Count.u64 = 1; Min.u64 = 1; Max.u64 = 1; 
 c3.l1cache.GetSXHit_Blocked : Accumulator : Sum.u64 = 0; SumSQ.u64 = 0; Count.u64 = 0; Min.u64 = 0; Max.u64 = 0; 
 c3.l1cache.CacheMisses : Accumulator : Sum.u64 = 970; SumSQ.u64 = 970; Count.u64 = 970; Min.u64 = 1; Max.u64 = 1; 
 c3.l1cache.GetSMiss_Arrival : Accumulator : Sum.u64 = 856; SumSQ.u64 = 856; Count.u64 = 856; Min.u64 = 1; Max.u64 = 1; 
 c3.l1cache.GetXMiss_Arrival : Accumulator : Sum.u64 = 112; SumSQ.u64 = 112; Count.u64 = 112; Min.u64 = 1; Max.u64 = 1; 
 c3.l1cache.GetSXMiss_Arrival : Accumulator : Sum.u64 = 0; SumSQ.u64 = 0; Count.u64 = 0; Min.u64 = 0; Max.u64 = 0; 
 c3.l1cache.GetSMiss_Blocked : Accumulator : Sum.u64 = 0; SumSQ.u64 = 0; Count.u64 = 0; Min.u64 = 0; Max.u64 = 0; 
 c3.l1cache.GetXMiss_Blocked : Accumulator : Sum.u64 = 2; SumSQ.u64 = 2; Count.u64 = 2; Min.u64 = 1; Max.u64 = 1; 
 c3.l1cache.GetSXMiss_Blocked : Accumulator : Sum.u64 = 0; SumSQ.u64 = 0; Count.u64 = 0; Min.u64 = 0; Max.u64 = 0; 
 c3.l1cache.GetS_recv : Accumulator : Sum.u64 = 885; SumSQ.u64 = 885; Count.u64 = 885; Min.u64 = 1; Max.u64 = 1; 
 c3.l1cache.GetX_recv : Accumulator : Sum.u64 = 115; SumSQ.u64 = 115; Count.u64 = 115; Min.u64 = 1; Max.u64 = 1; 
 c3.l1cache.GetSX_recv : Accumulator : Sum.u64 = 0; SumSQ.u64 = 0; Count.u64 = 0; Min.u64 = 0; Max.u64 = 0; 
 c3.l1cache.GetSResp_recv : Accumulator : Sum.u64 = 856; SumSQ.u64 = 856; Count.u64 = 856; Min.u64 = 1; Max.u64 = 1; 
 c3.l1cache.GetXResp_recv : Accumulator : Sum.u64 = 114; SumSQ.u64 = 114; Count.u64 = 114; Min.u64 = 1; Max.u64 = 1; 
 c3.l1cache.PutS_recv : Accumulator : Sum.u64 = 0; SumSQ.u64 = 0; Count.u64 = 0; Min.u64 = 0; Max.u64 = 0; 
 c3.l1cache.PutM_recv : Accumulator : Sum.u64 = 0; SumSQ.u64 = 0; Count.u64 = 0; Min.u64 = 0; Max.u64 = 0; 
 c3.l1cache.PutE_recv : Accumulator : Sum.u64 = 0; SumSQ.u64 = 0; Count.u64 = 0; Min.u64 = 0; Max.u64 = 0; 
 c3.l1cache.Fetch_recv : Accumulator : Sum.u64 = 0; SumSQ.u64 = 0; Count.u64 = 0; Min.u64 = 0; Max.u64 = 0; 
 c3.l1cache.FetchInv_recv : Accumulator : Sum.u64 = 1; SumSQ.u64 = 1; Count.u64 = 1; Min.u64 = 1; Max.u64 = 1; 
 c3.l1cache.FetchInvX_recv : Accumulator : Sum.u64 = 6; SumSQ.u64 = 6; Count.u64 = 6; Min.u64 = 1; Max.u64 = 1; 
 c3.l1cache.ForceInv_recv : Accumulator : Sum.u64 = 0; SumSQ.u64 = 0; Count.u64 = 0; Min.u64 = 0; Max.u64 = 0; 
 c3.l1cache.Inv_recv : Accumulator : Sum.u64 = 4; SumSQ.u64 = 4; Count.u64 = 4; Min.u64 = 1; Max.u64 = 1; 
 c3.l1cache.NACK_recv : Accumulator : Sum.u64 = 0; SumSQ.u64 = 0; Count.u64 = 0; Min.u64 = 0; Max.u64 = 0; 
 c3.l1cache.AckInv_recv : Accumulator : Sum.u64 = 0; SumSQ.u64 = 0; Count.u64 = 0; Min.u64 = 0; Max.u64 = 0; 
 c3.l1cache.AckPut_recv : Accumulator : Sum.u64 = 0; SumSQ.u64 = 0; Count.u64 = 0; Min.u64 = 0; Max.u64 = 0; 
 c3.l1cache.FetchResp_recv : Accumulator : Sum.u64 = 0; SumSQ.u64 = 0; Count.u64 = 0; Min.u64 = 0; Max.u64 = 0; 
 c3.l1cache.FetchXResp_recv : Accumulator : Sum.u64 = 0; SumSQ.u64 = 0; Count.u64 = 0; Min.u64 = 0; Max.u64 = 0; 
 c3.l1cache.CustomReq_recv : Accumulator : Sum.u64 = 0; SumSQ.u64 = 0; Count.u64 = 0; Min.u64 = 0; Max.u64 = 0; 
 c3.l1cache.CustomResp_recv : Accumulator : Sum.u64 = 0; SumSQ.u64 = 0; Count.u64 = 0; Min.u64 = 0; Max.u64 = 0; 
 c3.l1cache.CustomAck_recv : Accumulator : Sum.u64 = 0; SumSQ.u64 = 0; Count.u64 = 0; Min.u64 = 0; Max.u64 = 0; 
 c3.l1cache.FlushLine_recv : Accumulator : Sum.u64 = 0; SumSQ.u64 = 0; Count.u64 = 0; Min.u64 = 0; Max.u64 = 0; 
 c3.l1cache.FlushLineInv_recv : Accumulator : Sum.u64 = 0; SumSQ.u64 = 0; Count.u64 = 0; Min.u64 = 0; Max.u64 = 0; 
 c3.l1cache.FlushLineResp_recv : Accumulator : Sum.u64 = 0; SumSQ.u64 = 0; Count.u64 = 0; Min.u64 = 0; Max.u64 = 0; 
 c3.l1cache.Put_recv : Accumulator : Sum.u64 = 0; SumSQ.u64 = 0; Count.u64 = 0; Min.u64 = 0; Max.u64 = 0; 
 c3.l1cache.Get_recv : Accumulator : Sum.u64 = 0; SumSQ.u64 = 0; Count.u64 = 0; Min.u64 = 0; Max.u64 = 0; 
 c3.l1cache.AckMove_recv : Accumulator : Sum.u64 = 0; SumSQ.u64 = 0; Count.u64 = 0; Min.u64 = 0; Max.u64 = 0; 
 c3.l1cache.MSHR_occupancy : Accumulator : Sum.u64 = 39076; SumSQ.u64 = 133242; Count.u64 = 20724; Min.u64 = 0; Max.u64 = 10; 
 c3.l1cache.Bank_conflicts : Accumulator : Sum.u64 = 0; SumSQ.u64 = 0; Count.u64 = 0; Min.u64 = 0; Max.u64 = 0; 
 c3.l1cache.evict_I : Accumulator : Sum.u64 = 0; SumSQ.u64 = 0; Count.u64 = 0; Min.u64 = 0; Max.u64 = 0; 
 c3.l1cache.evict_E : Accumulator : Sum.u64 = 0; SumSQ.u64 = 0; Count.u64 = 0; Min.u64 = 0; Max.u64 = 0; 
 c3.l1cache.evict_M : Accumulator : Sum.u64 = 107; SumSQ.u64 = 107; Count.u64 = 107; Min.u64 = 1; Max.u64 = 1; 
 c3.l1cache.evict_IS : Accumulator : Sum.u64 = 0; SumSQ.u64 = 0; Count.u64 = 0; Min.u64 = 0; Max.u64 = 0; 
 c3.l1cache.evict_IM : Accumulator : Sum.u64 = 0; SumSQ.u64 = 0; Count.u64 = 0; Min.u64 = 0; Max.u64 = 0; 
 c3.l1cache.evict_IB : Accumulator : Sum.u64 = 0; SumSQ.u64 = 0; Count.u64 = 0; Min.u64 = 0; Max.u64 = 0; 
 c3.l1cache.evict_SB : Accumulator : Sum.u64 = 0; SumSQ.u64 = 0; Count.u64 = 0; Min.u64 = 0; Max.u64 = 0; 
 c3.l1cache.stateEvent_GetS_I : Accumulator : Sum.u64 = 856; SumSQ.u64 = 856; Count.u64 = 856; Min.u64 = 1; Max.u64 = 1; 
 c3.l1cache.stateEvent_GetS_S : Accumulator : Sum.u64 = 27; SumSQ.u64 = 27; Count.u64 = 27; Min.u64 = 1; Max.u64 = 1; 
 c3.l1cache.stateEvent_GetS_M : Accumulator : Sum.u64 = 2; SumSQ.u64 = 2; Count.u64 = 2; Min.u64 = 1; Max.u64 = 1; 
 c3.l1cache.stateEvent_GetX_I : Accumulator : Sum.u64 = 108; SumSQ.u64 = 108; Count.u64 = 108; Min.u64 = 1; Max.u64 = 1; 
 c3.l1cache.stateEvent_GetX_S : Accumulator : Sum.u64 = 6; SumSQ.u64 = 6; Count.u64 = 6; Min.u64 = 1; Max.u64 = 1; 
 c3.l1cache.stateEvent_GetX_M : Accumulator : Sum.u64 = 1; SumSQ.u64 = 1; Count.u64 = 1; Min.u64 = 1; Max.u64 = 1; 
 c3.l1cache.stateEvent_GetSX_I : Accumulator : Sum.u64 = 0; SumSQ.u64 = 0; Count.u64 = 0; Min.u64 = 0; Max.u64 = 0; 
 c3.l1cache.stateEvent_GetSX_S : Accumulator : Sum.u64 = 0; SumSQ.u64 = 0; Count.u64 = 0; Min.u64 = 0; Max.u64 = 0; 
 c3.l1cache.stateEvent_GetSX_M : Accumulator : Sum.u64 = 0; SumSQ.u64 = 0; Count.u64 = 0; Min.u64 = 0; Max.u64 = 0; 
 c3.l1cache.stateEvent_GetSResp_IS : Accumulator : Sum.u64 = 856; SumSQ.u64 = 856; Count.u64 = 856; Min.u64 = 1; Max.u64 = 1; 
 c3.l1cache.stateEvent_GetXResp_IS : Accumulator : Sum.u64 = 0; SumSQ.u64 = 0; Count.u64 = 0; Min.u64 = 0; Max.u64 = 0; 
 c3.l1cache.stateEvent_GetXResp_IM : Accumulator : Sum.u64 = 108; SumSQ.u64 = 108; Count.u64 = 108; Min.u64 = 1; Max.u64 = 1; 
 c3.l1cache.stateEvent_GetXResp_SM : Accumulator : Sum.u64 = 6; SumSQ.u64 = 6; Count.u64 = 6; Min.u64 = 1; Max.u64 = 1; 
 c3.l1cache.stateEvent_Inv_I : Accumulator : Sum.u64 = 0; SumSQ.u64 = 0; Count.u64 = 0; Min.u64 = 0; Max.u64 = 0; 
 c3.l1cache.stateEvent_Inv_S : Accumulator : Sum.u64 = 4; SumSQ.u64 = 4; Count.u64 = 4; Min.u64 = 1; Max.u64 = 1; 
 c3.l1cache.stateEvent_Inv_IS : Accumulator : Sum.u64 = 0; SumSQ.u64 = 0; Count.u64 = 0; Min.u64 = 0; Max.u64 = 0; 
 c3.l1cache.stateEvent_Inv_IM : Accumulator : Sum.u64 = 0; SumSQ.u64 = 0; Count.u64 = 0; Min.u64 = 0; Max.u64 = 0; 
 c3.l1cache.stateEvent_Inv_SM : Accumulator : Sum.u64 = 0; SumSQ.u64 = 0; Count.u64 = 0; Min.u64 = 0; Max.u64 = 0; 
 c3.l1cache.stateEvent_Inv_SB : Accumulator : Sum.u64 = 0; SumSQ.u64 = 0; Count.u64 = 0; Min.u64 = 0; Max.u64 = 0; 
 c3.l1cache.stateEvent_Inv_IB : Accumulator : Sum.u64 = 0; SumSQ.u64 = 0; Count.u64 = 0; Min.u64 = 0; Max.u64 = 0; 
 c3.l1cache.stateEvent_FetchInvX_I : Accumulator : Sum.u64 = 1; SumSQ.u64 = 1; Count.u64 = 1; Min.u64 = 1; Max.u64 = 1; 
 c3.l1cache.stateEvent_FetchInvX_M : Accumulator : Sum.u64 = 5; SumSQ.u64 = 5; Count.u64 = 5; Min.u64 = 1; Max.u64 = 1; 
 c3.l1cache.stateEvent_FetchInvX_IS : Accumulator : Sum.u64 = 0; SumSQ.u64 = 0; Count.u64 = 0; Min.u64 = 0; Max.u64 = 0; 
 c3.l1cache.stateEvent_FetchInvX_IM : Accumulator : Sum.u64 = 0; SumSQ.u64 = 0; Count.u64 = 0; Min.u64 = 0; Max.u64 = 0; 
 c3.l1cache.stateEvent_FetchInvX_SB : Accumulator : Sum.u64 = 0; SumSQ.u64 = 0; Count.u64 = 0; Min.u64 = 0; Max.u64 = 0; 
 c3.l1cache.stateEvent_FetchInvX_IB : Accumulator : Sum.u64 = 0; SumSQ.u64 = 0; Count.u64 = 0; Min.u64 = 0; Max.u64 = 0; 
 c3.l1cache.stateEvent_Fetch_I : Accumulator : Sum.u64 = 0; SumSQ.u64 = 0; Count.u64 = 0; Min.u64 = 0; Max.u64 = 0; 
 c3.l1cache.stateEvent_Fetch_S : Accumulator : Sum.u64 = 0; SumSQ.u64 = 0; Count.u64 = 0; Min.u64 = 0; Max.u64 = 0; 
 c3.l1cache.stateEvent_Fetch_IS : Accumulator : Sum.u64 = 0; SumSQ.u64 = 0; Count.u64 = 0; Min.u64 = 0; Max.u64 = 0; 
 c3.l1cache.stateEvent_Fetch_IM : Accumulator : Sum.u64 = 0; SumSQ.u64 = 0; Count.u64 = 0; Min.u64 = 0; Max.u64 = 0; 
 c3.l1cache.stateEvent_Fetch_SM : Accumulator : Sum.u64 = 0; SumSQ.u64 = 0; Count.u64 = 0; Min.u64 = 0; Max.u64 = 0; 
 c3.l1cache.stateEvent_Fetch_IB : Accumulator : Sum.u64 = 0; SumSQ.u64 = 0; Count.u64 = 0; Min.u64 = 0; Max.u64 = 0; 
 c3.l1cache.stateEvent_Fetch_SB : Accumulator : Sum.u64 = 0; SumSQ.u64 = 0; Count.u64 = 0; Min.u64 = 0; Max.u64 = 0; 
 c3.l1cache.stateEvent_FetchInv_I : Accumulator : Sum.u64 = 0; SumSQ.u64 = 0; Count.u64 = 0; Min.u64 = 0; Max.u64 = 0; 
 c3.l1cache.stateEvent_FetchInv_S : Accumulator : Sum.u64 = 0; SumSQ.u64 = 0; Count.u64 = 0; Min.u64 = 0; Max.u64 = 0; 
 c3.l1cache.stateEvent_FetchInv_M : Accumulator : Sum.u64 = 1; SumSQ.u64 = 1; Count.u64 = 1; Min.u64 = 1; Max.u64 = 1; 
 c3.l1cache.stateEvent_FetchInv_IS : Accumulator : Sum.u64 = 0; SumSQ.u64 = 0; Count.u64 = 0; Min.u64 = 0; Max.u64 = 0; 
 c3.l1cache.stateEvent_FetchInv_IM : Accumulator : Sum.u64 = 0; SumSQ.u64 = 0; Count.u64 = 0; Min.u64 = 0; Max.u64 = 0; 
 c3.l1cache.stateEvent_FetchInv_SM : Accumulator : Sum.u64 = 0; SumSQ.u64 = 0; Count.u64 = 0; Min.u64 = 0; Max.u64 = 0; 
 c3.l1cache.stateEvent_FetchInv_SB : Accumulator : Sum.u64 = 0; SumSQ.u64 = 0; Count.u64 = 0; Min.u64 = 0; Max.u64 = 0; 
 c3.l1cache.stateEvent_FetchInv_IB : Accumulator : Sum.u64 = 0; SumSQ.u64 = 0; Count.u64 = 0; Min.u64 = 0; Max.u64 = 0; 
 c3.l1cache.stateEvent_FlushLine_I : Accumulator : Sum.u64 = 0; SumSQ.u64 = 0; Count.u64 = 0; Min.u64 = 0; Max.u64 = 0; 
 c3.l1cache.stateEvent_FlushLine_S : Accumulator : Sum.u64 = 0; SumSQ.u64 = 0; Count.u64 = 0; Min.u64 = 0; Max.u64 = 0; 
 c3.l1cache.stateEvent_FlushLine_M : Accumulator : Sum.u64 = 0; SumSQ.u64 = 0; Count.u64 = 0; Min.u64 = 0; Max.u64 = 0; 
 c3.l1cache.stateEvent_FlushLine_IS : Accumulator : Sum.u64 = 0; SumSQ.u64 = 0; Count.u64 = 0; Min.u64 = 0; Max.u64 = 0; 
 c3.l1cache.stateEvent_FlushLine_IM : Accumulator : Sum.u64 = 0; SumSQ.u64 = 0; Count.u64 = 0; Min.u64 = 0; Max.u64 = 0; 
 c3.l1cache.stateEvent_FlushLine_SM : Accumulator : Sum.u64 = 0; SumSQ.u64 = 0; Count.u64 = 0; Min.u64 = 0; Max.u64 = 0; 
 c3.l1cache.stateEvent_FlushLine_IB : Accumulator : Sum.u64 = 0; SumSQ.u64 = 0; Count.u64 = 0; Min.u64 = 0; Max.u64 = 0; 
 c3.l1cache.stateEvent_FlushLine_SB : Accumulator : Sum.u64 = 0; SumSQ.u64 = 0; Count.u64 = 0; Min.u64 = 0; Max.u64 = 0; 
 c3.l1cache.stateEvent_FlushLineInv_I : Accumulator : Sum.u64 = 0; SumSQ.u64 = 0; Count.u64 = 0; Min.u64 = 0; Max.u64 = 0; 
 c3.l1cache.stateEvent_FlushLineInv_S : Accumulator : Sum.u64 = 0; SumSQ.u64 = 0; Count.u64 = 0; Min.u64 = 0; Max.u64 = 0; 
 c3.l1cache.stateEvent_FlushLineInv_M : Accumulator : Sum.u64 = 0; SumSQ.u64 = 0; Count.u64 = 0; Min.u64 = 0; Max.u64 = 0; 
 c3.l1cache.stateEvent_FlushLineInv_IS : Accumulator : Sum.u64 = 0; SumSQ.u64 = 0; Count.u64 = 0; Min.u64 = 0; Max.u64 = 0; 
 c3.l1cache.stateEvent_FlushLineInv_IM : Accumulator : Sum.u64 = 0; SumSQ.u64 = 0; Count.u64 = 0; Min.u64 = 0; Max.u64 = 0; 
 c3.l1cache.stateEvent_FlushLineInv_SM : Accumulator : Sum.u64 = 0; SumSQ.u64 = 0; Count.u64 = 0; Min.u64 = 0; Max.u64 = 0; 
 c3.l1cache.stateEvent_FlushLineInv_IB : Accumulator : Sum.u64 = 0; SumSQ.u64 = 0; Count.u64 = 0; Min.u64 = 0; Max.u64 = 0; 
 c3.l1cache.stateEvent_FlushLineInv_SB : Accumulator : Sum.u64 = 0; SumSQ.u64 = 0; Count.u64 = 0; Min.u64 = 0; Max.u64 = 0; 
 c3.l1cache.stateEvent_FlushLineResp_I : Accumulator : Sum.u64 = 0; SumSQ.u64 = 0; Count.u64 = 0; Min.u64 = 0; Max.u64 = 0; 
 c3.l1cache.stateEvent_FlushLineResp_IB : Accumulator : Sum.u64 = 0; SumSQ.u64 = 0; Count.u64 = 0; Min.u64 = 0; Max.u64 = 0; 
 c3.l1cache.stateEvent_FlushLineResp_SB : Accumulator : Sum.u64 = 0; SumSQ.u64 = 0; Count.u64 = 0; Min.u64 = 0; Max.u64 = 0; 
 c3.l1cache.eventSent_GetS : Accumulator : Sum.u64 = 856; SumSQ.u64 = 856; Count.u64 = 856; Min.u64 = 1; Max.u64 = 1; 
 c3.l1cache.eventSent_GetX : Accumulator : Sum.u64 = 114; SumSQ.u64 = 114; Count.u64 = 114; Min.u64 = 1; Max.u64 = 1; 
 c3.l1cache.eventSent_GetSX : Accumulator : Sum.u64 = 0; SumSQ.u64 = 0; Count.u64 = 0; Min.u64 = 0; Max.u64 = 0; 
 c3.l1cache.eventSent_PutM : Accumulator : Sum.u64 = 107; SumSQ.u64 = 107; Count.u64 = 107; Min.u64 = 1; Max.u64 = 1; 
 c3.l1cache.eventSent_NACK : Accumulator : Sum.u64 = 0; SumSQ.u64 = 0; Count.u64 = 0; Min.u64 = 0; Max.u64 = 0; 
 c3.l1cache.eventSent_FlushLine : Accumulator : Sum.u64 = 0; SumSQ.u64 = 0; Count.u64 = 0; Min.u64 = 0; Max.u64 = 0; 
 c3.l1cache.eventSent_FlushLineInv : Accumulator : Sum.u64 = 0; SumSQ.u64 = 0; Count.u64 = 0; Min.u64 = 0; Max.u64 = 0; 
 c3.l1cache.eventSent_FetchResp : Accumulator : Sum.u64 = 1; SumSQ.u64 = 1; Count.u64 = 1; Min.u64 = 1; Max.u64 = 1; 
 c3.l1cache.eventSent_FetchXResp : Accumulator : Sum.u64 = 5; SumSQ.u64 = 5; Count.u64 = 5; Min.u64 = 1; Max.u64 = 1; 
 c3.l1cache.eventSent_AckInv : Accumulator : Sum.u64 = 4; SumSQ.u64 = 4; Count.u64 = 4; Min.u64 = 1; Max.u64 = 1; 
 c3.l1cache.eventSent_GetSResp : Accumulator : Sum.u64 = 885; SumSQ.u64 = 885; Count.u64 = 885; Min.u64 = 1; Max.u64 = 1; 
 c3.l1cache.eventSent_GetXResp : Accumulator : Sum.u64 = 115; SumSQ.u64 = 115; Count.u64 = 115; Min.u64 = 1; Max.u64 = 1; 
 c3.l1cache.eventSent_FlushLineResp : Accumulator : Sum.u64 = 0; SumSQ.u64 = 0; Count.u64 = 0; Min.u64 = 0; Max.u64 = 0; 
 c3.l1cache.eventSent_Put : Accumulator : Sum.u64 = 0; SumSQ.u64 = 0; Count.u64 = 0; Min.u64 = 0; Max.u64 = 0; 
 c3.l1cache.eventSent_Get : Accumulator : Sum.u64 = 0; SumSQ.u64 = 0; Count.u64 = 0; Min.u64 = 0; Max.u64 = 0; 
 c3.l1cache.eventSent_AckMove : Accumulator : Sum.u64 = 0; SumSQ.u64 = 0; Count.u64 = 0; Min.u64 = 0; Max.u64 = 0; 
 c3.l1cache.eventSent_CustomReq : Accumulator : Sum.u64 = 0; SumSQ.u64 = 0; Count.u64 = 0; Min.u64 = 0; Max.u64 = 0; 
 c3.l1cache.eventSent_CustomResp : Accumulator : Sum.u64 = 0; SumSQ.u64 = 0; Count.u64 = 0; Min.u64 = 0; Max.u64 = 0; 
 c3.l1cache.eventSent_CustomAck : Accumulator : Sum.u64 = 0; SumSQ.u64 = 0; Count.u64 = 0; Min.u64 = 0; Max.u64 = 0; 
 c3.l1cache.EventStalledForLockedCacheline : Accumulator : Sum.u64 = 0; SumSQ.u64 = 0; Count.u64 = 0; Min.u64 = 0; Max.u64 = 0; 
 c3.l1cache.evict_S : Accumulator : Sum.u64 = 836; SumSQ.u64 = 836; Count.u64 = 836; Min.u64 = 1; Max.u64 = 1; 
 c3.l1cache.evict_SM : Accumulator : Sum.u64 = 0; SumSQ.u64 = 0; Count.u64 = 0; Min.u64 = 0; Max.u64 = 0; 
 c3.l1cache.latency_GetS_hit : Accumulator : Sum.u64 = 70; SumSQ.u64 = 308; Count.u64 = 29; Min.u64 = 2; Max.u64 = 14; 
 c3.l1cache.latency_GetS_miss : Accumulator : Sum.u64 = 35388; SumSQ.u64 = 2436388; Count.u64 = 856; Min.u64 = 14; Max.u64 = 348; 
 c3.l1cache.latency_GetX_hit : Accumulator : Sum.u64 = 39; SumSQ.u64 = 1521; Count.u64 = 1; Min.u64 = 39; Max.u64 = 39; 
 c3.l1cache.latency_GetX_miss : Accumulator : Sum.u64 = 5280; SumSQ.u64 = 395900; Count.u64 = 108; Min.u64 = 24; Max.u64 = 312; 
 c3.l1cache.latency_GetX_upgrade : Accumulator : Sum.u64 = 301; SumSQ.u64 = 17051; Count.u64 = 6; Min.u64 = 37; Max.u64 = 82; 
 c3.l1cache.latency_GetSX_hit : Accumulator : Sum.u64 = 0; SumSQ.u64 = 0; Count.u64 = 0; Min.u64 = 0; Max.u64 = 0; 
 c3.l1cache.latency_GetSX_miss : Accumulator : Sum.u64 = 0; SumSQ.u64 = 0; Count.u64 = 0; Min.u64 = 0; Max.u64 = 0; 
 c3.l1cache.latency_GetSX_upgrade : Accumulator : Sum.u64 = 0; SumSQ.u64 = 0; Count.u64 = 0; Min.u64 = 0; Max.u64 = 0; 
 c3.l1cache.latency_FlushLine : Accumulator : Sum.u64 = 0; SumSQ.u64 = 0; Count.u64 = 0; Min.u64 = 0; Max.u64 = 0; 
 c3.l1cache.latency_FlushLine_fail : Accumulator : Sum.u64 = 0; SumSQ.u64 = 0; Count.u64 = 0; Min.u64 = 0; Max.u64 = 0; 
 c3.l1cache.latency_FlushLineInv : Accumulator : Sum.u64 = 0; SumSQ.u64 = 0; Count.u64 = 0; Min.u64 = 0; Max.u64 = 0; 
 c3.l1cache.latency_FlushLineInv_fail : Accumulator : Sum.u64 = 0; SumSQ.u64 = 0; Count.u64 = 0; Min.u64 = 0; Max.u64 = 0; 
 c3.l1cache.stateEvent_AckPut_I : Accumulator : Sum.u64 = 0; SumSQ.u64 = 0; Count.u64 = 0; Min.u64 = 0; Max.u64 = 0; 
 c3.l1cache.eventSent_PutS : Accumulator : Sum.u64 = 836; SumSQ.u64 = 836; Count.u64 = 836; Min.u64 = 1; Max.u64 = 1; 
 c3.l1cache.eventSent_PutE : Accumulator : Sum.u64 = 0; SumSQ.u64 = 0; Count.u64 = 0; Min.u64 = 0; Max.u64 = 0; 
Simulation is complete, simulated time: 10.362 us<|MERGE_RESOLUTION|>--- conflicted
+++ resolved
@@ -1,1960 +1,13 @@
-<<<<<<< HEAD
- cpu0.pendCycle : Accumulator : Sum.u64 = 41605; SumSQ.u64 = 155211; Count.u64 = 19608; Min.u64 = 0; Max.u64 = 10; 
- c0.l1cache.default_stat : Accumulator : Sum.u64 = 0; SumSQ.u64 = 0; Count.u64 = 0; Min.u64 = 0; Max.u64 = 0; 
-=======
-== Loading device model file 'ddr_device.ini' == 
-== Loading system model file 'ddr_system.ini' == 
- cpu0.pendCycle : Accumulator : Sum.u64 = 41605; SumSQ.u64 = 155211; Count.u64 = 19608; Min.u64 = 0; Max.u64 = 10; 
->>>>>>> 462196a2
- c0.l1cache.TotalEventsReceived : Accumulator : Sum.u64 = 1994; SumSQ.u64 = 1994; Count.u64 = 1994; Min.u64 = 1; Max.u64 = 1; 
- c0.l1cache.TotalEventsReplayed : Accumulator : Sum.u64 = 41; SumSQ.u64 = 41; Count.u64 = 41; Min.u64 = 1; Max.u64 = 1; 
- c0.l1cache.TotalNoncacheableEventsReceived : Accumulator : Sum.u64 = 0; SumSQ.u64 = 0; Count.u64 = 0; Min.u64 = 0; Max.u64 = 0; 
- c0.l1cache.CacheHits : Accumulator : Sum.u64 = 28; SumSQ.u64 = 28; Count.u64 = 28; Min.u64 = 1; Max.u64 = 1; 
- c0.l1cache.GetSHit_Arrival : Accumulator : Sum.u64 = 25; SumSQ.u64 = 25; Count.u64 = 25; Min.u64 = 1; Max.u64 = 1; 
- c0.l1cache.GetXHit_Arrival : Accumulator : Sum.u64 = 1; SumSQ.u64 = 1; Count.u64 = 1; Min.u64 = 1; Max.u64 = 1; 
- c0.l1cache.GetSXHit_Arrival : Accumulator : Sum.u64 = 0; SumSQ.u64 = 0; Count.u64 = 0; Min.u64 = 0; Max.u64 = 0; 
- c0.l1cache.GetSHit_Blocked : Accumulator : Sum.u64 = 2; SumSQ.u64 = 2; Count.u64 = 2; Min.u64 = 1; Max.u64 = 1; 
- c0.l1cache.GetXHit_Blocked : Accumulator : Sum.u64 = 0; SumSQ.u64 = 0; Count.u64 = 0; Min.u64 = 0; Max.u64 = 0; 
-Channel 0 statistics
- Total Return Transactions: 32 (1024 bytes) aggregate average bandwidth 0.046GB/s
- Rank 0 -  Reads: 32 (1024 bytes) Writes: 0 (0 bytes)
-Channel 1 statistics
- Total Return Transactions: 32 (1024 bytes) aggregate average bandwidth 0.046GB/s
- Rank 0 -  Reads: 32 (1024 bytes) Writes: 0 (0 bytes)
-Channel 2 statistics
- Total Return Transactions: 31 (992 bytes) aggregate average bandwidth 0.045GB/s
- Rank 0 -  Reads: 31 (992 bytes) Writes: 0 (0 bytes)
-Channel 3 statistics
- Total Return Transactions: 32 (1024 bytes) aggregate average bandwidth 0.046GB/s
- Rank 0 -  Reads: 32 (1024 bytes) Writes: 0 (0 bytes)
-Channel 4 statistics
- Total Return Transactions: 32 (1024 bytes) aggregate average bandwidth 0.046GB/s
- Rank 0 -  Reads: 32 (1024 bytes) Writes: 0 (0 bytes)
-Channel 5 statistics
- Total Return Transactions: 32 (1024 bytes) aggregate average bandwidth 0.046GB/s
- Rank 0 -  Reads: 32 (1024 bytes) Writes: 0 (0 bytes)
-Channel 6 statistics
- Total Return Transactions: 32 (1024 bytes) aggregate average bandwidth 0.046GB/s
- Rank 0 -  Reads: 32 (1024 bytes) Writes: 0 (0 bytes)
-Channel 7 statistics
- Total Return Transactions: 32 (1024 bytes) aggregate average bandwidth 0.046GB/s
- Rank 0 -  Reads: 32 (1024 bytes) Writes: 0 (0 bytes)
- c0.l1cache.GetSXHit_Blocked : Accumulator : Sum.u64 = 0; SumSQ.u64 = 0; Count.u64 = 0; Min.u64 = 0; Max.u64 = 0; 
- c0.l1cache.CacheMisses : Accumulator : Sum.u64 = 972; SumSQ.u64 = 972; Count.u64 = 972; Min.u64 = 1; Max.u64 = 1; 
- c0.l1cache.GetSMiss_Arrival : Accumulator : Sum.u64 = 870; SumSQ.u64 = 870; Count.u64 = 870; Min.u64 = 1; Max.u64 = 1; 
- c0.l1cache.GetXMiss_Arrival : Accumulator : Sum.u64 = 102; SumSQ.u64 = 102; Count.u64 = 102; Min.u64 = 1; Max.u64 = 1; 
- c0.l1cache.GetSXMiss_Arrival : Accumulator : Sum.u64 = 0; SumSQ.u64 = 0; Count.u64 = 0; Min.u64 = 0; Max.u64 = 0; 
-Channel 0 statistics
- Total Return Transactions: 32 (1024 bytes) aggregate average bandwidth 0.046GB/s
- Rank 0 -  Reads: 32 (1024 bytes) Writes: 0 (0 bytes)
-Channel 1 statistics
- Total Return Transactions: 32 (1024 bytes) aggregate average bandwidth 0.046GB/s
- Rank 0 -  Reads: 32 (1024 bytes) Writes: 0 (0 bytes)
-Channel 2 statistics
- Total Return Transactions: 31 (992 bytes) aggregate average bandwidth 0.045GB/s
- Rank 0 -  Reads: 31 (992 bytes) Writes: 0 (0 bytes)
-Channel 3 statistics
- Total Return Transactions: 32 (1024 bytes) aggregate average bandwidth 0.046GB/s
- Rank 0 -  Reads: 32 (1024 bytes) Writes: 0 (0 bytes)
-Channel 4 statistics
- Total Return Transactions: 32 (1024 bytes) aggregate average bandwidth 0.046GB/s
- Rank 0 -  Reads: 32 (1024 bytes) Writes: 0 (0 bytes)
-Channel 5 statistics
- Total Return Transactions: 32 (1024 bytes) aggregate average bandwidth 0.046GB/s
- Rank 0 -  Reads: 32 (1024 bytes) Writes: 0 (0 bytes)
-Channel 6 statistics
- Total Return Transactions: 32 (1024 bytes) aggregate average bandwidth 0.046GB/s
- Rank 0 -  Reads: 32 (1024 bytes) Writes: 0 (0 bytes)
-Channel 7 statistics
- Total Return Transactions: 32 (1024 bytes) aggregate average bandwidth 0.046GB/s
- Rank 0 -  Reads: 32 (1024 bytes) Writes: 0 (0 bytes)
- c0.l1cache.GetSMiss_Blocked : Accumulator : Sum.u64 = 0; SumSQ.u64 = 0; Count.u64 = 0; Min.u64 = 0; Max.u64 = 0; 
- c0.l1cache.GetXMiss_Blocked : Accumulator : Sum.u64 = 0; SumSQ.u64 = 0; Count.u64 = 0; Min.u64 = 0; Max.u64 = 0; 
- c0.l1cache.GetSXMiss_Blocked : Accumulator : Sum.u64 = 0; SumSQ.u64 = 0; Count.u64 = 0; Min.u64 = 0; Max.u64 = 0; 
- c0.l1cache.GetS_recv : Accumulator : Sum.u64 = 897; SumSQ.u64 = 897; Count.u64 = 897; Min.u64 = 1; Max.u64 = 1; 
- c0.l1cache.GetX_recv : Accumulator : Sum.u64 = 103; SumSQ.u64 = 103; Count.u64 = 103; Min.u64 = 1; Max.u64 = 1; 
- c0.l1cache.GetSX_recv : Accumulator : Sum.u64 = 0; SumSQ.u64 = 0; Count.u64 = 0; Min.u64 = 0; Max.u64 = 0; 
- c0.l1cache.GetSResp_recv : Accumulator : Sum.u64 = 870; SumSQ.u64 = 870; Count.u64 = 870; Min.u64 = 1; Max.u64 = 1; 
- c0.l1cache.GetXResp_recv : Accumulator : Sum.u64 = 102; SumSQ.u64 = 102; Count.u64 = 102; Min.u64 = 1; Max.u64 = 1; 
- c0.l1cache.PutS_recv : Accumulator : Sum.u64 = 0; SumSQ.u64 = 0; Count.u64 = 0; Min.u64 = 0; Max.u64 = 0; 
- c0.l1cache.PutM_recv : Accumulator : Sum.u64 = 0; SumSQ.u64 = 0; Count.u64 = 0; Min.u64 = 0; Max.u64 = 0; 
- c0.l1cache.PutE_recv : Accumulator : Sum.u64 = 0; SumSQ.u64 = 0; Count.u64 = 0; Min.u64 = 0; Max.u64 = 0; 
- c0.l1cache.Fetch_recv : Accumulator : Sum.u64 = 0; SumSQ.u64 = 0; Count.u64 = 0; Min.u64 = 0; Max.u64 = 0; 
- c0.l1cache.FetchInv_recv : Accumulator : Sum.u64 = 1; SumSQ.u64 = 1; Count.u64 = 1; Min.u64 = 1; Max.u64 = 1; 
- c0.l1cache.FetchInvX_recv : Accumulator : Sum.u64 = 10; SumSQ.u64 = 10; Count.u64 = 10; Min.u64 = 1; Max.u64 = 1; 
- c0.l1cache.ForceInv_recv : Accumulator : Sum.u64 = 0; SumSQ.u64 = 0; Count.u64 = 0; Min.u64 = 0; Max.u64 = 0; 
- c0.l1cache.Inv_recv : Accumulator : Sum.u64 = 11; SumSQ.u64 = 11; Count.u64 = 11; Min.u64 = 1; Max.u64 = 1; 
- c0.l1cache.NACK_recv : Accumulator : Sum.u64 = 0; SumSQ.u64 = 0; Count.u64 = 0; Min.u64 = 0; Max.u64 = 0; 
- c0.l1cache.AckInv_recv : Accumulator : Sum.u64 = 0; SumSQ.u64 = 0; Count.u64 = 0; Min.u64 = 0; Max.u64 = 0; 
- c0.l1cache.AckPut_recv : Accumulator : Sum.u64 = 0; SumSQ.u64 = 0; Count.u64 = 0; Min.u64 = 0; Max.u64 = 0; 
- c0.l1cache.FetchResp_recv : Accumulator : Sum.u64 = 0; SumSQ.u64 = 0; Count.u64 = 0; Min.u64 = 0; Max.u64 = 0; 
- c0.l1cache.FetchXResp_recv : Accumulator : Sum.u64 = 0; SumSQ.u64 = 0; Count.u64 = 0; Min.u64 = 0; Max.u64 = 0; 
- c0.l1cache.CustomReq_recv : Accumulator : Sum.u64 = 0; SumSQ.u64 = 0; Count.u64 = 0; Min.u64 = 0; Max.u64 = 0; 
- c0.l1cache.CustomResp_recv : Accumulator : Sum.u64 = 0; SumSQ.u64 = 0; Count.u64 = 0; Min.u64 = 0; Max.u64 = 0; 
- c0.l1cache.CustomAck_recv : Accumulator : Sum.u64 = 0; SumSQ.u64 = 0; Count.u64 = 0; Min.u64 = 0; Max.u64 = 0; 
- n1.l2cache.default_stat : Accumulator : Sum.u64 = 0; SumSQ.u64 = 0; Count.u64 = 0; Min.u64 = 0; Max.u64 = 0; 
- n1.l2cache.TotalEventsReceived : Accumulator : Sum.u64 = 5671; SumSQ.u64 = 5671; Count.u64 = 5671; Min.u64 = 1; Max.u64 = 1; 
- n1.l2cache.TotalEventsReplayed : Accumulator : Sum.u64 = 6; SumSQ.u64 = 6; Count.u64 = 6; Min.u64 = 1; Max.u64 = 1; 
- n1.l2cache.TotalNoncacheableEventsReceived : Accumulator : Sum.u64 = 0; SumSQ.u64 = 0; Count.u64 = 0; Min.u64 = 0; Max.u64 = 0; 
- n1.l2cache.CacheHits : Accumulator : Sum.u64 = 168; SumSQ.u64 = 168; Count.u64 = 168; Min.u64 = 1; Max.u64 = 1; 
- n1.l2cache.GetSHit_Arrival : Accumulator : Sum.u64 = 159; SumSQ.u64 = 159; Count.u64 = 159; Min.u64 = 1; Max.u64 = 1; 
- n1.l2cache.GetXHit_Arrival : Accumulator : Sum.u64 = 3; SumSQ.u64 = 3; Count.u64 = 3; Min.u64 = 1; Max.u64 = 1; 
- n1.l2cache.GetSXHit_Arrival : Accumulator : Sum.u64 = 0; SumSQ.u64 = 0; Count.u64 = 0; Min.u64 = 0; Max.u64 = 0; 
- n1.l2cache.GetSHit_Blocked : Accumulator : Sum.u64 = 6; SumSQ.u64 = 6; Count.u64 = 6; Min.u64 = 1; Max.u64 = 1; 
- c0.l1cache.FlushLine_recv : Accumulator : Sum.u64 = 0; SumSQ.u64 = 0; Count.u64 = 0; Min.u64 = 0; Max.u64 = 0; 
- c0.l1cache.FlushLineInv_recv : Accumulator : Sum.u64 = 0; SumSQ.u64 = 0; Count.u64 = 0; Min.u64 = 0; Max.u64 = 0; 
- c0.l1cache.FlushLineResp_recv : Accumulator : Sum.u64 = 0; SumSQ.u64 = 0; Count.u64 = 0; Min.u64 = 0; Max.u64 = 0; 
- c0.l1cache.Put_recv : Accumulator : Sum.u64 = 0; SumSQ.u64 = 0; Count.u64 = 0; Min.u64 = 0; Max.u64 = 0; 
- c0.l1cache.Get_recv : Accumulator : Sum.u64 = 0; SumSQ.u64 = 0; Count.u64 = 0; Min.u64 = 0; Max.u64 = 0; 
- c0.l1cache.AckMove_recv : Accumulator : Sum.u64 = 0; SumSQ.u64 = 0; Count.u64 = 0; Min.u64 = 0; Max.u64 = 0; 
- c0.l1cache.MSHR_occupancy : Accumulator : Sum.u64 = 39603; SumSQ.u64 = 144665; Count.u64 = 20724; Min.u64 = 0; Max.u64 = 10; 
- c0.l1cache.Bank_conflicts : Accumulator : Sum.u64 = 0; SumSQ.u64 = 0; Count.u64 = 0; Min.u64 = 0; Max.u64 = 0; 
- c0.l1cache.evict_I : Accumulator : Sum.u64 = 0; SumSQ.u64 = 0; Count.u64 = 0; Min.u64 = 0; Max.u64 = 0; 
- c0.l1cache.evict_E : Accumulator : Sum.u64 = 0; SumSQ.u64 = 0; Count.u64 = 0; Min.u64 = 0; Max.u64 = 0; 
- c0.l1cache.evict_M : Accumulator : Sum.u64 = 91; SumSQ.u64 = 91; Count.u64 = 91; Min.u64 = 1; Max.u64 = 1; 
- c0.l1cache.evict_IS : Accumulator : Sum.u64 = 0; SumSQ.u64 = 0; Count.u64 = 0; Min.u64 = 0; Max.u64 = 0; 
- c0.l1cache.evict_IM : Accumulator : Sum.u64 = 0; SumSQ.u64 = 0; Count.u64 = 0; Min.u64 = 0; Max.u64 = 0; 
- c0.l1cache.evict_IB : Accumulator : Sum.u64 = 0; SumSQ.u64 = 0; Count.u64 = 0; Min.u64 = 0; Max.u64 = 0; 
- n1.l2cache.GetXHit_Blocked : Accumulator : Sum.u64 = 0; SumSQ.u64 = 0; Count.u64 = 0; Min.u64 = 0; Max.u64 = 0; 
- n1.l2cache.GetSXHit_Blocked : Accumulator : Sum.u64 = 0; SumSQ.u64 = 0; Count.u64 = 0; Min.u64 = 0; Max.u64 = 0; 
- n1.l2cache.CacheMisses : Accumulator : Sum.u64 = 1775; SumSQ.u64 = 1775; Count.u64 = 1775; Min.u64 = 1; Max.u64 = 1; 
- n1.l2cache.GetSMiss_Arrival : Accumulator : Sum.u64 = 1562; SumSQ.u64 = 1562; Count.u64 = 1562; Min.u64 = 1; Max.u64 = 1; 
- n1.l2cache.GetXMiss_Arrival : Accumulator : Sum.u64 = 213; SumSQ.u64 = 213; Count.u64 = 213; Min.u64 = 1; Max.u64 = 1; 
- n1.l2cache.GetSXMiss_Arrival : Accumulator : Sum.u64 = 0; SumSQ.u64 = 0; Count.u64 = 0; Min.u64 = 0; Max.u64 = 0; 
- n1.l2cache.GetSMiss_Blocked : Accumulator : Sum.u64 = 0; SumSQ.u64 = 0; Count.u64 = 0; Min.u64 = 0; Max.u64 = 0; 
- n1.l2cache.GetXMiss_Blocked : Accumulator : Sum.u64 = 0; SumSQ.u64 = 0; Count.u64 = 0; Min.u64 = 0; Max.u64 = 0; 
- n1.l2cache.GetSXMiss_Blocked : Accumulator : Sum.u64 = 0; SumSQ.u64 = 0; Count.u64 = 0; Min.u64 = 0; Max.u64 = 0; 
- c0.l1cache.evict_SB : Accumulator : Sum.u64 = 0; SumSQ.u64 = 0; Count.u64 = 0; Min.u64 = 0; Max.u64 = 0; 
-<<<<<<< HEAD
-=======
- c0.l1cache.latency_GetS_IS : Accumulator : Sum.u64 = 34424; SumSQ.u64 = 2333880; Count.u64 = 870; Min.u64 = 12; Max.u64 = 292; 
- c0.l1cache.latency_GetS_M : Accumulator : Sum.u64 = 0; SumSQ.u64 = 0; Count.u64 = 0; Min.u64 = 0; Max.u64 = 0; 
- c0.l1cache.latency_GetX_IM : Accumulator : Sum.u64 = 5066; SumSQ.u64 = 337038; Count.u64 = 101; Min.u64 = 28; Max.u64 = 163; 
- n1.l2cache.TotalEventsReceived : Accumulator : Sum.u64 = 5671; SumSQ.u64 = 5671; Count.u64 = 5671; Min.u64 = 1; Max.u64 = 1; 
- n1.l2cache.TotalEventsReplayed : Accumulator : Sum.u64 = 6; SumSQ.u64 = 6; Count.u64 = 6; Min.u64 = 1; Max.u64 = 1; 
- n1.l2cache.TotalNoncacheableEventsReceived : Accumulator : Sum.u64 = 0; SumSQ.u64 = 0; Count.u64 = 0; Min.u64 = 0; Max.u64 = 0; 
- n1.l2cache.CacheHits : Accumulator : Sum.u64 = 168; SumSQ.u64 = 168; Count.u64 = 168; Min.u64 = 1; Max.u64 = 1; 
- n1.l2cache.GetSHit_Arrival : Accumulator : Sum.u64 = 159; SumSQ.u64 = 159; Count.u64 = 159; Min.u64 = 1; Max.u64 = 1; 
- n1.l2cache.GetXHit_Arrival : Accumulator : Sum.u64 = 3; SumSQ.u64 = 3; Count.u64 = 3; Min.u64 = 1; Max.u64 = 1; 
- n1.l2cache.GetSXHit_Arrival : Accumulator : Sum.u64 = 0; SumSQ.u64 = 0; Count.u64 = 0; Min.u64 = 0; Max.u64 = 0; 
- n1.l2cache.GetSHit_Blocked : Accumulator : Sum.u64 = 6; SumSQ.u64 = 6; Count.u64 = 6; Min.u64 = 1; Max.u64 = 1; 
- n1.l2cache.GetXHit_Blocked : Accumulator : Sum.u64 = 0; SumSQ.u64 = 0; Count.u64 = 0; Min.u64 = 0; Max.u64 = 0; 
- n1.l2cache.GetSXHit_Blocked : Accumulator : Sum.u64 = 0; SumSQ.u64 = 0; Count.u64 = 0; Min.u64 = 0; Max.u64 = 0; 
- n1.l2cache.CacheMisses : Accumulator : Sum.u64 = 1775; SumSQ.u64 = 1775; Count.u64 = 1775; Min.u64 = 1; Max.u64 = 1; 
- n1.l2cache.GetSMiss_Arrival : Accumulator : Sum.u64 = 1562; SumSQ.u64 = 1562; Count.u64 = 1562; Min.u64 = 1; Max.u64 = 1; 
- n1.l2cache.GetXMiss_Arrival : Accumulator : Sum.u64 = 213; SumSQ.u64 = 213; Count.u64 = 213; Min.u64 = 1; Max.u64 = 1; 
- n1.l2cache.GetSXMiss_Arrival : Accumulator : Sum.u64 = 0; SumSQ.u64 = 0; Count.u64 = 0; Min.u64 = 0; Max.u64 = 0; 
- c0.l1cache.latency_GetX_SM : Accumulator : Sum.u64 = 35; SumSQ.u64 = 1225; Count.u64 = 1; Min.u64 = 35; Max.u64 = 35; 
- c0.l1cache.latency_GetX_M : Accumulator : Sum.u64 = 0; SumSQ.u64 = 0; Count.u64 = 0; Min.u64 = 0; Max.u64 = 0; 
- c0.l1cache.latency_GetSX_IM : Accumulator : Sum.u64 = 0; SumSQ.u64 = 0; Count.u64 = 0; Min.u64 = 0; Max.u64 = 0; 
- c0.l1cache.latency_GetSX_SM : Accumulator : Sum.u64 = 0; SumSQ.u64 = 0; Count.u64 = 0; Min.u64 = 0; Max.u64 = 0; 
- c0.l1cache.latency_GetSX_M : Accumulator : Sum.u64 = 0; SumSQ.u64 = 0; Count.u64 = 0; Min.u64 = 0; Max.u64 = 0; 
- c0.l1cache.EventStalledForLockedCacheline : Accumulator : Sum.u64 = 0; SumSQ.u64 = 0; Count.u64 = 0; Min.u64 = 0; Max.u64 = 0; 
- c0.l1cache.evict_S : Accumulator : Sum.u64 = 853; SumSQ.u64 = 853; Count.u64 = 853; Min.u64 = 1; Max.u64 = 1; 
- c0.l1cache.evict_SM : Accumulator : Sum.u64 = 0; SumSQ.u64 = 0; Count.u64 = 0; Min.u64 = 0; Max.u64 = 0; 
->>>>>>> 462196a2
- c0.l1cache.stateEvent_GetS_I : Accumulator : Sum.u64 = 870; SumSQ.u64 = 870; Count.u64 = 870; Min.u64 = 1; Max.u64 = 1; 
- n1.l2cache.GetSMiss_Blocked : Accumulator : Sum.u64 = 0; SumSQ.u64 = 0; Count.u64 = 0; Min.u64 = 0; Max.u64 = 0; 
- n1.l2cache.GetXMiss_Blocked : Accumulator : Sum.u64 = 0; SumSQ.u64 = 0; Count.u64 = 0; Min.u64 = 0; Max.u64 = 0; 
- n1.l2cache.GetSXMiss_Blocked : Accumulator : Sum.u64 = 0; SumSQ.u64 = 0; Count.u64 = 0; Min.u64 = 0; Max.u64 = 0; 
- n1.l2cache.GetS_recv : Accumulator : Sum.u64 = 1727; SumSQ.u64 = 1727; Count.u64 = 1727; Min.u64 = 1; Max.u64 = 1; 
- n1.l2cache.GetX_recv : Accumulator : Sum.u64 = 216; SumSQ.u64 = 216; Count.u64 = 216; Min.u64 = 1; Max.u64 = 1; 
- n1.l2cache.GetSX_recv : Accumulator : Sum.u64 = 0; SumSQ.u64 = 0; Count.u64 = 0; Min.u64 = 0; Max.u64 = 0; 
- n1.l2cache.GetSResp_recv : Accumulator : Sum.u64 = 1558; SumSQ.u64 = 1558; Count.u64 = 1558; Min.u64 = 1; Max.u64 = 1; 
- n1.l2cache.GetXResp_recv : Accumulator : Sum.u64 = 212; SumSQ.u64 = 212; Count.u64 = 212; Min.u64 = 1; Max.u64 = 1; 
- n1.l2cache.PutS_recv : Accumulator : Sum.u64 = 1682; SumSQ.u64 = 1682; Count.u64 = 1682; Min.u64 = 1; Max.u64 = 1; 
- n1.l2cache.PutM_recv : Accumulator : Sum.u64 = 202; SumSQ.u64 = 202; Count.u64 = 202; Min.u64 = 1; Max.u64 = 1; 
- n1.l2cache.PutE_recv : Accumulator : Sum.u64 = 0; SumSQ.u64 = 0; Count.u64 = 0; Min.u64 = 0; Max.u64 = 0; 
- c0.l1cache.stateEvent_GetS_S : Accumulator : Sum.u64 = 26; SumSQ.u64 = 26; Count.u64 = 26; Min.u64 = 1; Max.u64 = 1; 
- c0.l1cache.stateEvent_GetS_M : Accumulator : Sum.u64 = 1; SumSQ.u64 = 1; Count.u64 = 1; Min.u64 = 1; Max.u64 = 1; 
- c0.l1cache.stateEvent_GetX_I : Accumulator : Sum.u64 = 101; SumSQ.u64 = 101; Count.u64 = 101; Min.u64 = 1; Max.u64 = 1; 
- c0.l1cache.stateEvent_GetX_S : Accumulator : Sum.u64 = 1; SumSQ.u64 = 1; Count.u64 = 1; Min.u64 = 1; Max.u64 = 1; 
- c0.l1cache.stateEvent_GetX_M : Accumulator : Sum.u64 = 1; SumSQ.u64 = 1; Count.u64 = 1; Min.u64 = 1; Max.u64 = 1; 
- c0.l1cache.stateEvent_GetSX_I : Accumulator : Sum.u64 = 0; SumSQ.u64 = 0; Count.u64 = 0; Min.u64 = 0; Max.u64 = 0; 
- c0.l1cache.stateEvent_GetSX_S : Accumulator : Sum.u64 = 0; SumSQ.u64 = 0; Count.u64 = 0; Min.u64 = 0; Max.u64 = 0; 
- n1.l2cache.GetS_recv : Accumulator : Sum.u64 = 1727; SumSQ.u64 = 1727; Count.u64 = 1727; Min.u64 = 1; Max.u64 = 1; 
- n1.l2cache.GetX_recv : Accumulator : Sum.u64 = 216; SumSQ.u64 = 216; Count.u64 = 216; Min.u64 = 1; Max.u64 = 1; 
- n1.l2cache.GetSX_recv : Accumulator : Sum.u64 = 0; SumSQ.u64 = 0; Count.u64 = 0; Min.u64 = 0; Max.u64 = 0; 
- n1.l2cache.GetSResp_recv : Accumulator : Sum.u64 = 1558; SumSQ.u64 = 1558; Count.u64 = 1558; Min.u64 = 1; Max.u64 = 1; 
- n1.l2cache.GetXResp_recv : Accumulator : Sum.u64 = 212; SumSQ.u64 = 212; Count.u64 = 212; Min.u64 = 1; Max.u64 = 1; 
- n1.l2cache.PutS_recv : Accumulator : Sum.u64 = 1682; SumSQ.u64 = 1682; Count.u64 = 1682; Min.u64 = 1; Max.u64 = 1; 
- n1.l2cache.PutM_recv : Accumulator : Sum.u64 = 202; SumSQ.u64 = 202; Count.u64 = 202; Min.u64 = 1; Max.u64 = 1; 
- n1.l2cache.PutE_recv : Accumulator : Sum.u64 = 0; SumSQ.u64 = 0; Count.u64 = 0; Min.u64 = 0; Max.u64 = 0; 
- c0.l1cache.stateEvent_GetSX_M : Accumulator : Sum.u64 = 0; SumSQ.u64 = 0; Count.u64 = 0; Min.u64 = 0; Max.u64 = 0; 
- c0.l1cache.stateEvent_GetSResp_IS : Accumulator : Sum.u64 = 870; SumSQ.u64 = 870; Count.u64 = 870; Min.u64 = 1; Max.u64 = 1; 
- c0.l1cache.stateEvent_GetXResp_IS : Accumulator : Sum.u64 = 0; SumSQ.u64 = 0; Count.u64 = 0; Min.u64 = 0; Max.u64 = 0; 
- c0.l1cache.stateEvent_GetXResp_IM : Accumulator : Sum.u64 = 101; SumSQ.u64 = 101; Count.u64 = 101; Min.u64 = 1; Max.u64 = 1; 
- c0.l1cache.stateEvent_GetXResp_SM : Accumulator : Sum.u64 = 1; SumSQ.u64 = 1; Count.u64 = 1; Min.u64 = 1; Max.u64 = 1; 
- n1.l2cache.FetchInv_recv : Accumulator : Sum.u64 = 4; SumSQ.u64 = 4; Count.u64 = 4; Min.u64 = 1; Max.u64 = 1; 
- n1.l2cache.FetchInvX_recv : Accumulator : Sum.u64 = 21; SumSQ.u64 = 21; Count.u64 = 21; Min.u64 = 1; Max.u64 = 1; 
- n1.l2cache.Inv_recv : Accumulator : Sum.u64 = 23; SumSQ.u64 = 23; Count.u64 = 23; Min.u64 = 1; Max.u64 = 1; 
- n1.l2cache.NACK_recv : Accumulator : Sum.u64 = 0; SumSQ.u64 = 0; Count.u64 = 0; Min.u64 = 0; Max.u64 = 0; 
- n1.l2cache.MSHR_occupancy : Accumulator : Sum.u64 = 58404; SumSQ.u64 = 299668; Count.u64 = 20724; Min.u64 = 0; Max.u64 = 15; 
- n1.l2cache.Bank_conflicts : Accumulator : Sum.u64 = 0; SumSQ.u64 = 0; Count.u64 = 0; Min.u64 = 0; Max.u64 = 0; 
- n1.l2cache.evict_I : Accumulator : Sum.u64 = 0; SumSQ.u64 = 0; Count.u64 = 0; Min.u64 = 0; Max.u64 = 0; 
- n1.l2cache.evict_E : Accumulator : Sum.u64 = 0; SumSQ.u64 = 0; Count.u64 = 0; Min.u64 = 0; Max.u64 = 0; 
- n1.l2cache.evict_M : Accumulator : Sum.u64 = 179; SumSQ.u64 = 179; Count.u64 = 179; Min.u64 = 1; Max.u64 = 1; 
- n1.l2cache.evict_IS : Accumulator : Sum.u64 = 0; SumSQ.u64 = 0; Count.u64 = 0; Min.u64 = 0; Max.u64 = 0; 
- n1.l2cache.evict_IM : Accumulator : Sum.u64 = 0; SumSQ.u64 = 0; Count.u64 = 0; Min.u64 = 0; Max.u64 = 0; 
- n1.l2cache.evict_IB : Accumulator : Sum.u64 = 0; SumSQ.u64 = 0; Count.u64 = 0; Min.u64 = 0; Max.u64 = 0; 
- n1.l2cache.evict_SB : Accumulator : Sum.u64 = 0; SumSQ.u64 = 0; Count.u64 = 0; Min.u64 = 0; Max.u64 = 0; 
- n1.l2cache.latency_GetS_IS : Accumulator : Sum.u64 = 49894; SumSQ.u64 = 3057284; Count.u64 = 1558; Min.u64 = 19; Max.u64 = 337; 
- n1.l2cache.latency_GetS_M : Accumulator : Sum.u64 = 50; SumSQ.u64 = 626; Count.u64 = 4; Min.u64 = 12; Max.u64 = 13; 
- n1.l2cache.latency_GetX_IM : Accumulator : Sum.u64 = 7336; SumSQ.u64 = 458190; Count.u64 = 189; Min.u64 = 19; Max.u64 = 208; 
- n1.l2cache.latency_GetX_SM : Accumulator : Sum.u64 = 680; SumSQ.u64 = 21124; Count.u64 = 23; Min.u64 = 19; Max.u64 = 47; 
- c0.l1cache.stateEvent_Inv_I : Accumulator : Sum.u64 = 0; SumSQ.u64 = 0; Count.u64 = 0; Min.u64 = 0; Max.u64 = 0; 
- c0.l1cache.stateEvent_Inv_S : Accumulator : Sum.u64 = 11; SumSQ.u64 = 11; Count.u64 = 11; Min.u64 = 1; Max.u64 = 1; 
- n1.l2cache.Fetch_recv : Accumulator : Sum.u64 = 0; SumSQ.u64 = 0; Count.u64 = 0; Min.u64 = 0; Max.u64 = 0; 
- n1.l2cache.FetchInv_recv : Accumulator : Sum.u64 = 4; SumSQ.u64 = 4; Count.u64 = 4; Min.u64 = 1; Max.u64 = 1; 
- n1.l2cache.FetchInvX_recv : Accumulator : Sum.u64 = 21; SumSQ.u64 = 21; Count.u64 = 21; Min.u64 = 1; Max.u64 = 1; 
- n1.l2cache.ForceInv_recv : Accumulator : Sum.u64 = 0; SumSQ.u64 = 0; Count.u64 = 0; Min.u64 = 0; Max.u64 = 0; 
- n1.l2cache.Inv_recv : Accumulator : Sum.u64 = 23; SumSQ.u64 = 23; Count.u64 = 23; Min.u64 = 1; Max.u64 = 1; 
- n1.l2cache.NACK_recv : Accumulator : Sum.u64 = 0; SumSQ.u64 = 0; Count.u64 = 0; Min.u64 = 0; Max.u64 = 0; 
- n1.l2cache.AckInv_recv : Accumulator : Sum.u64 = 14; SumSQ.u64 = 14; Count.u64 = 14; Min.u64 = 1; Max.u64 = 1; 
- n1.l2cache.AckPut_recv : Accumulator : Sum.u64 = 0; SumSQ.u64 = 0; Count.u64 = 0; Min.u64 = 0; Max.u64 = 0; 
- n1.l2cache.FetchResp_recv : Accumulator : Sum.u64 = 3; SumSQ.u64 = 3; Count.u64 = 3; Min.u64 = 1; Max.u64 = 1; 
- c0.l1cache.stateEvent_Inv_IS : Accumulator : Sum.u64 = 0; SumSQ.u64 = 0; Count.u64 = 0; Min.u64 = 0; Max.u64 = 0; 
- c0.l1cache.stateEvent_Inv_IM : Accumulator : Sum.u64 = 0; SumSQ.u64 = 0; Count.u64 = 0; Min.u64 = 0; Max.u64 = 0; 
- c0.l1cache.stateEvent_Inv_SM : Accumulator : Sum.u64 = 0; SumSQ.u64 = 0; Count.u64 = 0; Min.u64 = 0; Max.u64 = 0; 
- c0.l1cache.stateEvent_Inv_SB : Accumulator : Sum.u64 = 0; SumSQ.u64 = 0; Count.u64 = 0; Min.u64 = 0; Max.u64 = 0; 
- c0.l1cache.stateEvent_Inv_IB : Accumulator : Sum.u64 = 0; SumSQ.u64 = 0; Count.u64 = 0; Min.u64 = 0; Max.u64 = 0; 
- c0.l1cache.stateEvent_FetchInvX_I : Accumulator : Sum.u64 = 0; SumSQ.u64 = 0; Count.u64 = 0; Min.u64 = 0; Max.u64 = 0; 
- c0.l1cache.stateEvent_FetchInvX_M : Accumulator : Sum.u64 = 10; SumSQ.u64 = 10; Count.u64 = 10; Min.u64 = 1; Max.u64 = 1; 
- n1.l2cache.latency_GetX_M : Accumulator : Sum.u64 = 13; SumSQ.u64 = 169; Count.u64 = 1; Min.u64 = 13; Max.u64 = 13; 
- n1.l2cache.latency_GetSX_IM : Accumulator : Sum.u64 = 0; SumSQ.u64 = 0; Count.u64 = 0; Min.u64 = 0; Max.u64 = 0; 
- n1.l2cache.latency_GetSX_SM : Accumulator : Sum.u64 = 0; SumSQ.u64 = 0; Count.u64 = 0; Min.u64 = 0; Max.u64 = 0; 
- n1.l2cache.latency_GetSX_M : Accumulator : Sum.u64 = 0; SumSQ.u64 = 0; Count.u64 = 0; Min.u64 = 0; Max.u64 = 0; 
- n1.l2cache.evict_S : Accumulator : Sum.u64 = 1477; SumSQ.u64 = 1477; Count.u64 = 1477; Min.u64 = 1; Max.u64 = 1; 
- n1.l2cache.evict_SM : Accumulator : Sum.u64 = 0; SumSQ.u64 = 0; Count.u64 = 0; Min.u64 = 0; Max.u64 = 0; 
- n1.l2cache.evict_SInv : Accumulator : Sum.u64 = 0; SumSQ.u64 = 0; Count.u64 = 0; Min.u64 = 0; Max.u64 = 0; 
- n1.l2cache.evict_MInv : Accumulator : Sum.u64 = 0; SumSQ.u64 = 0; Count.u64 = 0; Min.u64 = 0; Max.u64 = 0; 
- c0.l1cache.stateEvent_FetchInvX_IS : Accumulator : Sum.u64 = 0; SumSQ.u64 = 0; Count.u64 = 0; Min.u64 = 0; Max.u64 = 0; 
- c0.l1cache.stateEvent_FetchInvX_IM : Accumulator : Sum.u64 = 0; SumSQ.u64 = 0; Count.u64 = 0; Min.u64 = 0; Max.u64 = 0; 
- c0.l1cache.stateEvent_FetchInvX_SB : Accumulator : Sum.u64 = 0; SumSQ.u64 = 0; Count.u64 = 0; Min.u64 = 0; Max.u64 = 0; 
- c0.l1cache.stateEvent_FetchInvX_IB : Accumulator : Sum.u64 = 0; SumSQ.u64 = 0; Count.u64 = 0; Min.u64 = 0; Max.u64 = 0; 
- c0.l1cache.stateEvent_Fetch_I : Accumulator : Sum.u64 = 0; SumSQ.u64 = 0; Count.u64 = 0; Min.u64 = 0; Max.u64 = 0; 
- c0.l1cache.stateEvent_Fetch_S : Accumulator : Sum.u64 = 0; SumSQ.u64 = 0; Count.u64 = 0; Min.u64 = 0; Max.u64 = 0; 
- n1.l2cache.FetchXResp_recv : Accumulator : Sum.u64 = 9; SumSQ.u64 = 9; Count.u64 = 9; Min.u64 = 1; Max.u64 = 1; 
- n1.l2cache.CustomReq_recv : Accumulator : Sum.u64 = 0; SumSQ.u64 = 0; Count.u64 = 0; Min.u64 = 0; Max.u64 = 0; 
- n1.l2cache.CustomResp_recv : Accumulator : Sum.u64 = 0; SumSQ.u64 = 0; Count.u64 = 0; Min.u64 = 0; Max.u64 = 0; 
- n1.l2cache.CustomAck_recv : Accumulator : Sum.u64 = 0; SumSQ.u64 = 0; Count.u64 = 0; Min.u64 = 0; Max.u64 = 0; 
- n1.l2cache.FlushLine_recv : Accumulator : Sum.u64 = 0; SumSQ.u64 = 0; Count.u64 = 0; Min.u64 = 0; Max.u64 = 0; 
- n1.l2cache.FlushLineInv_recv : Accumulator : Sum.u64 = 0; SumSQ.u64 = 0; Count.u64 = 0; Min.u64 = 0; Max.u64 = 0; 
- n1.l2cache.FlushLineResp_recv : Accumulator : Sum.u64 = 0; SumSQ.u64 = 0; Count.u64 = 0; Min.u64 = 0; Max.u64 = 0; 
- n1.l2cache.Put_recv : Accumulator : Sum.u64 = 0; SumSQ.u64 = 0; Count.u64 = 0; Min.u64 = 0; Max.u64 = 0; 
- n1.l2cache.Get_recv : Accumulator : Sum.u64 = 0; SumSQ.u64 = 0; Count.u64 = 0; Min.u64 = 0; Max.u64 = 0; 
- n1.l2cache.AckMove_recv : Accumulator : Sum.u64 = 0; SumSQ.u64 = 0; Count.u64 = 0; Min.u64 = 0; Max.u64 = 0; 
- n1.l2cache.MSHR_occupancy : Accumulator : Sum.u64 = 58404; SumSQ.u64 = 299668; Count.u64 = 20724; Min.u64 = 0; Max.u64 = 15; 
- c0.l1cache.stateEvent_Fetch_IS : Accumulator : Sum.u64 = 0; SumSQ.u64 = 0; Count.u64 = 0; Min.u64 = 0; Max.u64 = 0; 
- c0.l1cache.stateEvent_Fetch_IM : Accumulator : Sum.u64 = 0; SumSQ.u64 = 0; Count.u64 = 0; Min.u64 = 0; Max.u64 = 0; 
- n1.l2cache.evict_SMInv : Accumulator : Sum.u64 = 0; SumSQ.u64 = 0; Count.u64 = 0; Min.u64 = 0; Max.u64 = 0; 
- n1.l2cache.evict_MInvX : Accumulator : Sum.u64 = 0; SumSQ.u64 = 0; Count.u64 = 0; Min.u64 = 0; Max.u64 = 0; 
- n1.l2cache.evict_SI : Accumulator : Sum.u64 = 0; SumSQ.u64 = 0; Count.u64 = 0; Min.u64 = 0; Max.u64 = 0; 
- n1.l2cache.stateEvent_GetS_I : Accumulator : Sum.u64 = 1558; SumSQ.u64 = 1558; Count.u64 = 1558; Min.u64 = 1; Max.u64 = 1; 
- n1.l2cache.stateEvent_GetS_S : Accumulator : Sum.u64 = 145; SumSQ.u64 = 145; Count.u64 = 145; Min.u64 = 1; Max.u64 = 1; 
- n1.l2cache.stateEvent_GetS_M : Accumulator : Sum.u64 = 24; SumSQ.u64 = 24; Count.u64 = 24; Min.u64 = 1; Max.u64 = 1; 
- n1.l2cache.stateEvent_GetX_I : Accumulator : Sum.u64 = 189; SumSQ.u64 = 189; Count.u64 = 189; Min.u64 = 1; Max.u64 = 1; 
- n1.l2cache.stateEvent_GetX_S : Accumulator : Sum.u64 = 23; SumSQ.u64 = 23; Count.u64 = 23; Min.u64 = 1; Max.u64 = 1; 
- c0.l1cache.stateEvent_Fetch_SM : Accumulator : Sum.u64 = 0; SumSQ.u64 = 0; Count.u64 = 0; Min.u64 = 0; Max.u64 = 0; 
- c0.l1cache.stateEvent_Fetch_IB : Accumulator : Sum.u64 = 0; SumSQ.u64 = 0; Count.u64 = 0; Min.u64 = 0; Max.u64 = 0; 
- c0.l1cache.stateEvent_Fetch_SB : Accumulator : Sum.u64 = 0; SumSQ.u64 = 0; Count.u64 = 0; Min.u64 = 0; Max.u64 = 0; 
- c0.l1cache.stateEvent_FetchInv_I : Accumulator : Sum.u64 = 0; SumSQ.u64 = 0; Count.u64 = 0; Min.u64 = 0; Max.u64 = 0; 
- c0.l1cache.stateEvent_FetchInv_S : Accumulator : Sum.u64 = 0; SumSQ.u64 = 0; Count.u64 = 0; Min.u64 = 0; Max.u64 = 0; 
- c0.l1cache.stateEvent_FetchInv_M : Accumulator : Sum.u64 = 1; SumSQ.u64 = 1; Count.u64 = 1; Min.u64 = 1; Max.u64 = 1; 
- c0.l1cache.stateEvent_FetchInv_IS : Accumulator : Sum.u64 = 0; SumSQ.u64 = 0; Count.u64 = 0; Min.u64 = 0; Max.u64 = 0; 
- n1.l2cache.Bank_conflicts : Accumulator : Sum.u64 = 0; SumSQ.u64 = 0; Count.u64 = 0; Min.u64 = 0; Max.u64 = 0; 
- n1.l2cache.evict_I : Accumulator : Sum.u64 = 0; SumSQ.u64 = 0; Count.u64 = 0; Min.u64 = 0; Max.u64 = 0; 
- n1.l2cache.evict_E : Accumulator : Sum.u64 = 0; SumSQ.u64 = 0; Count.u64 = 0; Min.u64 = 0; Max.u64 = 0; 
- n1.l2cache.evict_M : Accumulator : Sum.u64 = 179; SumSQ.u64 = 179; Count.u64 = 179; Min.u64 = 1; Max.u64 = 1; 
- n1.l2cache.evict_IS : Accumulator : Sum.u64 = 0; SumSQ.u64 = 0; Count.u64 = 0; Min.u64 = 0; Max.u64 = 0; 
- n1.l2cache.evict_IM : Accumulator : Sum.u64 = 0; SumSQ.u64 = 0; Count.u64 = 0; Min.u64 = 0; Max.u64 = 0; 
- n1.l2cache.evict_IB : Accumulator : Sum.u64 = 0; SumSQ.u64 = 0; Count.u64 = 0; Min.u64 = 0; Max.u64 = 0; 
- n1.l2cache.evict_SB : Accumulator : Sum.u64 = 0; SumSQ.u64 = 0; Count.u64 = 0; Min.u64 = 0; Max.u64 = 0; 
- c0.l1cache.stateEvent_FetchInv_IM : Accumulator : Sum.u64 = 0; SumSQ.u64 = 0; Count.u64 = 0; Min.u64 = 0; Max.u64 = 0; 
- c0.l1cache.stateEvent_FetchInv_SM : Accumulator : Sum.u64 = 0; SumSQ.u64 = 0; Count.u64 = 0; Min.u64 = 0; Max.u64 = 0; 
- c0.l1cache.stateEvent_FetchInv_SB : Accumulator : Sum.u64 = 0; SumSQ.u64 = 0; Count.u64 = 0; Min.u64 = 0; Max.u64 = 0; 
- n1.l2cache.stateEvent_GetX_M : Accumulator : Sum.u64 = 4; SumSQ.u64 = 4; Count.u64 = 4; Min.u64 = 1; Max.u64 = 1; 
- n1.l2cache.stateEvent_GetSX_I : Accumulator : Sum.u64 = 0; SumSQ.u64 = 0; Count.u64 = 0; Min.u64 = 0; Max.u64 = 0; 
- n1.l2cache.stateEvent_GetSX_S : Accumulator : Sum.u64 = 0; SumSQ.u64 = 0; Count.u64 = 0; Min.u64 = 0; Max.u64 = 0; 
- n1.l2cache.stateEvent_GetSX_M : Accumulator : Sum.u64 = 0; SumSQ.u64 = 0; Count.u64 = 0; Min.u64 = 0; Max.u64 = 0; 
- n1.l2cache.stateEvent_GetSResp_IS : Accumulator : Sum.u64 = 1558; SumSQ.u64 = 1558; Count.u64 = 1558; Min.u64 = 1; Max.u64 = 1; 
- n1.l2cache.stateEvent_GetXResp_IS : Accumulator : Sum.u64 = 0; SumSQ.u64 = 0; Count.u64 = 0; Min.u64 = 0; Max.u64 = 0; 
- n1.l2cache.stateEvent_GetXResp_IM : Accumulator : Sum.u64 = 189; SumSQ.u64 = 189; Count.u64 = 189; Min.u64 = 1; Max.u64 = 1; 
- n1.l2cache.stateEvent_GetXResp_SM : Accumulator : Sum.u64 = 23; SumSQ.u64 = 23; Count.u64 = 23; Min.u64 = 1; Max.u64 = 1; 
- n1.l2cache.stateEvent_GetXResp_SMInv : Accumulator : Sum.u64 = 0; SumSQ.u64 = 0; Count.u64 = 0; Min.u64 = 0; Max.u64 = 0; 
- n1.l2cache.stateEvent_PutS_I : Accumulator : Sum.u64 = 0; SumSQ.u64 = 0; Count.u64 = 0; Min.u64 = 0; Max.u64 = 0; 
- c0.l1cache.stateEvent_FetchInv_IB : Accumulator : Sum.u64 = 0; SumSQ.u64 = 0; Count.u64 = 0; Min.u64 = 0; Max.u64 = 0; 
- c0.l1cache.stateEvent_FlushLine_I : Accumulator : Sum.u64 = 0; SumSQ.u64 = 0; Count.u64 = 0; Min.u64 = 0; Max.u64 = 0; 
- c0.l1cache.stateEvent_FlushLine_S : Accumulator : Sum.u64 = 0; SumSQ.u64 = 0; Count.u64 = 0; Min.u64 = 0; Max.u64 = 0; 
- c0.l1cache.stateEvent_FlushLine_M : Accumulator : Sum.u64 = 0; SumSQ.u64 = 0; Count.u64 = 0; Min.u64 = 0; Max.u64 = 0; 
- c0.l1cache.stateEvent_FlushLine_IS : Accumulator : Sum.u64 = 0; SumSQ.u64 = 0; Count.u64 = 0; Min.u64 = 0; Max.u64 = 0; 
- c0.l1cache.stateEvent_FlushLine_IM : Accumulator : Sum.u64 = 0; SumSQ.u64 = 0; Count.u64 = 0; Min.u64 = 0; Max.u64 = 0; 
- c0.l1cache.stateEvent_FlushLine_SM : Accumulator : Sum.u64 = 0; SumSQ.u64 = 0; Count.u64 = 0; Min.u64 = 0; Max.u64 = 0; 
- n1.l2cache.evict_S : Accumulator : Sum.u64 = 1477; SumSQ.u64 = 1477; Count.u64 = 1477; Min.u64 = 1; Max.u64 = 1; 
- n1.l2cache.evict_SM : Accumulator : Sum.u64 = 0; SumSQ.u64 = 0; Count.u64 = 0; Min.u64 = 0; Max.u64 = 0; 
- n1.l2cache.evict_SInv : Accumulator : Sum.u64 = 0; SumSQ.u64 = 0; Count.u64 = 0; Min.u64 = 0; Max.u64 = 0; 
- n1.l2cache.evict_MInv : Accumulator : Sum.u64 = 0; SumSQ.u64 = 0; Count.u64 = 0; Min.u64 = 0; Max.u64 = 0; 
- n1.l2cache.evict_SMInv : Accumulator : Sum.u64 = 0; SumSQ.u64 = 0; Count.u64 = 0; Min.u64 = 0; Max.u64 = 0; 
- n1.l2cache.evict_MInvX : Accumulator : Sum.u64 = 0; SumSQ.u64 = 0; Count.u64 = 0; Min.u64 = 0; Max.u64 = 0; 
- n1.l2cache.evict_SI : Accumulator : Sum.u64 = 0; SumSQ.u64 = 0; Count.u64 = 0; Min.u64 = 0; Max.u64 = 0; 
- n1.l2cache.stateEvent_GetS_I : Accumulator : Sum.u64 = 1558; SumSQ.u64 = 1558; Count.u64 = 1558; Min.u64 = 1; Max.u64 = 1; 
- n1.l2cache.stateEvent_GetS_S : Accumulator : Sum.u64 = 145; SumSQ.u64 = 145; Count.u64 = 145; Min.u64 = 1; Max.u64 = 1; 
- c0.l1cache.stateEvent_FlushLine_IB : Accumulator : Sum.u64 = 0; SumSQ.u64 = 0; Count.u64 = 0; Min.u64 = 0; Max.u64 = 0; 
- n1.l2cache.stateEvent_PutS_S : Accumulator : Sum.u64 = 1657; SumSQ.u64 = 1657; Count.u64 = 1657; Min.u64 = 1; Max.u64 = 1; 
- n1.l2cache.stateEvent_PutS_M : Accumulator : Sum.u64 = 25; SumSQ.u64 = 25; Count.u64 = 25; Min.u64 = 1; Max.u64 = 1; 
- n1.l2cache.stateEvent_PutS_MInv : Accumulator : Sum.u64 = 0; SumSQ.u64 = 0; Count.u64 = 0; Min.u64 = 0; Max.u64 = 0; 
- n1.l2cache.stateEvent_PutS_SInv : Accumulator : Sum.u64 = 0; SumSQ.u64 = 0; Count.u64 = 0; Min.u64 = 0; Max.u64 = 0; 
- n1.l2cache.stateEvent_PutS_SMInv : Accumulator : Sum.u64 = 0; SumSQ.u64 = 0; Count.u64 = 0; Min.u64 = 0; Max.u64 = 0; 
- n1.l2cache.stateEvent_PutS_MI : Accumulator : Sum.u64 = 0; SumSQ.u64 = 0; Count.u64 = 0; Min.u64 = 0; Max.u64 = 0; 
- n1.l2cache.stateEvent_PutS_SI : Accumulator : Sum.u64 = 0; SumSQ.u64 = 0; Count.u64 = 0; Min.u64 = 0; Max.u64 = 0; 
- n1.l2cache.stateEvent_PutS_IB : Accumulator : Sum.u64 = 0; SumSQ.u64 = 0; Count.u64 = 0; Min.u64 = 0; Max.u64 = 0; 
- n1.l2cache.stateEvent_PutS_SB : Accumulator : Sum.u64 = 0; SumSQ.u64 = 0; Count.u64 = 0; Min.u64 = 0; Max.u64 = 0; 
- n1.l2cache.stateEvent_PutS_SBInv : Accumulator : Sum.u64 = 0; SumSQ.u64 = 0; Count.u64 = 0; Min.u64 = 0; Max.u64 = 0; 
- c0.l1cache.stateEvent_FlushLine_SB : Accumulator : Sum.u64 = 0; SumSQ.u64 = 0; Count.u64 = 0; Min.u64 = 0; Max.u64 = 0; 
- c0.l1cache.stateEvent_FlushLineInv_I : Accumulator : Sum.u64 = 0; SumSQ.u64 = 0; Count.u64 = 0; Min.u64 = 0; Max.u64 = 0; 
- c0.l1cache.stateEvent_FlushLineInv_S : Accumulator : Sum.u64 = 0; SumSQ.u64 = 0; Count.u64 = 0; Min.u64 = 0; Max.u64 = 0; 
- c0.l1cache.stateEvent_FlushLineInv_M : Accumulator : Sum.u64 = 0; SumSQ.u64 = 0; Count.u64 = 0; Min.u64 = 0; Max.u64 = 0; 
- c0.l1cache.stateEvent_FlushLineInv_IS : Accumulator : Sum.u64 = 0; SumSQ.u64 = 0; Count.u64 = 0; Min.u64 = 0; Max.u64 = 0; 
- c0.l1cache.stateEvent_FlushLineInv_IM : Accumulator : Sum.u64 = 0; SumSQ.u64 = 0; Count.u64 = 0; Min.u64 = 0; Max.u64 = 0; 
- c0.l1cache.stateEvent_FlushLineInv_SM : Accumulator : Sum.u64 = 0; SumSQ.u64 = 0; Count.u64 = 0; Min.u64 = 0; Max.u64 = 0; 
- c0.l1cache.stateEvent_FlushLineInv_IB : Accumulator : Sum.u64 = 0; SumSQ.u64 = 0; Count.u64 = 0; Min.u64 = 0; Max.u64 = 0; 
- n1.l2cache.stateEvent_GetS_M : Accumulator : Sum.u64 = 24; SumSQ.u64 = 24; Count.u64 = 24; Min.u64 = 1; Max.u64 = 1; 
- n1.l2cache.stateEvent_GetX_I : Accumulator : Sum.u64 = 189; SumSQ.u64 = 189; Count.u64 = 189; Min.u64 = 1; Max.u64 = 1; 
- n1.l2cache.stateEvent_GetX_S : Accumulator : Sum.u64 = 23; SumSQ.u64 = 23; Count.u64 = 23; Min.u64 = 1; Max.u64 = 1; 
- n1.l2cache.stateEvent_GetX_M : Accumulator : Sum.u64 = 4; SumSQ.u64 = 4; Count.u64 = 4; Min.u64 = 1; Max.u64 = 1; 
- n1.l2cache.stateEvent_GetSX_I : Accumulator : Sum.u64 = 0; SumSQ.u64 = 0; Count.u64 = 0; Min.u64 = 0; Max.u64 = 0; 
- n1.l2cache.stateEvent_GetSX_S : Accumulator : Sum.u64 = 0; SumSQ.u64 = 0; Count.u64 = 0; Min.u64 = 0; Max.u64 = 0; 
- n1.l2cache.stateEvent_GetSX_M : Accumulator : Sum.u64 = 0; SumSQ.u64 = 0; Count.u64 = 0; Min.u64 = 0; Max.u64 = 0; 
- n1.l2cache.stateEvent_GetSResp_IS : Accumulator : Sum.u64 = 1558; SumSQ.u64 = 1558; Count.u64 = 1558; Min.u64 = 1; Max.u64 = 1; 
- n1.l2cache.stateEvent_GetXResp_IS : Accumulator : Sum.u64 = 0; SumSQ.u64 = 0; Count.u64 = 0; Min.u64 = 0; Max.u64 = 0; 
- n1.l2cache.stateEvent_GetXResp_IM : Accumulator : Sum.u64 = 189; SumSQ.u64 = 189; Count.u64 = 189; Min.u64 = 1; Max.u64 = 1; 
- c0.l1cache.stateEvent_FlushLineInv_SB : Accumulator : Sum.u64 = 0; SumSQ.u64 = 0; Count.u64 = 0; Min.u64 = 0; Max.u64 = 0; 
- c0.l1cache.stateEvent_FlushLineResp_I : Accumulator : Sum.u64 = 0; SumSQ.u64 = 0; Count.u64 = 0; Min.u64 = 0; Max.u64 = 0; 
- n1.l2cache.stateEvent_PutM_I : Accumulator : Sum.u64 = 0; SumSQ.u64 = 0; Count.u64 = 0; Min.u64 = 0; Max.u64 = 0; 
- n1.l2cache.stateEvent_PutM_M : Accumulator : Sum.u64 = 201; SumSQ.u64 = 201; Count.u64 = 201; Min.u64 = 1; Max.u64 = 1; 
- n1.l2cache.stateEvent_PutM_MInv : Accumulator : Sum.u64 = 0; SumSQ.u64 = 0; Count.u64 = 0; Min.u64 = 0; Max.u64 = 0; 
- n1.l2cache.stateEvent_PutM_MInvX : Accumulator : Sum.u64 = 1; SumSQ.u64 = 1; Count.u64 = 1; Min.u64 = 1; Max.u64 = 1; 
- n1.l2cache.stateEvent_PutM_MI : Accumulator : Sum.u64 = 0; SumSQ.u64 = 0; Count.u64 = 0; Min.u64 = 0; Max.u64 = 0; 
- n1.l2cache.stateEvent_Inv_I : Accumulator : Sum.u64 = 0; SumSQ.u64 = 0; Count.u64 = 0; Min.u64 = 0; Max.u64 = 0; 
- n1.l2cache.stateEvent_Inv_S : Accumulator : Sum.u64 = 23; SumSQ.u64 = 23; Count.u64 = 23; Min.u64 = 1; Max.u64 = 1; 
- n1.l2cache.stateEvent_Inv_IS : Accumulator : Sum.u64 = 0; SumSQ.u64 = 0; Count.u64 = 0; Min.u64 = 0; Max.u64 = 0; 
- c0.l1cache.stateEvent_FlushLineResp_IB : Accumulator : Sum.u64 = 0; SumSQ.u64 = 0; Count.u64 = 0; Min.u64 = 0; Max.u64 = 0; 
- c0.l1cache.stateEvent_FlushLineResp_SB : Accumulator : Sum.u64 = 0; SumSQ.u64 = 0; Count.u64 = 0; Min.u64 = 0; Max.u64 = 0; 
- c0.l1cache.eventSent_GetS : Accumulator : Sum.u64 = 870; SumSQ.u64 = 870; Count.u64 = 870; Min.u64 = 1; Max.u64 = 1; 
- c0.l1cache.eventSent_GetX : Accumulator : Sum.u64 = 102; SumSQ.u64 = 102; Count.u64 = 102; Min.u64 = 1; Max.u64 = 1; 
- c0.l1cache.eventSent_GetSX : Accumulator : Sum.u64 = 0; SumSQ.u64 = 0; Count.u64 = 0; Min.u64 = 0; Max.u64 = 0; 
- c0.l1cache.eventSent_PutM : Accumulator : Sum.u64 = 91; SumSQ.u64 = 91; Count.u64 = 91; Min.u64 = 1; Max.u64 = 1; 
- c0.l1cache.eventSent_NACK : Accumulator : Sum.u64 = 0; SumSQ.u64 = 0; Count.u64 = 0; Min.u64 = 0; Max.u64 = 0; 
- c0.l1cache.eventSent_FlushLine : Accumulator : Sum.u64 = 0; SumSQ.u64 = 0; Count.u64 = 0; Min.u64 = 0; Max.u64 = 0; 
- n1.l2cache.stateEvent_Inv_IM : Accumulator : Sum.u64 = 0; SumSQ.u64 = 0; Count.u64 = 0; Min.u64 = 0; Max.u64 = 0; 
- n1.l2cache.stateEvent_Inv_SM : Accumulator : Sum.u64 = 0; SumSQ.u64 = 0; Count.u64 = 0; Min.u64 = 0; Max.u64 = 0; 
- n1.l2cache.stateEvent_Inv_SInv : Accumulator : Sum.u64 = 0; SumSQ.u64 = 0; Count.u64 = 0; Min.u64 = 0; Max.u64 = 0; 
- n1.l2cache.stateEvent_Inv_SMInv : Accumulator : Sum.u64 = 0; SumSQ.u64 = 0; Count.u64 = 0; Min.u64 = 0; Max.u64 = 0; 
- n1.l2cache.stateEvent_Inv_SI : Accumulator : Sum.u64 = 0; SumSQ.u64 = 0; Count.u64 = 0; Min.u64 = 0; Max.u64 = 0; 
- n1.l2cache.stateEvent_Inv_SB : Accumulator : Sum.u64 = 0; SumSQ.u64 = 0; Count.u64 = 0; Min.u64 = 0; Max.u64 = 0; 
- n1.l2cache.stateEvent_Inv_IB : Accumulator : Sum.u64 = 0; SumSQ.u64 = 0; Count.u64 = 0; Min.u64 = 0; Max.u64 = 0; 
- n1.l2cache.stateEvent_FetchInvX_I : Accumulator : Sum.u64 = 0; SumSQ.u64 = 0; Count.u64 = 0; Min.u64 = 0; Max.u64 = 0; 
- n1.l2cache.stateEvent_FetchInvX_M : Accumulator : Sum.u64 = 21; SumSQ.u64 = 21; Count.u64 = 21; Min.u64 = 1; Max.u64 = 1; 
- c0.l1cache.eventSent_FlushLineInv : Accumulator : Sum.u64 = 0; SumSQ.u64 = 0; Count.u64 = 0; Min.u64 = 0; Max.u64 = 0; 
- c0.l1cache.eventSent_FetchResp : Accumulator : Sum.u64 = 1; SumSQ.u64 = 1; Count.u64 = 1; Min.u64 = 1; Max.u64 = 1; 
- c0.l1cache.eventSent_FetchXResp : Accumulator : Sum.u64 = 10; SumSQ.u64 = 10; Count.u64 = 10; Min.u64 = 1; Max.u64 = 1; 
- n1.l2cache.stateEvent_GetXResp_SM : Accumulator : Sum.u64 = 23; SumSQ.u64 = 23; Count.u64 = 23; Min.u64 = 1; Max.u64 = 1; 
- n1.l2cache.stateEvent_GetXResp_SMInv : Accumulator : Sum.u64 = 0; SumSQ.u64 = 0; Count.u64 = 0; Min.u64 = 0; Max.u64 = 0; 
- n1.l2cache.stateEvent_PutS_I : Accumulator : Sum.u64 = 0; SumSQ.u64 = 0; Count.u64 = 0; Min.u64 = 0; Max.u64 = 0; 
- n1.l2cache.stateEvent_PutS_S : Accumulator : Sum.u64 = 1657; SumSQ.u64 = 1657; Count.u64 = 1657; Min.u64 = 1; Max.u64 = 1; 
- n1.l2cache.stateEvent_PutS_M : Accumulator : Sum.u64 = 25; SumSQ.u64 = 25; Count.u64 = 25; Min.u64 = 1; Max.u64 = 1; 
- n1.l2cache.stateEvent_PutS_MInv : Accumulator : Sum.u64 = 0; SumSQ.u64 = 0; Count.u64 = 0; Min.u64 = 0; Max.u64 = 0; 
- n1.l2cache.stateEvent_PutS_SInv : Accumulator : Sum.u64 = 0; SumSQ.u64 = 0; Count.u64 = 0; Min.u64 = 0; Max.u64 = 0; 
- n1.l2cache.stateEvent_PutS_SMInv : Accumulator : Sum.u64 = 0; SumSQ.u64 = 0; Count.u64 = 0; Min.u64 = 0; Max.u64 = 0; 
- n1.l2cache.stateEvent_PutS_MI : Accumulator : Sum.u64 = 0; SumSQ.u64 = 0; Count.u64 = 0; Min.u64 = 0; Max.u64 = 0; 
- n1.l2cache.stateEvent_PutS_SI : Accumulator : Sum.u64 = 0; SumSQ.u64 = 0; Count.u64 = 0; Min.u64 = 0; Max.u64 = 0; 
- n1.l2cache.stateEvent_PutS_IB : Accumulator : Sum.u64 = 0; SumSQ.u64 = 0; Count.u64 = 0; Min.u64 = 0; Max.u64 = 0; 
- c0.l1cache.eventSent_AckInv : Accumulator : Sum.u64 = 11; SumSQ.u64 = 11; Count.u64 = 11; Min.u64 = 1; Max.u64 = 1; 
- c0.l1cache.eventSent_GetSResp : Accumulator : Sum.u64 = 897; SumSQ.u64 = 897; Count.u64 = 897; Min.u64 = 1; Max.u64 = 1; 
- c0.l1cache.eventSent_GetXResp : Accumulator : Sum.u64 = 103; SumSQ.u64 = 103; Count.u64 = 103; Min.u64 = 1; Max.u64 = 1; 
- c0.l1cache.eventSent_FlushLineResp : Accumulator : Sum.u64 = 0; SumSQ.u64 = 0; Count.u64 = 0; Min.u64 = 0; Max.u64 = 0; 
- c0.l1cache.eventSent_Put : Accumulator : Sum.u64 = 0; SumSQ.u64 = 0; Count.u64 = 0; Min.u64 = 0; Max.u64 = 0; 
- c0.l1cache.eventSent_Get : Accumulator : Sum.u64 = 0; SumSQ.u64 = 0; Count.u64 = 0; Min.u64 = 0; Max.u64 = 0; 
- c0.l1cache.eventSent_AckMove : Accumulator : Sum.u64 = 0; SumSQ.u64 = 0; Count.u64 = 0; Min.u64 = 0; Max.u64 = 0; 
- c0.l1cache.eventSent_CustomReq : Accumulator : Sum.u64 = 0; SumSQ.u64 = 0; Count.u64 = 0; Min.u64 = 0; Max.u64 = 0; 
- c0.l1cache.eventSent_CustomResp : Accumulator : Sum.u64 = 0; SumSQ.u64 = 0; Count.u64 = 0; Min.u64 = 0; Max.u64 = 0; 
- n1.l2cache.stateEvent_PutS_SB : Accumulator : Sum.u64 = 0; SumSQ.u64 = 0; Count.u64 = 0; Min.u64 = 0; Max.u64 = 0; 
- n1.l2cache.stateEvent_PutS_SBInv : Accumulator : Sum.u64 = 0; SumSQ.u64 = 0; Count.u64 = 0; Min.u64 = 0; Max.u64 = 0; 
- n1.l2cache.stateEvent_PutM_I : Accumulator : Sum.u64 = 0; SumSQ.u64 = 0; Count.u64 = 0; Min.u64 = 0; Max.u64 = 0; 
- n1.l2cache.stateEvent_PutM_M : Accumulator : Sum.u64 = 201; SumSQ.u64 = 201; Count.u64 = 201; Min.u64 = 1; Max.u64 = 1; 
- n1.l2cache.stateEvent_PutM_MInv : Accumulator : Sum.u64 = 0; SumSQ.u64 = 0; Count.u64 = 0; Min.u64 = 0; Max.u64 = 0; 
- n1.l2cache.stateEvent_PutM_MInvX : Accumulator : Sum.u64 = 1; SumSQ.u64 = 1; Count.u64 = 1; Min.u64 = 1; Max.u64 = 1; 
- n1.l2cache.stateEvent_PutM_MI : Accumulator : Sum.u64 = 0; SumSQ.u64 = 0; Count.u64 = 0; Min.u64 = 0; Max.u64 = 0; 
- n1.l2cache.stateEvent_Inv_I : Accumulator : Sum.u64 = 0; SumSQ.u64 = 0; Count.u64 = 0; Min.u64 = 0; Max.u64 = 0; 
- c0.l1cache.eventSent_CustomAck : Accumulator : Sum.u64 = 0; SumSQ.u64 = 0; Count.u64 = 0; Min.u64 = 0; Max.u64 = 0; 
- c0.l1cache.EventStalledForLockedCacheline : Accumulator : Sum.u64 = 0; SumSQ.u64 = 0; Count.u64 = 0; Min.u64 = 0; Max.u64 = 0; 
- c0.l1cache.evict_S : Accumulator : Sum.u64 = 853; SumSQ.u64 = 853; Count.u64 = 853; Min.u64 = 1; Max.u64 = 1; 
- c0.l1cache.evict_SM : Accumulator : Sum.u64 = 0; SumSQ.u64 = 0; Count.u64 = 0; Min.u64 = 0; Max.u64 = 0; 
- c0.l1cache.latency_GetS_hit : Accumulator : Sum.u64 = 134; SumSQ.u64 = 4428; Count.u64 = 27; Min.u64 = 2; Max.u64 = 62; 
- c0.l1cache.latency_GetS_miss : Accumulator : Sum.u64 = 36164; SumSQ.u64 = 2475056; Count.u64 = 870; Min.u64 = 14; Max.u64 = 294; 
- c0.l1cache.latency_GetX_hit : Accumulator : Sum.u64 = 2; SumSQ.u64 = 4; Count.u64 = 1; Min.u64 = 2; Max.u64 = 2; 
- n1.l2cache.stateEvent_Inv_S : Accumulator : Sum.u64 = 23; SumSQ.u64 = 23; Count.u64 = 23; Min.u64 = 1; Max.u64 = 1; 
- n1.l2cache.stateEvent_Inv_IS : Accumulator : Sum.u64 = 0; SumSQ.u64 = 0; Count.u64 = 0; Min.u64 = 0; Max.u64 = 0; 
- n1.l2cache.stateEvent_Inv_IM : Accumulator : Sum.u64 = 0; SumSQ.u64 = 0; Count.u64 = 0; Min.u64 = 0; Max.u64 = 0; 
- n1.l2cache.stateEvent_Inv_SM : Accumulator : Sum.u64 = 0; SumSQ.u64 = 0; Count.u64 = 0; Min.u64 = 0; Max.u64 = 0; 
- n1.l2cache.stateEvent_Inv_SInv : Accumulator : Sum.u64 = 0; SumSQ.u64 = 0; Count.u64 = 0; Min.u64 = 0; Max.u64 = 0; 
- n1.l2cache.stateEvent_Inv_SMInv : Accumulator : Sum.u64 = 0; SumSQ.u64 = 0; Count.u64 = 0; Min.u64 = 0; Max.u64 = 0; 
- n1.l2cache.stateEvent_Inv_SI : Accumulator : Sum.u64 = 0; SumSQ.u64 = 0; Count.u64 = 0; Min.u64 = 0; Max.u64 = 0; 
- n1.l2cache.stateEvent_Inv_SB : Accumulator : Sum.u64 = 0; SumSQ.u64 = 0; Count.u64 = 0; Min.u64 = 0; Max.u64 = 0; 
- c0.l1cache.latency_GetX_miss : Accumulator : Sum.u64 = 5268; SumSQ.u64 = 357706; Count.u64 = 101; Min.u64 = 30; Max.u64 = 165; 
- c0.l1cache.latency_GetX_upgrade : Accumulator : Sum.u64 = 37; SumSQ.u64 = 1369; Count.u64 = 1; Min.u64 = 37; Max.u64 = 37; 
- c0.l1cache.latency_GetSX_hit : Accumulator : Sum.u64 = 0; SumSQ.u64 = 0; Count.u64 = 0; Min.u64 = 0; Max.u64 = 0; 
- c0.l1cache.latency_GetSX_miss : Accumulator : Sum.u64 = 0; SumSQ.u64 = 0; Count.u64 = 0; Min.u64 = 0; Max.u64 = 0; 
- c0.l1cache.latency_GetSX_upgrade : Accumulator : Sum.u64 = 0; SumSQ.u64 = 0; Count.u64 = 0; Min.u64 = 0; Max.u64 = 0; 
- c0.l1cache.latency_FlushLine : Accumulator : Sum.u64 = 0; SumSQ.u64 = 0; Count.u64 = 0; Min.u64 = 0; Max.u64 = 0; 
- c0.l1cache.latency_FlushLine_fail : Accumulator : Sum.u64 = 0; SumSQ.u64 = 0; Count.u64 = 0; Min.u64 = 0; Max.u64 = 0; 
- c0.l1cache.latency_FlushLineInv : Accumulator : Sum.u64 = 0; SumSQ.u64 = 0; Count.u64 = 0; Min.u64 = 0; Max.u64 = 0; 
- c0.l1cache.latency_FlushLineInv_fail : Accumulator : Sum.u64 = 0; SumSQ.u64 = 0; Count.u64 = 0; Min.u64 = 0; Max.u64 = 0; 
- n1.l2cache.stateEvent_Inv_IB : Accumulator : Sum.u64 = 0; SumSQ.u64 = 0; Count.u64 = 0; Min.u64 = 0; Max.u64 = 0; 
- n1.l2cache.stateEvent_FetchInvX_I : Accumulator : Sum.u64 = 0; SumSQ.u64 = 0; Count.u64 = 0; Min.u64 = 0; Max.u64 = 0; 
- n1.l2cache.stateEvent_FetchInvX_M : Accumulator : Sum.u64 = 21; SumSQ.u64 = 21; Count.u64 = 21; Min.u64 = 1; Max.u64 = 1; 
- n1.l2cache.stateEvent_FetchInvX_IS : Accumulator : Sum.u64 = 0; SumSQ.u64 = 0; Count.u64 = 0; Min.u64 = 0; Max.u64 = 0; 
- n1.l2cache.stateEvent_FetchInvX_IM : Accumulator : Sum.u64 = 0; SumSQ.u64 = 0; Count.u64 = 0; Min.u64 = 0; Max.u64 = 0; 
- n1.l2cache.stateEvent_FetchInvX_MInv : Accumulator : Sum.u64 = 0; SumSQ.u64 = 0; Count.u64 = 0; Min.u64 = 0; Max.u64 = 0; 
- n1.l2cache.stateEvent_FetchInvX_MInvX : Accumulator : Sum.u64 = 0; SumSQ.u64 = 0; Count.u64 = 0; Min.u64 = 0; Max.u64 = 0; 
- n1.l2cache.stateEvent_FetchInvX_MI : Accumulator : Sum.u64 = 0; SumSQ.u64 = 0; Count.u64 = 0; Min.u64 = 0; Max.u64 = 0; 
- n1.l2cache.stateEvent_FetchInvX_IB : Accumulator : Sum.u64 = 0; SumSQ.u64 = 0; Count.u64 = 0; Min.u64 = 0; Max.u64 = 0; 
- n1.l2cache.stateEvent_FetchInvX_SB : Accumulator : Sum.u64 = 0; SumSQ.u64 = 0; Count.u64 = 0; Min.u64 = 0; Max.u64 = 0; 
- c0.l1cache.stateEvent_AckPut_I : Accumulator : Sum.u64 = 0; SumSQ.u64 = 0; Count.u64 = 0; Min.u64 = 0; Max.u64 = 0; 
- c0.l1cache.eventSent_PutS : Accumulator : Sum.u64 = 853; SumSQ.u64 = 853; Count.u64 = 853; Min.u64 = 1; Max.u64 = 1; 
- c0.l1cache.eventSent_PutE : Accumulator : Sum.u64 = 0; SumSQ.u64 = 0; Count.u64 = 0; Min.u64 = 0; Max.u64 = 0; 
- cpu1.pendCycle : Accumulator : Sum.u64 = 39500; SumSQ.u64 = 125872; Count.u64 = 20006; Min.u64 = 0; Max.u64 = 9; 
-<<<<<<< HEAD
- c1.l1cache.default_stat : Accumulator : Sum.u64 = 0; SumSQ.u64 = 0; Count.u64 = 0; Min.u64 = 0; Max.u64 = 0; 
-=======
->>>>>>> 462196a2
- c1.l1cache.TotalEventsReceived : Accumulator : Sum.u64 = 1995; SumSQ.u64 = 1995; Count.u64 = 1995; Min.u64 = 1; Max.u64 = 1; 
- n1.l2cache.stateEvent_FetchInvX_IS : Accumulator : Sum.u64 = 0; SumSQ.u64 = 0; Count.u64 = 0; Min.u64 = 0; Max.u64 = 0; 
- n1.l2cache.stateEvent_FetchInvX_IM : Accumulator : Sum.u64 = 0; SumSQ.u64 = 0; Count.u64 = 0; Min.u64 = 0; Max.u64 = 0; 
- n1.l2cache.stateEvent_FetchInvX_MInv : Accumulator : Sum.u64 = 0; SumSQ.u64 = 0; Count.u64 = 0; Min.u64 = 0; Max.u64 = 0; 
- n1.l2cache.stateEvent_FetchInvX_MInvX : Accumulator : Sum.u64 = 0; SumSQ.u64 = 0; Count.u64 = 0; Min.u64 = 0; Max.u64 = 0; 
- n1.l2cache.stateEvent_FetchInvX_MI : Accumulator : Sum.u64 = 0; SumSQ.u64 = 0; Count.u64 = 0; Min.u64 = 0; Max.u64 = 0; 
- n1.l2cache.stateEvent_FetchInvX_IB : Accumulator : Sum.u64 = 0; SumSQ.u64 = 0; Count.u64 = 0; Min.u64 = 0; Max.u64 = 0; 
- n1.l2cache.stateEvent_FetchInvX_SB : Accumulator : Sum.u64 = 0; SumSQ.u64 = 0; Count.u64 = 0; Min.u64 = 0; Max.u64 = 0; 
- n1.l2cache.stateEvent_Fetch_I : Accumulator : Sum.u64 = 0; SumSQ.u64 = 0; Count.u64 = 0; Min.u64 = 0; Max.u64 = 0; 
- n1.l2cache.stateEvent_Fetch_S : Accumulator : Sum.u64 = 0; SumSQ.u64 = 0; Count.u64 = 0; Min.u64 = 0; Max.u64 = 0; 
- n1.l2cache.stateEvent_Fetch_IS : Accumulator : Sum.u64 = 0; SumSQ.u64 = 0; Count.u64 = 0; Min.u64 = 0; Max.u64 = 0; 
- n1.l2cache.stateEvent_Fetch_IM : Accumulator : Sum.u64 = 0; SumSQ.u64 = 0; Count.u64 = 0; Min.u64 = 0; Max.u64 = 0; 
- c1.l1cache.TotalEventsReplayed : Accumulator : Sum.u64 = 40; SumSQ.u64 = 40; Count.u64 = 40; Min.u64 = 1; Max.u64 = 1; 
- n1.l2cache.stateEvent_Fetch_I : Accumulator : Sum.u64 = 0; SumSQ.u64 = 0; Count.u64 = 0; Min.u64 = 0; Max.u64 = 0; 
- n1.l2cache.stateEvent_Fetch_S : Accumulator : Sum.u64 = 0; SumSQ.u64 = 0; Count.u64 = 0; Min.u64 = 0; Max.u64 = 0; 
- n1.l2cache.stateEvent_Fetch_IS : Accumulator : Sum.u64 = 0; SumSQ.u64 = 0; Count.u64 = 0; Min.u64 = 0; Max.u64 = 0; 
- n1.l2cache.stateEvent_Fetch_IM : Accumulator : Sum.u64 = 0; SumSQ.u64 = 0; Count.u64 = 0; Min.u64 = 0; Max.u64 = 0; 
- n1.l2cache.stateEvent_Fetch_SM : Accumulator : Sum.u64 = 0; SumSQ.u64 = 0; Count.u64 = 0; Min.u64 = 0; Max.u64 = 0; 
- n1.l2cache.stateEvent_Fetch_SInv : Accumulator : Sum.u64 = 0; SumSQ.u64 = 0; Count.u64 = 0; Min.u64 = 0; Max.u64 = 0; 
- n1.l2cache.stateEvent_Fetch_SI : Accumulator : Sum.u64 = 0; SumSQ.u64 = 0; Count.u64 = 0; Min.u64 = 0; Max.u64 = 0; 
- n1.l2cache.stateEvent_Fetch_IB : Accumulator : Sum.u64 = 0; SumSQ.u64 = 0; Count.u64 = 0; Min.u64 = 0; Max.u64 = 0; 
- n1.l2cache.stateEvent_Fetch_SB : Accumulator : Sum.u64 = 0; SumSQ.u64 = 0; Count.u64 = 0; Min.u64 = 0; Max.u64 = 0; 
- c1.l1cache.TotalNoncacheableEventsReceived : Accumulator : Sum.u64 = 0; SumSQ.u64 = 0; Count.u64 = 0; Min.u64 = 0; Max.u64 = 0; 
- c1.l1cache.CacheHits : Accumulator : Sum.u64 = 19; SumSQ.u64 = 19; Count.u64 = 19; Min.u64 = 1; Max.u64 = 1; 
- c1.l1cache.GetSHit_Arrival : Accumulator : Sum.u64 = 17; SumSQ.u64 = 17; Count.u64 = 17; Min.u64 = 1; Max.u64 = 1; 
- c1.l1cache.GetXHit_Arrival : Accumulator : Sum.u64 = 1; SumSQ.u64 = 1; Count.u64 = 1; Min.u64 = 1; Max.u64 = 1; 
- c1.l1cache.GetSXHit_Arrival : Accumulator : Sum.u64 = 0; SumSQ.u64 = 0; Count.u64 = 0; Min.u64 = 0; Max.u64 = 0; 
- c1.l1cache.GetSHit_Blocked : Accumulator : Sum.u64 = 1; SumSQ.u64 = 1; Count.u64 = 1; Min.u64 = 1; Max.u64 = 1; 
- c1.l1cache.GetXHit_Blocked : Accumulator : Sum.u64 = 0; SumSQ.u64 = 0; Count.u64 = 0; Min.u64 = 0; Max.u64 = 0; 
- c1.l1cache.GetSXHit_Blocked : Accumulator : Sum.u64 = 0; SumSQ.u64 = 0; Count.u64 = 0; Min.u64 = 0; Max.u64 = 0; 
- c1.l1cache.CacheMisses : Accumulator : Sum.u64 = 981; SumSQ.u64 = 981; Count.u64 = 981; Min.u64 = 1; Max.u64 = 1; 
- n1.l2cache.stateEvent_Fetch_SM : Accumulator : Sum.u64 = 0; SumSQ.u64 = 0; Count.u64 = 0; Min.u64 = 0; Max.u64 = 0; 
- n1.l2cache.stateEvent_Fetch_SInv : Accumulator : Sum.u64 = 0; SumSQ.u64 = 0; Count.u64 = 0; Min.u64 = 0; Max.u64 = 0; 
- n1.l2cache.stateEvent_Fetch_SI : Accumulator : Sum.u64 = 0; SumSQ.u64 = 0; Count.u64 = 0; Min.u64 = 0; Max.u64 = 0; 
- n1.l2cache.stateEvent_Fetch_IB : Accumulator : Sum.u64 = 0; SumSQ.u64 = 0; Count.u64 = 0; Min.u64 = 0; Max.u64 = 0; 
- n1.l2cache.stateEvent_Fetch_SB : Accumulator : Sum.u64 = 0; SumSQ.u64 = 0; Count.u64 = 0; Min.u64 = 0; Max.u64 = 0; 
- n1.l2cache.stateEvent_FetchInv_I : Accumulator : Sum.u64 = 0; SumSQ.u64 = 0; Count.u64 = 0; Min.u64 = 0; Max.u64 = 0; 
- n1.l2cache.stateEvent_FetchInv_S : Accumulator : Sum.u64 = 0; SumSQ.u64 = 0; Count.u64 = 0; Min.u64 = 0; Max.u64 = 0; 
- n1.l2cache.stateEvent_FetchInv_M : Accumulator : Sum.u64 = 4; SumSQ.u64 = 4; Count.u64 = 4; Min.u64 = 1; Max.u64 = 1; 
- n1.l2cache.stateEvent_FetchInv_IS : Accumulator : Sum.u64 = 0; SumSQ.u64 = 0; Count.u64 = 0; Min.u64 = 0; Max.u64 = 0; 
- n1.l2cache.stateEvent_FetchInv_IM : Accumulator : Sum.u64 = 0; SumSQ.u64 = 0; Count.u64 = 0; Min.u64 = 0; Max.u64 = 0; 
- n1.l2cache.stateEvent_FetchInv_SM : Accumulator : Sum.u64 = 0; SumSQ.u64 = 0; Count.u64 = 0; Min.u64 = 0; Max.u64 = 0; 
- c1.l1cache.GetSMiss_Arrival : Accumulator : Sum.u64 = 863; SumSQ.u64 = 863; Count.u64 = 863; Min.u64 = 1; Max.u64 = 1; 
- n1.l2cache.stateEvent_FetchInv_I : Accumulator : Sum.u64 = 0; SumSQ.u64 = 0; Count.u64 = 0; Min.u64 = 0; Max.u64 = 0; 
- n1.l2cache.stateEvent_FetchInv_S : Accumulator : Sum.u64 = 0; SumSQ.u64 = 0; Count.u64 = 0; Min.u64 = 0; Max.u64 = 0; 
- n1.l2cache.stateEvent_FetchInv_M : Accumulator : Sum.u64 = 4; SumSQ.u64 = 4; Count.u64 = 4; Min.u64 = 1; Max.u64 = 1; 
- n1.l2cache.stateEvent_FetchInv_IS : Accumulator : Sum.u64 = 0; SumSQ.u64 = 0; Count.u64 = 0; Min.u64 = 0; Max.u64 = 0; 
- n1.l2cache.stateEvent_FetchInv_IM : Accumulator : Sum.u64 = 0; SumSQ.u64 = 0; Count.u64 = 0; Min.u64 = 0; Max.u64 = 0; 
- n1.l2cache.stateEvent_FetchInv_SM : Accumulator : Sum.u64 = 0; SumSQ.u64 = 0; Count.u64 = 0; Min.u64 = 0; Max.u64 = 0; 
- n1.l2cache.stateEvent_FetchInv_MInv : Accumulator : Sum.u64 = 0; SumSQ.u64 = 0; Count.u64 = 0; Min.u64 = 0; Max.u64 = 0; 
- n1.l2cache.stateEvent_FetchInv_MInvX : Accumulator : Sum.u64 = 0; SumSQ.u64 = 0; Count.u64 = 0; Min.u64 = 0; Max.u64 = 0; 
- n1.l2cache.stateEvent_FetchInv_SInv : Accumulator : Sum.u64 = 0; SumSQ.u64 = 0; Count.u64 = 0; Min.u64 = 0; Max.u64 = 0; 
- c1.l1cache.GetXMiss_Arrival : Accumulator : Sum.u64 = 117; SumSQ.u64 = 117; Count.u64 = 117; Min.u64 = 1; Max.u64 = 1; 
- c1.l1cache.GetSXMiss_Arrival : Accumulator : Sum.u64 = 0; SumSQ.u64 = 0; Count.u64 = 0; Min.u64 = 0; Max.u64 = 0; 
- c1.l1cache.GetSMiss_Blocked : Accumulator : Sum.u64 = 0; SumSQ.u64 = 0; Count.u64 = 0; Min.u64 = 0; Max.u64 = 0; 
- c1.l1cache.GetXMiss_Blocked : Accumulator : Sum.u64 = 1; SumSQ.u64 = 1; Count.u64 = 1; Min.u64 = 1; Max.u64 = 1; 
- c1.l1cache.GetSXMiss_Blocked : Accumulator : Sum.u64 = 0; SumSQ.u64 = 0; Count.u64 = 0; Min.u64 = 0; Max.u64 = 0; 
- c1.l1cache.GetS_recv : Accumulator : Sum.u64 = 881; SumSQ.u64 = 881; Count.u64 = 881; Min.u64 = 1; Max.u64 = 1; 
- c1.l1cache.GetX_recv : Accumulator : Sum.u64 = 119; SumSQ.u64 = 119; Count.u64 = 119; Min.u64 = 1; Max.u64 = 1; 
- c1.l1cache.GetSX_recv : Accumulator : Sum.u64 = 0; SumSQ.u64 = 0; Count.u64 = 0; Min.u64 = 0; Max.u64 = 0; 
- c1.l1cache.GetSResp_recv : Accumulator : Sum.u64 = 863; SumSQ.u64 = 863; Count.u64 = 863; Min.u64 = 1; Max.u64 = 1; 
- n1.l2cache.stateEvent_FetchInv_MI : Accumulator : Sum.u64 = 0; SumSQ.u64 = 0; Count.u64 = 0; Min.u64 = 0; Max.u64 = 0; 
- n1.l2cache.stateEvent_FetchInv_IB : Accumulator : Sum.u64 = 0; SumSQ.u64 = 0; Count.u64 = 0; Min.u64 = 0; Max.u64 = 0; 
- n1.l2cache.stateEvent_FetchInv_SB : Accumulator : Sum.u64 = 0; SumSQ.u64 = 0; Count.u64 = 0; Min.u64 = 0; Max.u64 = 0; 
- n1.l2cache.stateEvent_FetchResp_I : Accumulator : Sum.u64 = 0; SumSQ.u64 = 0; Count.u64 = 0; Min.u64 = 0; Max.u64 = 0; 
- n1.l2cache.stateEvent_FetchResp_MInv : Accumulator : Sum.u64 = 3; SumSQ.u64 = 3; Count.u64 = 3; Min.u64 = 1; Max.u64 = 1; 
- n1.l2cache.stateEvent_FetchResp_MInvX : Accumulator : Sum.u64 = 0; SumSQ.u64 = 0; Count.u64 = 0; Min.u64 = 0; Max.u64 = 0; 
- c1.l1cache.GetXResp_recv : Accumulator : Sum.u64 = 118; SumSQ.u64 = 118; Count.u64 = 118; Min.u64 = 1; Max.u64 = 1; 
- n1.l2cache.stateEvent_FetchInv_MInv : Accumulator : Sum.u64 = 0; SumSQ.u64 = 0; Count.u64 = 0; Min.u64 = 0; Max.u64 = 0; 
- n1.l2cache.stateEvent_FetchInv_MInvX : Accumulator : Sum.u64 = 0; SumSQ.u64 = 0; Count.u64 = 0; Min.u64 = 0; Max.u64 = 0; 
- n1.l2cache.stateEvent_FetchInv_SInv : Accumulator : Sum.u64 = 0; SumSQ.u64 = 0; Count.u64 = 0; Min.u64 = 0; Max.u64 = 0; 
- n1.l2cache.stateEvent_FetchInv_MI : Accumulator : Sum.u64 = 0; SumSQ.u64 = 0; Count.u64 = 0; Min.u64 = 0; Max.u64 = 0; 
- n1.l2cache.stateEvent_FetchInv_IB : Accumulator : Sum.u64 = 0; SumSQ.u64 = 0; Count.u64 = 0; Min.u64 = 0; Max.u64 = 0; 
- n1.l2cache.stateEvent_FetchInv_SB : Accumulator : Sum.u64 = 0; SumSQ.u64 = 0; Count.u64 = 0; Min.u64 = 0; Max.u64 = 0; 
- n1.l2cache.stateEvent_FetchResp_I : Accumulator : Sum.u64 = 0; SumSQ.u64 = 0; Count.u64 = 0; Min.u64 = 0; Max.u64 = 0; 
- n1.l2cache.stateEvent_FetchResp_MInv : Accumulator : Sum.u64 = 3; SumSQ.u64 = 3; Count.u64 = 3; Min.u64 = 1; Max.u64 = 1; 
- n1.l2cache.stateEvent_FetchResp_MInvX : Accumulator : Sum.u64 = 0; SumSQ.u64 = 0; Count.u64 = 0; Min.u64 = 0; Max.u64 = 0; 
- c1.l1cache.PutS_recv : Accumulator : Sum.u64 = 0; SumSQ.u64 = 0; Count.u64 = 0; Min.u64 = 0; Max.u64 = 0; 
- c1.l1cache.PutM_recv : Accumulator : Sum.u64 = 0; SumSQ.u64 = 0; Count.u64 = 0; Min.u64 = 0; Max.u64 = 0; 
- c1.l1cache.PutE_recv : Accumulator : Sum.u64 = 0; SumSQ.u64 = 0; Count.u64 = 0; Min.u64 = 0; Max.u64 = 0; 
- c1.l1cache.Fetch_recv : Accumulator : Sum.u64 = 0; SumSQ.u64 = 0; Count.u64 = 0; Min.u64 = 0; Max.u64 = 0; 
- c1.l1cache.FetchInv_recv : Accumulator : Sum.u64 = 1; SumSQ.u64 = 1; Count.u64 = 1; Min.u64 = 1; Max.u64 = 1; 
- c1.l1cache.FetchInvX_recv : Accumulator : Sum.u64 = 6; SumSQ.u64 = 6; Count.u64 = 6; Min.u64 = 1; Max.u64 = 1; 
- c1.l1cache.ForceInv_recv : Accumulator : Sum.u64 = 0; SumSQ.u64 = 0; Count.u64 = 0; Min.u64 = 0; Max.u64 = 0; 
- n1.l2cache.stateEvent_FetchResp_MI : Accumulator : Sum.u64 = 0; SumSQ.u64 = 0; Count.u64 = 0; Min.u64 = 0; Max.u64 = 0; 
- n1.l2cache.stateEvent_FetchXResp_I : Accumulator : Sum.u64 = 0; SumSQ.u64 = 0; Count.u64 = 0; Min.u64 = 0; Max.u64 = 0; 
- n1.l2cache.stateEvent_FetchXResp_MInv : Accumulator : Sum.u64 = 0; SumSQ.u64 = 0; Count.u64 = 0; Min.u64 = 0; Max.u64 = 0; 
- n1.l2cache.stateEvent_FetchXResp_MInvX : Accumulator : Sum.u64 = 9; SumSQ.u64 = 9; Count.u64 = 9; Min.u64 = 1; Max.u64 = 1; 
- n1.l2cache.stateEvent_FetchXResp_MI : Accumulator : Sum.u64 = 0; SumSQ.u64 = 0; Count.u64 = 0; Min.u64 = 0; Max.u64 = 0; 
- n1.l2cache.stateEvent_AckInv_I : Accumulator : Sum.u64 = 0; SumSQ.u64 = 0; Count.u64 = 0; Min.u64 = 0; Max.u64 = 0; 
- n1.l2cache.stateEvent_AckInv_MInv : Accumulator : Sum.u64 = 0; SumSQ.u64 = 0; Count.u64 = 0; Min.u64 = 0; Max.u64 = 0; 
- n1.l2cache.stateEvent_AckInv_MInvX : Accumulator : Sum.u64 = 0; SumSQ.u64 = 0; Count.u64 = 0; Min.u64 = 0; Max.u64 = 0; 
- n1.l2cache.stateEvent_AckInv_SInv : Accumulator : Sum.u64 = 10; SumSQ.u64 = 10; Count.u64 = 10; Min.u64 = 1; Max.u64 = 1; 
- c1.l1cache.Inv_recv : Accumulator : Sum.u64 = 7; SumSQ.u64 = 7; Count.u64 = 7; Min.u64 = 1; Max.u64 = 1; 
- c1.l1cache.NACK_recv : Accumulator : Sum.u64 = 0; SumSQ.u64 = 0; Count.u64 = 0; Min.u64 = 0; Max.u64 = 0; 
- c1.l1cache.AckInv_recv : Accumulator : Sum.u64 = 0; SumSQ.u64 = 0; Count.u64 = 0; Min.u64 = 0; Max.u64 = 0; 
- c1.l1cache.AckPut_recv : Accumulator : Sum.u64 = 0; SumSQ.u64 = 0; Count.u64 = 0; Min.u64 = 0; Max.u64 = 0; 
- c1.l1cache.FetchResp_recv : Accumulator : Sum.u64 = 0; SumSQ.u64 = 0; Count.u64 = 0; Min.u64 = 0; Max.u64 = 0; 
- c1.l1cache.FetchXResp_recv : Accumulator : Sum.u64 = 0; SumSQ.u64 = 0; Count.u64 = 0; Min.u64 = 0; Max.u64 = 0; 
- c1.l1cache.CustomReq_recv : Accumulator : Sum.u64 = 0; SumSQ.u64 = 0; Count.u64 = 0; Min.u64 = 0; Max.u64 = 0; 
- c1.l1cache.CustomResp_recv : Accumulator : Sum.u64 = 0; SumSQ.u64 = 0; Count.u64 = 0; Min.u64 = 0; Max.u64 = 0; 
- c1.l1cache.CustomAck_recv : Accumulator : Sum.u64 = 0; SumSQ.u64 = 0; Count.u64 = 0; Min.u64 = 0; Max.u64 = 0; 
- n1.l2cache.stateEvent_AckInv_SMInv : Accumulator : Sum.u64 = 4; SumSQ.u64 = 4; Count.u64 = 4; Min.u64 = 1; Max.u64 = 1; 
- n1.l2cache.stateEvent_AckInv_MI : Accumulator : Sum.u64 = 0; SumSQ.u64 = 0; Count.u64 = 0; Min.u64 = 0; Max.u64 = 0; 
- n1.l2cache.stateEvent_AckInv_SI : Accumulator : Sum.u64 = 0; SumSQ.u64 = 0; Count.u64 = 0; Min.u64 = 0; Max.u64 = 0; 
- n1.l2cache.stateEvent_AckInv_SBInv : Accumulator : Sum.u64 = 0; SumSQ.u64 = 0; Count.u64 = 0; Min.u64 = 0; Max.u64 = 0; 
- n1.l2cache.stateEvent_FlushLine_I : Accumulator : Sum.u64 = 0; SumSQ.u64 = 0; Count.u64 = 0; Min.u64 = 0; Max.u64 = 0; 
- n1.l2cache.stateEvent_FlushLine_S : Accumulator : Sum.u64 = 0; SumSQ.u64 = 0; Count.u64 = 0; Min.u64 = 0; Max.u64 = 0; 
- n1.l2cache.stateEvent_FlushLine_M : Accumulator : Sum.u64 = 0; SumSQ.u64 = 0; Count.u64 = 0; Min.u64 = 0; Max.u64 = 0; 
- n1.l2cache.stateEvent_FlushLine_IS : Accumulator : Sum.u64 = 0; SumSQ.u64 = 0; Count.u64 = 0; Min.u64 = 0; Max.u64 = 0; 
- c1.l1cache.FlushLine_recv : Accumulator : Sum.u64 = 0; SumSQ.u64 = 0; Count.u64 = 0; Min.u64 = 0; Max.u64 = 0; 
- c1.l1cache.FlushLineInv_recv : Accumulator : Sum.u64 = 0; SumSQ.u64 = 0; Count.u64 = 0; Min.u64 = 0; Max.u64 = 0; 
- c1.l1cache.FlushLineResp_recv : Accumulator : Sum.u64 = 0; SumSQ.u64 = 0; Count.u64 = 0; Min.u64 = 0; Max.u64 = 0; 
- c1.l1cache.Put_recv : Accumulator : Sum.u64 = 0; SumSQ.u64 = 0; Count.u64 = 0; Min.u64 = 0; Max.u64 = 0; 
- c1.l1cache.Get_recv : Accumulator : Sum.u64 = 0; SumSQ.u64 = 0; Count.u64 = 0; Min.u64 = 0; Max.u64 = 0; 
- c1.l1cache.AckMove_recv : Accumulator : Sum.u64 = 0; SumSQ.u64 = 0; Count.u64 = 0; Min.u64 = 0; Max.u64 = 0; 
- c1.l1cache.MSHR_occupancy : Accumulator : Sum.u64 = 37499; SumSQ.u64 = 116341; Count.u64 = 20724; Min.u64 = 0; Max.u64 = 9; 
- c1.l1cache.Bank_conflicts : Accumulator : Sum.u64 = 0; SumSQ.u64 = 0; Count.u64 = 0; Min.u64 = 0; Max.u64 = 0; 
- c1.l1cache.evict_I : Accumulator : Sum.u64 = 0; SumSQ.u64 = 0; Count.u64 = 0; Min.u64 = 0; Max.u64 = 0; 
- n1.l2cache.stateEvent_FetchResp_MI : Accumulator : Sum.u64 = 0; SumSQ.u64 = 0; Count.u64 = 0; Min.u64 = 0; Max.u64 = 0; 
- n1.l2cache.stateEvent_FetchXResp_I : Accumulator : Sum.u64 = 0; SumSQ.u64 = 0; Count.u64 = 0; Min.u64 = 0; Max.u64 = 0; 
- n1.l2cache.stateEvent_FetchXResp_MInv : Accumulator : Sum.u64 = 0; SumSQ.u64 = 0; Count.u64 = 0; Min.u64 = 0; Max.u64 = 0; 
- n1.l2cache.stateEvent_FetchXResp_MInvX : Accumulator : Sum.u64 = 9; SumSQ.u64 = 9; Count.u64 = 9; Min.u64 = 1; Max.u64 = 1; 
- n1.l2cache.stateEvent_FetchXResp_MI : Accumulator : Sum.u64 = 0; SumSQ.u64 = 0; Count.u64 = 0; Min.u64 = 0; Max.u64 = 0; 
- n1.l2cache.stateEvent_AckInv_I : Accumulator : Sum.u64 = 0; SumSQ.u64 = 0; Count.u64 = 0; Min.u64 = 0; Max.u64 = 0; 
- n1.l2cache.stateEvent_AckInv_MInv : Accumulator : Sum.u64 = 0; SumSQ.u64 = 0; Count.u64 = 0; Min.u64 = 0; Max.u64 = 0; 
- n1.l2cache.stateEvent_AckInv_MInvX : Accumulator : Sum.u64 = 0; SumSQ.u64 = 0; Count.u64 = 0; Min.u64 = 0; Max.u64 = 0; 
- n1.l2cache.stateEvent_AckInv_SInv : Accumulator : Sum.u64 = 10; SumSQ.u64 = 10; Count.u64 = 10; Min.u64 = 1; Max.u64 = 1; 
- n1.l2cache.stateEvent_AckInv_SMInv : Accumulator : Sum.u64 = 4; SumSQ.u64 = 4; Count.u64 = 4; Min.u64 = 1; Max.u64 = 1; 
- n1.l2cache.stateEvent_AckInv_MI : Accumulator : Sum.u64 = 0; SumSQ.u64 = 0; Count.u64 = 0; Min.u64 = 0; Max.u64 = 0; 
- c1.l1cache.evict_E : Accumulator : Sum.u64 = 0; SumSQ.u64 = 0; Count.u64 = 0; Min.u64 = 0; Max.u64 = 0; 
- n1.l2cache.stateEvent_FlushLine_IM : Accumulator : Sum.u64 = 0; SumSQ.u64 = 0; Count.u64 = 0; Min.u64 = 0; Max.u64 = 0; 
- n1.l2cache.stateEvent_FlushLine_SM : Accumulator : Sum.u64 = 0; SumSQ.u64 = 0; Count.u64 = 0; Min.u64 = 0; Max.u64 = 0; 
- n1.l2cache.stateEvent_FlushLine_MInv : Accumulator : Sum.u64 = 0; SumSQ.u64 = 0; Count.u64 = 0; Min.u64 = 0; Max.u64 = 0; 
- n1.l2cache.stateEvent_FlushLine_MInvX : Accumulator : Sum.u64 = 0; SumSQ.u64 = 0; Count.u64 = 0; Min.u64 = 0; Max.u64 = 0; 
- n1.l2cache.stateEvent_FlushLine_SInv : Accumulator : Sum.u64 = 0; SumSQ.u64 = 0; Count.u64 = 0; Min.u64 = 0; Max.u64 = 0; 
- n1.l2cache.stateEvent_FlushLine_SMInv : Accumulator : Sum.u64 = 0; SumSQ.u64 = 0; Count.u64 = 0; Min.u64 = 0; Max.u64 = 0; 
- n1.l2cache.stateEvent_FlushLine_MI : Accumulator : Sum.u64 = 0; SumSQ.u64 = 0; Count.u64 = 0; Min.u64 = 0; Max.u64 = 0; 
- n1.l2cache.stateEvent_FlushLine_SI : Accumulator : Sum.u64 = 0; SumSQ.u64 = 0; Count.u64 = 0; Min.u64 = 0; Max.u64 = 0; 
- n1.l2cache.stateEvent_FlushLine_IB : Accumulator : Sum.u64 = 0; SumSQ.u64 = 0; Count.u64 = 0; Min.u64 = 0; Max.u64 = 0; 
- c1.l1cache.evict_M : Accumulator : Sum.u64 = 110; SumSQ.u64 = 110; Count.u64 = 110; Min.u64 = 1; Max.u64 = 1; 
- c1.l1cache.evict_IS : Accumulator : Sum.u64 = 0; SumSQ.u64 = 0; Count.u64 = 0; Min.u64 = 0; Max.u64 = 0; 
- c1.l1cache.evict_IM : Accumulator : Sum.u64 = 0; SumSQ.u64 = 0; Count.u64 = 0; Min.u64 = 0; Max.u64 = 0; 
- c1.l1cache.evict_IB : Accumulator : Sum.u64 = 0; SumSQ.u64 = 0; Count.u64 = 0; Min.u64 = 0; Max.u64 = 0; 
- c1.l1cache.evict_SB : Accumulator : Sum.u64 = 0; SumSQ.u64 = 0; Count.u64 = 0; Min.u64 = 0; Max.u64 = 0; 
-<<<<<<< HEAD
-=======
- c1.l1cache.latency_GetS_IS : Accumulator : Sum.u64 = 32346; SumSQ.u64 = 1863044; Count.u64 = 863; Min.u64 = 12; Max.u64 = 226; 
- c1.l1cache.latency_GetS_M : Accumulator : Sum.u64 = 0; SumSQ.u64 = 0; Count.u64 = 0; Min.u64 = 0; Max.u64 = 0; 
- n1.l2cache.stateEvent_AckInv_SI : Accumulator : Sum.u64 = 0; SumSQ.u64 = 0; Count.u64 = 0; Min.u64 = 0; Max.u64 = 0; 
- n1.l2cache.stateEvent_AckInv_SBInv : Accumulator : Sum.u64 = 0; SumSQ.u64 = 0; Count.u64 = 0; Min.u64 = 0; Max.u64 = 0; 
- n1.l2cache.stateEvent_FlushLine_I : Accumulator : Sum.u64 = 0; SumSQ.u64 = 0; Count.u64 = 0; Min.u64 = 0; Max.u64 = 0; 
- n1.l2cache.stateEvent_FlushLine_S : Accumulator : Sum.u64 = 0; SumSQ.u64 = 0; Count.u64 = 0; Min.u64 = 0; Max.u64 = 0; 
- n1.l2cache.stateEvent_FlushLine_M : Accumulator : Sum.u64 = 0; SumSQ.u64 = 0; Count.u64 = 0; Min.u64 = 0; Max.u64 = 0; 
- n1.l2cache.stateEvent_FlushLine_IS : Accumulator : Sum.u64 = 0; SumSQ.u64 = 0; Count.u64 = 0; Min.u64 = 0; Max.u64 = 0; 
- n1.l2cache.stateEvent_FlushLine_IM : Accumulator : Sum.u64 = 0; SumSQ.u64 = 0; Count.u64 = 0; Min.u64 = 0; Max.u64 = 0; 
- n1.l2cache.stateEvent_FlushLine_SM : Accumulator : Sum.u64 = 0; SumSQ.u64 = 0; Count.u64 = 0; Min.u64 = 0; Max.u64 = 0; 
- c1.l1cache.latency_GetX_IM : Accumulator : Sum.u64 = 4910; SumSQ.u64 = 260436; Count.u64 = 113; Min.u64 = 13; Max.u64 = 124; 
- c1.l1cache.latency_GetX_SM : Accumulator : Sum.u64 = 242; SumSQ.u64 = 16464; Count.u64 = 5; Min.u64 = 27; Max.u64 = 109; 
- c1.l1cache.latency_GetX_M : Accumulator : Sum.u64 = 0; SumSQ.u64 = 0; Count.u64 = 0; Min.u64 = 0; Max.u64 = 0; 
- c1.l1cache.latency_GetSX_IM : Accumulator : Sum.u64 = 0; SumSQ.u64 = 0; Count.u64 = 0; Min.u64 = 0; Max.u64 = 0; 
- c1.l1cache.latency_GetSX_SM : Accumulator : Sum.u64 = 0; SumSQ.u64 = 0; Count.u64 = 0; Min.u64 = 0; Max.u64 = 0; 
- c1.l1cache.latency_GetSX_M : Accumulator : Sum.u64 = 0; SumSQ.u64 = 0; Count.u64 = 0; Min.u64 = 0; Max.u64 = 0; 
- c1.l1cache.EventStalledForLockedCacheline : Accumulator : Sum.u64 = 0; SumSQ.u64 = 0; Count.u64 = 0; Min.u64 = 0; Max.u64 = 0; 
- c1.l1cache.evict_S : Accumulator : Sum.u64 = 843; SumSQ.u64 = 843; Count.u64 = 843; Min.u64 = 1; Max.u64 = 1; 
- c1.l1cache.evict_SM : Accumulator : Sum.u64 = 0; SumSQ.u64 = 0; Count.u64 = 0; Min.u64 = 0; Max.u64 = 0; 
->>>>>>> 462196a2
- c1.l1cache.stateEvent_GetS_I : Accumulator : Sum.u64 = 863; SumSQ.u64 = 863; Count.u64 = 863; Min.u64 = 1; Max.u64 = 1; 
- n1.l2cache.stateEvent_FlushLine_MInv : Accumulator : Sum.u64 = 0; SumSQ.u64 = 0; Count.u64 = 0; Min.u64 = 0; Max.u64 = 0; 
- n1.l2cache.stateEvent_FlushLine_MInvX : Accumulator : Sum.u64 = 0; SumSQ.u64 = 0; Count.u64 = 0; Min.u64 = 0; Max.u64 = 0; 
- n1.l2cache.stateEvent_FlushLine_SInv : Accumulator : Sum.u64 = 0; SumSQ.u64 = 0; Count.u64 = 0; Min.u64 = 0; Max.u64 = 0; 
- n1.l2cache.stateEvent_FlushLine_SMInv : Accumulator : Sum.u64 = 0; SumSQ.u64 = 0; Count.u64 = 0; Min.u64 = 0; Max.u64 = 0; 
- n1.l2cache.stateEvent_FlushLine_MI : Accumulator : Sum.u64 = 0; SumSQ.u64 = 0; Count.u64 = 0; Min.u64 = 0; Max.u64 = 0; 
- n1.l2cache.stateEvent_FlushLine_SI : Accumulator : Sum.u64 = 0; SumSQ.u64 = 0; Count.u64 = 0; Min.u64 = 0; Max.u64 = 0; 
- n1.l2cache.stateEvent_FlushLine_IB : Accumulator : Sum.u64 = 0; SumSQ.u64 = 0; Count.u64 = 0; Min.u64 = 0; Max.u64 = 0; 
- n1.l2cache.stateEvent_FlushLine_SB : Accumulator : Sum.u64 = 0; SumSQ.u64 = 0; Count.u64 = 0; Min.u64 = 0; Max.u64 = 0; 
- n1.l2cache.stateEvent_FlushLineInv_I : Accumulator : Sum.u64 = 0; SumSQ.u64 = 0; Count.u64 = 0; Min.u64 = 0; Max.u64 = 0; 
- n1.l2cache.stateEvent_FlushLineInv_S : Accumulator : Sum.u64 = 0; SumSQ.u64 = 0; Count.u64 = 0; Min.u64 = 0; Max.u64 = 0; 
- n1.l2cache.stateEvent_FlushLineInv_M : Accumulator : Sum.u64 = 0; SumSQ.u64 = 0; Count.u64 = 0; Min.u64 = 0; Max.u64 = 0; 
- n1.l2cache.stateEvent_FlushLineInv_IS : Accumulator : Sum.u64 = 0; SumSQ.u64 = 0; Count.u64 = 0; Min.u64 = 0; Max.u64 = 0; 
- c1.l1cache.stateEvent_GetS_S : Accumulator : Sum.u64 = 18; SumSQ.u64 = 18; Count.u64 = 18; Min.u64 = 1; Max.u64 = 1; 
- c1.l1cache.stateEvent_GetS_M : Accumulator : Sum.u64 = 0; SumSQ.u64 = 0; Count.u64 = 0; Min.u64 = 0; Max.u64 = 0; 
- c1.l1cache.stateEvent_GetX_I : Accumulator : Sum.u64 = 113; SumSQ.u64 = 113; Count.u64 = 113; Min.u64 = 1; Max.u64 = 1; 
- c1.l1cache.stateEvent_GetX_S : Accumulator : Sum.u64 = 5; SumSQ.u64 = 5; Count.u64 = 5; Min.u64 = 1; Max.u64 = 1; 
- n1.l2cache.stateEvent_FlushLine_SB : Accumulator : Sum.u64 = 0; SumSQ.u64 = 0; Count.u64 = 0; Min.u64 = 0; Max.u64 = 0; 
- n1.l2cache.stateEvent_FlushLineInv_I : Accumulator : Sum.u64 = 0; SumSQ.u64 = 0; Count.u64 = 0; Min.u64 = 0; Max.u64 = 0; 
- n1.l2cache.stateEvent_FlushLineInv_S : Accumulator : Sum.u64 = 0; SumSQ.u64 = 0; Count.u64 = 0; Min.u64 = 0; Max.u64 = 0; 
- n1.l2cache.stateEvent_FlushLineInv_M : Accumulator : Sum.u64 = 0; SumSQ.u64 = 0; Count.u64 = 0; Min.u64 = 0; Max.u64 = 0; 
- n1.l2cache.stateEvent_FlushLineInv_IS : Accumulator : Sum.u64 = 0; SumSQ.u64 = 0; Count.u64 = 0; Min.u64 = 0; Max.u64 = 0; 
- n1.l2cache.stateEvent_FlushLineInv_IM : Accumulator : Sum.u64 = 0; SumSQ.u64 = 0; Count.u64 = 0; Min.u64 = 0; Max.u64 = 0; 
- n1.l2cache.stateEvent_FlushLineInv_SM : Accumulator : Sum.u64 = 0; SumSQ.u64 = 0; Count.u64 = 0; Min.u64 = 0; Max.u64 = 0; 
- c1.l1cache.stateEvent_GetX_M : Accumulator : Sum.u64 = 1; SumSQ.u64 = 1; Count.u64 = 1; Min.u64 = 1; Max.u64 = 1; 
- c1.l1cache.stateEvent_GetSX_I : Accumulator : Sum.u64 = 0; SumSQ.u64 = 0; Count.u64 = 0; Min.u64 = 0; Max.u64 = 0; 
- c1.l1cache.stateEvent_GetSX_S : Accumulator : Sum.u64 = 0; SumSQ.u64 = 0; Count.u64 = 0; Min.u64 = 0; Max.u64 = 0; 
- c1.l1cache.stateEvent_GetSX_M : Accumulator : Sum.u64 = 0; SumSQ.u64 = 0; Count.u64 = 0; Min.u64 = 0; Max.u64 = 0; 
- c1.l1cache.stateEvent_GetSResp_IS : Accumulator : Sum.u64 = 863; SumSQ.u64 = 863; Count.u64 = 863; Min.u64 = 1; Max.u64 = 1; 
- c1.l1cache.stateEvent_GetXResp_IS : Accumulator : Sum.u64 = 0; SumSQ.u64 = 0; Count.u64 = 0; Min.u64 = 0; Max.u64 = 0; 
- n1.l2cache.stateEvent_FlushLineInv_IM : Accumulator : Sum.u64 = 0; SumSQ.u64 = 0; Count.u64 = 0; Min.u64 = 0; Max.u64 = 0; 
- n1.l2cache.stateEvent_FlushLineInv_SM : Accumulator : Sum.u64 = 0; SumSQ.u64 = 0; Count.u64 = 0; Min.u64 = 0; Max.u64 = 0; 
- n1.l2cache.stateEvent_FlushLineInv_MInv : Accumulator : Sum.u64 = 0; SumSQ.u64 = 0; Count.u64 = 0; Min.u64 = 0; Max.u64 = 0; 
- n1.l2cache.stateEvent_FlushLineInv_MInvX : Accumulator : Sum.u64 = 0; SumSQ.u64 = 0; Count.u64 = 0; Min.u64 = 0; Max.u64 = 0; 
- n1.l2cache.stateEvent_FlushLineInv_SInv : Accumulator : Sum.u64 = 0; SumSQ.u64 = 0; Count.u64 = 0; Min.u64 = 0; Max.u64 = 0; 
- n1.l2cache.stateEvent_FlushLineInv_SMInv : Accumulator : Sum.u64 = 0; SumSQ.u64 = 0; Count.u64 = 0; Min.u64 = 0; Max.u64 = 0; 
- n1.l2cache.stateEvent_FlushLineInv_MI : Accumulator : Sum.u64 = 0; SumSQ.u64 = 0; Count.u64 = 0; Min.u64 = 0; Max.u64 = 0; 
- n1.l2cache.stateEvent_FlushLineInv_SI : Accumulator : Sum.u64 = 0; SumSQ.u64 = 0; Count.u64 = 0; Min.u64 = 0; Max.u64 = 0; 
- c1.l1cache.stateEvent_GetXResp_IM : Accumulator : Sum.u64 = 113; SumSQ.u64 = 113; Count.u64 = 113; Min.u64 = 1; Max.u64 = 1; 
- c1.l1cache.stateEvent_GetXResp_SM : Accumulator : Sum.u64 = 5; SumSQ.u64 = 5; Count.u64 = 5; Min.u64 = 1; Max.u64 = 1; 
- c1.l1cache.stateEvent_Inv_I : Accumulator : Sum.u64 = 1; SumSQ.u64 = 1; Count.u64 = 1; Min.u64 = 1; Max.u64 = 1; 
- n1.l2cache.stateEvent_FlushLineInv_MInv : Accumulator : Sum.u64 = 0; SumSQ.u64 = 0; Count.u64 = 0; Min.u64 = 0; Max.u64 = 0; 
- n1.l2cache.stateEvent_FlushLineInv_MInvX : Accumulator : Sum.u64 = 0; SumSQ.u64 = 0; Count.u64 = 0; Min.u64 = 0; Max.u64 = 0; 
- n1.l2cache.stateEvent_FlushLineInv_SInv : Accumulator : Sum.u64 = 0; SumSQ.u64 = 0; Count.u64 = 0; Min.u64 = 0; Max.u64 = 0; 
- n1.l2cache.stateEvent_FlushLineInv_SMInv : Accumulator : Sum.u64 = 0; SumSQ.u64 = 0; Count.u64 = 0; Min.u64 = 0; Max.u64 = 0; 
- n1.l2cache.stateEvent_FlushLineInv_MI : Accumulator : Sum.u64 = 0; SumSQ.u64 = 0; Count.u64 = 0; Min.u64 = 0; Max.u64 = 0; 
- n1.l2cache.stateEvent_FlushLineInv_SI : Accumulator : Sum.u64 = 0; SumSQ.u64 = 0; Count.u64 = 0; Min.u64 = 0; Max.u64 = 0; 
- n1.l2cache.stateEvent_FlushLineInv_IB : Accumulator : Sum.u64 = 0; SumSQ.u64 = 0; Count.u64 = 0; Min.u64 = 0; Max.u64 = 0; 
- n1.l2cache.stateEvent_FlushLineInv_SB : Accumulator : Sum.u64 = 0; SumSQ.u64 = 0; Count.u64 = 0; Min.u64 = 0; Max.u64 = 0; 
- c1.l1cache.stateEvent_Inv_S : Accumulator : Sum.u64 = 6; SumSQ.u64 = 6; Count.u64 = 6; Min.u64 = 1; Max.u64 = 1; 
- c1.l1cache.stateEvent_Inv_IS : Accumulator : Sum.u64 = 0; SumSQ.u64 = 0; Count.u64 = 0; Min.u64 = 0; Max.u64 = 0; 
- c1.l1cache.stateEvent_Inv_IM : Accumulator : Sum.u64 = 0; SumSQ.u64 = 0; Count.u64 = 0; Min.u64 = 0; Max.u64 = 0; 
- c1.l1cache.stateEvent_Inv_SM : Accumulator : Sum.u64 = 0; SumSQ.u64 = 0; Count.u64 = 0; Min.u64 = 0; Max.u64 = 0; 
- c1.l1cache.stateEvent_Inv_SB : Accumulator : Sum.u64 = 0; SumSQ.u64 = 0; Count.u64 = 0; Min.u64 = 0; Max.u64 = 0; 
- c1.l1cache.stateEvent_Inv_IB : Accumulator : Sum.u64 = 0; SumSQ.u64 = 0; Count.u64 = 0; Min.u64 = 0; Max.u64 = 0; 
- n1.l2cache.stateEvent_FlushLineInv_IB : Accumulator : Sum.u64 = 0; SumSQ.u64 = 0; Count.u64 = 0; Min.u64 = 0; Max.u64 = 0; 
- n1.l2cache.stateEvent_FlushLineInv_SB : Accumulator : Sum.u64 = 0; SumSQ.u64 = 0; Count.u64 = 0; Min.u64 = 0; Max.u64 = 0; 
- n1.l2cache.stateEvent_FlushLineResp_I : Accumulator : Sum.u64 = 0; SumSQ.u64 = 0; Count.u64 = 0; Min.u64 = 0; Max.u64 = 0; 
- n1.l2cache.stateEvent_FlushLineResp_IB : Accumulator : Sum.u64 = 0; SumSQ.u64 = 0; Count.u64 = 0; Min.u64 = 0; Max.u64 = 0; 
- n1.l2cache.stateEvent_FlushLineResp_SB : Accumulator : Sum.u64 = 0; SumSQ.u64 = 0; Count.u64 = 0; Min.u64 = 0; Max.u64 = 0; 
- n1.l2cache.eventSent_GetS : Accumulator : Sum.u64 = 1558; SumSQ.u64 = 1558; Count.u64 = 1558; Min.u64 = 1; Max.u64 = 1; 
- n1.l2cache.eventSent_GetX : Accumulator : Sum.u64 = 212; SumSQ.u64 = 212; Count.u64 = 212; Min.u64 = 1; Max.u64 = 1; 
- n1.l2cache.eventSent_GetSX : Accumulator : Sum.u64 = 0; SumSQ.u64 = 0; Count.u64 = 0; Min.u64 = 0; Max.u64 = 0; 
- n1.l2cache.eventSent_PutS : Accumulator : Sum.u64 = 1477; SumSQ.u64 = 1477; Count.u64 = 1477; Min.u64 = 1; Max.u64 = 1; 
- n1.l2cache.eventSent_PutM : Accumulator : Sum.u64 = 179; SumSQ.u64 = 179; Count.u64 = 179; Min.u64 = 1; Max.u64 = 1; 
- c1.l1cache.stateEvent_FetchInvX_I : Accumulator : Sum.u64 = 0; SumSQ.u64 = 0; Count.u64 = 0; Min.u64 = 0; Max.u64 = 0; 
- n1.l2cache.stateEvent_FlushLineResp_I : Accumulator : Sum.u64 = 0; SumSQ.u64 = 0; Count.u64 = 0; Min.u64 = 0; Max.u64 = 0; 
- n1.l2cache.stateEvent_FlushLineResp_IB : Accumulator : Sum.u64 = 0; SumSQ.u64 = 0; Count.u64 = 0; Min.u64 = 0; Max.u64 = 0; 
- n1.l2cache.stateEvent_FlushLineResp_SB : Accumulator : Sum.u64 = 0; SumSQ.u64 = 0; Count.u64 = 0; Min.u64 = 0; Max.u64 = 0; 
- n1.l2cache.eventSent_GetS : Accumulator : Sum.u64 = 1558; SumSQ.u64 = 1558; Count.u64 = 1558; Min.u64 = 1; Max.u64 = 1; 
- n1.l2cache.eventSent_GetX : Accumulator : Sum.u64 = 212; SumSQ.u64 = 212; Count.u64 = 212; Min.u64 = 1; Max.u64 = 1; 
- n1.l2cache.eventSent_GetSX : Accumulator : Sum.u64 = 0; SumSQ.u64 = 0; Count.u64 = 0; Min.u64 = 0; Max.u64 = 0; 
- n1.l2cache.eventSent_PutS : Accumulator : Sum.u64 = 1477; SumSQ.u64 = 1477; Count.u64 = 1477; Min.u64 = 1; Max.u64 = 1; 
- n1.l2cache.eventSent_PutM : Accumulator : Sum.u64 = 179; SumSQ.u64 = 179; Count.u64 = 179; Min.u64 = 1; Max.u64 = 1; 
- n1.l2cache.eventSent_FlushLine : Accumulator : Sum.u64 = 0; SumSQ.u64 = 0; Count.u64 = 0; Min.u64 = 0; Max.u64 = 0; 
- c1.l1cache.stateEvent_FetchInvX_M : Accumulator : Sum.u64 = 6; SumSQ.u64 = 6; Count.u64 = 6; Min.u64 = 1; Max.u64 = 1; 
- c1.l1cache.stateEvent_FetchInvX_IS : Accumulator : Sum.u64 = 0; SumSQ.u64 = 0; Count.u64 = 0; Min.u64 = 0; Max.u64 = 0; 
- c1.l1cache.stateEvent_FetchInvX_IM : Accumulator : Sum.u64 = 0; SumSQ.u64 = 0; Count.u64 = 0; Min.u64 = 0; Max.u64 = 0; 
- c1.l1cache.stateEvent_FetchInvX_SB : Accumulator : Sum.u64 = 0; SumSQ.u64 = 0; Count.u64 = 0; Min.u64 = 0; Max.u64 = 0; 
- c1.l1cache.stateEvent_FetchInvX_IB : Accumulator : Sum.u64 = 0; SumSQ.u64 = 0; Count.u64 = 0; Min.u64 = 0; Max.u64 = 0; 
- c1.l1cache.stateEvent_Fetch_I : Accumulator : Sum.u64 = 0; SumSQ.u64 = 0; Count.u64 = 0; Min.u64 = 0; Max.u64 = 0; 
- c1.l1cache.stateEvent_Fetch_S : Accumulator : Sum.u64 = 0; SumSQ.u64 = 0; Count.u64 = 0; Min.u64 = 0; Max.u64 = 0; 
- c1.l1cache.stateEvent_Fetch_IS : Accumulator : Sum.u64 = 0; SumSQ.u64 = 0; Count.u64 = 0; Min.u64 = 0; Max.u64 = 0; 
- c1.l1cache.stateEvent_Fetch_IM : Accumulator : Sum.u64 = 0; SumSQ.u64 = 0; Count.u64 = 0; Min.u64 = 0; Max.u64 = 0; 
- c1.l1cache.stateEvent_Fetch_SM : Accumulator : Sum.u64 = 0; SumSQ.u64 = 0; Count.u64 = 0; Min.u64 = 0; Max.u64 = 0; 
-<<<<<<< HEAD
-=======
- n1.l2cache.eventSent_FlushLine : Accumulator : Sum.u64 = 0; SumSQ.u64 = 0; Count.u64 = 0; Min.u64 = 0; Max.u64 = 0; 
->>>>>>> 462196a2
- n1.l2cache.eventSent_FlushLineInv : Accumulator : Sum.u64 = 0; SumSQ.u64 = 0; Count.u64 = 0; Min.u64 = 0; Max.u64 = 0; 
- n1.l2cache.eventSent_FetchResp : Accumulator : Sum.u64 = 4; SumSQ.u64 = 4; Count.u64 = 4; Min.u64 = 1; Max.u64 = 1; 
- n1.l2cache.eventSent_FetchXResp : Accumulator : Sum.u64 = 21; SumSQ.u64 = 21; Count.u64 = 21; Min.u64 = 1; Max.u64 = 1; 
- n1.l2cache.eventSent_AckInv : Accumulator : Sum.u64 = 23; SumSQ.u64 = 23; Count.u64 = 23; Min.u64 = 1; Max.u64 = 1; 
-<<<<<<< HEAD
- n1.l2cache.eventSent_NACK : Accumulator : Sum.u64 = 0; SumSQ.u64 = 0; Count.u64 = 0; Min.u64 = 0; Max.u64 = 0; 
- n1.l2cache.eventSent_GetSResp : Accumulator : Sum.u64 = 1727; SumSQ.u64 = 1727; Count.u64 = 1727; Min.u64 = 1; Max.u64 = 1; 
- n1.l2cache.eventSent_GetXResp : Accumulator : Sum.u64 = 216; SumSQ.u64 = 216; Count.u64 = 216; Min.u64 = 1; Max.u64 = 1; 
-=======
- n1.l2cache.eventSent_NACK_down : Accumulator : Sum.u64 = 0; SumSQ.u64 = 0; Count.u64 = 0; Min.u64 = 0; Max.u64 = 0; 
- n1.l2cache.eventSent_GetSResp : Accumulator : Sum.u64 = 1727; SumSQ.u64 = 1727; Count.u64 = 1727; Min.u64 = 1; Max.u64 = 1; 
- n1.l2cache.eventSent_GetXResp : Accumulator : Sum.u64 = 216; SumSQ.u64 = 216; Count.u64 = 216; Min.u64 = 1; Max.u64 = 1; 
- n1.l2cache.eventSent_FlushLineResp : Accumulator : Sum.u64 = 0; SumSQ.u64 = 0; Count.u64 = 0; Min.u64 = 0; Max.u64 = 0; 
- n1.l2cache.eventSent_Fetch : Accumulator : Sum.u64 = 0; SumSQ.u64 = 0; Count.u64 = 0; Min.u64 = 0; Max.u64 = 0; 
->>>>>>> 462196a2
- c1.l1cache.stateEvent_Fetch_IB : Accumulator : Sum.u64 = 0; SumSQ.u64 = 0; Count.u64 = 0; Min.u64 = 0; Max.u64 = 0; 
- c1.l1cache.stateEvent_Fetch_SB : Accumulator : Sum.u64 = 0; SumSQ.u64 = 0; Count.u64 = 0; Min.u64 = 0; Max.u64 = 0; 
- c1.l1cache.stateEvent_FetchInv_I : Accumulator : Sum.u64 = 0; SumSQ.u64 = 0; Count.u64 = 0; Min.u64 = 0; Max.u64 = 0; 
- c1.l1cache.stateEvent_FetchInv_S : Accumulator : Sum.u64 = 0; SumSQ.u64 = 0; Count.u64 = 0; Min.u64 = 0; Max.u64 = 0; 
- c1.l1cache.stateEvent_FetchInv_M : Accumulator : Sum.u64 = 1; SumSQ.u64 = 1; Count.u64 = 1; Min.u64 = 1; Max.u64 = 1; 
- c1.l1cache.stateEvent_FetchInv_IS : Accumulator : Sum.u64 = 0; SumSQ.u64 = 0; Count.u64 = 0; Min.u64 = 0; Max.u64 = 0; 
- c1.l1cache.stateEvent_FetchInv_IM : Accumulator : Sum.u64 = 0; SumSQ.u64 = 0; Count.u64 = 0; Min.u64 = 0; Max.u64 = 0; 
- n1.l2cache.eventSent_FlushLineResp : Accumulator : Sum.u64 = 0; SumSQ.u64 = 0; Count.u64 = 0; Min.u64 = 0; Max.u64 = 0; 
- n1.l2cache.eventSent_Fetch : Accumulator : Sum.u64 = 0; SumSQ.u64 = 0; Count.u64 = 0; Min.u64 = 0; Max.u64 = 0; 
- n1.l2cache.eventSent_FetchInv : Accumulator : Sum.u64 = 3; SumSQ.u64 = 3; Count.u64 = 3; Min.u64 = 1; Max.u64 = 1; 
- n1.l2cache.eventSent_ForceInv : Accumulator : Sum.u64 = 0; SumSQ.u64 = 0; Count.u64 = 0; Min.u64 = 0; Max.u64 = 0; 
- n1.l2cache.eventSent_FetchInvX : Accumulator : Sum.u64 = 10; SumSQ.u64 = 10; Count.u64 = 10; Min.u64 = 1; Max.u64 = 1; 
- n1.l2cache.eventSent_Inv : Accumulator : Sum.u64 = 14; SumSQ.u64 = 14; Count.u64 = 14; Min.u64 = 1; Max.u64 = 1; 
- n1.l2cache.eventSent_Put : Accumulator : Sum.u64 = 0; SumSQ.u64 = 0; Count.u64 = 0; Min.u64 = 0; Max.u64 = 0; 
- n1.l2cache.eventSent_Get : Accumulator : Sum.u64 = 0; SumSQ.u64 = 0; Count.u64 = 0; Min.u64 = 0; Max.u64 = 0; 
- c1.l1cache.stateEvent_FetchInv_SM : Accumulator : Sum.u64 = 0; SumSQ.u64 = 0; Count.u64 = 0; Min.u64 = 0; Max.u64 = 0; 
- c1.l1cache.stateEvent_FetchInv_SB : Accumulator : Sum.u64 = 0; SumSQ.u64 = 0; Count.u64 = 0; Min.u64 = 0; Max.u64 = 0; 
- c1.l1cache.stateEvent_FetchInv_IB : Accumulator : Sum.u64 = 0; SumSQ.u64 = 0; Count.u64 = 0; Min.u64 = 0; Max.u64 = 0; 
- c1.l1cache.stateEvent_FlushLine_I : Accumulator : Sum.u64 = 0; SumSQ.u64 = 0; Count.u64 = 0; Min.u64 = 0; Max.u64 = 0; 
- c1.l1cache.stateEvent_FlushLine_S : Accumulator : Sum.u64 = 0; SumSQ.u64 = 0; Count.u64 = 0; Min.u64 = 0; Max.u64 = 0; 
- n1.l2cache.eventSent_FetchInv : Accumulator : Sum.u64 = 3; SumSQ.u64 = 3; Count.u64 = 3; Min.u64 = 1; Max.u64 = 1; 
- n1.l2cache.eventSent_FetchInvX : Accumulator : Sum.u64 = 10; SumSQ.u64 = 10; Count.u64 = 10; Min.u64 = 1; Max.u64 = 1; 
- n1.l2cache.eventSent_Inv : Accumulator : Sum.u64 = 14; SumSQ.u64 = 14; Count.u64 = 14; Min.u64 = 1; Max.u64 = 1; 
- n1.l2cache.eventSent_NACK_up : Accumulator : Sum.u64 = 0; SumSQ.u64 = 0; Count.u64 = 0; Min.u64 = 0; Max.u64 = 0; 
- n1.l2cache.stateEvent_AckPut_I : Accumulator : Sum.u64 = 0; SumSQ.u64 = 0; Count.u64 = 0; Min.u64 = 0; Max.u64 = 0; 
- l3cache:memlink.packet_latency : Accumulator : Sum.u64 = 553; SumSQ.u64 = 553; Count.u64 = 745; Min.u64 = 0; Max.u64 = 1; 
- l3cache:memlink.send_bit_count : Accumulator : Sum.u64 = 47680; SumSQ.u64 = 3051520; Count.u64 = 745; Min.u64 = 64; Max.u64 = 64; 
- l3cache:memlink.output_port_stalls : Accumulator : Sum.u64 = 0; SumSQ.u64 = 0; Count.u64 = 0; Min.u64 = 0; Max.u64 = 0; 
- l3cache:memlink.idle_time : Accumulator : Sum.u64 = 2656360; SumSQ.u64 = 24491326400; Count.u64 = 843; Min.u64 = 0; Max.u64 = 37780; 
- l3cache.TotalEventsReceived : Accumulator : Sum.u64 = 7741; SumSQ.u64 = 7741; Count.u64 = 7741; Min.u64 = 1; Max.u64 = 1; 
- l3cache.TotalEventsReplayed : Accumulator : Sum.u64 = 10; SumSQ.u64 = 10; Count.u64 = 10; Min.u64 = 1; Max.u64 = 1; 
- l3cache.TotalNoncacheableEventsReceived : Accumulator : Sum.u64 = 0; SumSQ.u64 = 0; Count.u64 = 0; Min.u64 = 0; Max.u64 = 0; 
- l3cache.CacheHits : Accumulator : Sum.u64 = 2766; SumSQ.u64 = 2766; Count.u64 = 2766; Min.u64 = 1; Max.u64 = 1; 
- c1.l1cache.stateEvent_FlushLine_M : Accumulator : Sum.u64 = 0; SumSQ.u64 = 0; Count.u64 = 0; Min.u64 = 0; Max.u64 = 0; 
- c1.l1cache.stateEvent_FlushLine_IS : Accumulator : Sum.u64 = 0; SumSQ.u64 = 0; Count.u64 = 0; Min.u64 = 0; Max.u64 = 0; 
- c1.l1cache.stateEvent_FlushLine_IM : Accumulator : Sum.u64 = 0; SumSQ.u64 = 0; Count.u64 = 0; Min.u64 = 0; Max.u64 = 0; 
- c1.l1cache.stateEvent_FlushLine_SM : Accumulator : Sum.u64 = 0; SumSQ.u64 = 0; Count.u64 = 0; Min.u64 = 0; Max.u64 = 0; 
- n1.l2cache.eventSent_AckMove : Accumulator : Sum.u64 = 0; SumSQ.u64 = 0; Count.u64 = 0; Min.u64 = 0; Max.u64 = 0; 
- n1.l2cache.eventSent_CustomReq : Accumulator : Sum.u64 = 0; SumSQ.u64 = 0; Count.u64 = 0; Min.u64 = 0; Max.u64 = 0; 
- n1.l2cache.eventSent_CustomResp : Accumulator : Sum.u64 = 0; SumSQ.u64 = 0; Count.u64 = 0; Min.u64 = 0; Max.u64 = 0; 
- n1.l2cache.eventSent_CustomAck : Accumulator : Sum.u64 = 0; SumSQ.u64 = 0; Count.u64 = 0; Min.u64 = 0; Max.u64 = 0; 
- n1.l2cache.latency_GetS_hit : Accumulator : Sum.u64 = 1197; SumSQ.u64 = 19611; Count.u64 = 165; Min.u64 = 5; Max.u64 = 79; 
- n1.l2cache.latency_GetS_miss : Accumulator : Sum.u64 = 53010; SumSQ.u64 = 3263092; Count.u64 = 1558; Min.u64 = 21; Max.u64 = 339; 
- n1.l2cache.latency_GetS_inv : Accumulator : Sum.u64 = 58; SumSQ.u64 = 842; Count.u64 = 4; Min.u64 = 14; Max.u64 = 15; 
- n1.l2cache.latency_GetX_hit : Accumulator : Sum.u64 = 18; SumSQ.u64 = 108; Count.u64 = 3; Min.u64 = 6; Max.u64 = 6; 
- c1.l1cache.stateEvent_FlushLine_IB : Accumulator : Sum.u64 = 0; SumSQ.u64 = 0; Count.u64 = 0; Min.u64 = 0; Max.u64 = 0; 
- c1.l1cache.stateEvent_FlushLine_SB : Accumulator : Sum.u64 = 0; SumSQ.u64 = 0; Count.u64 = 0; Min.u64 = 0; Max.u64 = 0; 
- c1.l1cache.stateEvent_FlushLineInv_I : Accumulator : Sum.u64 = 0; SumSQ.u64 = 0; Count.u64 = 0; Min.u64 = 0; Max.u64 = 0; 
- c1.l1cache.stateEvent_FlushLineInv_S : Accumulator : Sum.u64 = 0; SumSQ.u64 = 0; Count.u64 = 0; Min.u64 = 0; Max.u64 = 0; 
- c1.l1cache.stateEvent_FlushLineInv_M : Accumulator : Sum.u64 = 0; SumSQ.u64 = 0; Count.u64 = 0; Min.u64 = 0; Max.u64 = 0; 
- c1.l1cache.stateEvent_FlushLineInv_IS : Accumulator : Sum.u64 = 0; SumSQ.u64 = 0; Count.u64 = 0; Min.u64 = 0; Max.u64 = 0; 
- c1.l1cache.stateEvent_FlushLineInv_IM : Accumulator : Sum.u64 = 0; SumSQ.u64 = 0; Count.u64 = 0; Min.u64 = 0; Max.u64 = 0; 
- n1.l2cache.latency_GetX_miss : Accumulator : Sum.u64 = 7714; SumSQ.u64 = 488290; Count.u64 = 189; Min.u64 = 21; Max.u64 = 210; 
- n1.l2cache.latency_GetX_inv : Accumulator : Sum.u64 = 15; SumSQ.u64 = 225; Count.u64 = 1; Min.u64 = 15; Max.u64 = 15; 
- n1.l2cache.latency_GetX_upgrade : Accumulator : Sum.u64 = 726; SumSQ.u64 = 23936; Count.u64 = 23; Min.u64 = 21; Max.u64 = 49; 
- n1.l2cache.latency_GetSX_hit : Accumulator : Sum.u64 = 0; SumSQ.u64 = 0; Count.u64 = 0; Min.u64 = 0; Max.u64 = 0; 
- n1.l2cache.latency_GetSX_miss : Accumulator : Sum.u64 = 0; SumSQ.u64 = 0; Count.u64 = 0; Min.u64 = 0; Max.u64 = 0; 
- n1.l2cache.latency_GetSX_inv : Accumulator : Sum.u64 = 0; SumSQ.u64 = 0; Count.u64 = 0; Min.u64 = 0; Max.u64 = 0; 
- n1.l2cache.latency_GetSX_upgrade : Accumulator : Sum.u64 = 0; SumSQ.u64 = 0; Count.u64 = 0; Min.u64 = 0; Max.u64 = 0; 
- n1.l2cache.latency_FlushLine : Accumulator : Sum.u64 = 0; SumSQ.u64 = 0; Count.u64 = 0; Min.u64 = 0; Max.u64 = 0; 
- c1.l1cache.stateEvent_FlushLineInv_SM : Accumulator : Sum.u64 = 0; SumSQ.u64 = 0; Count.u64 = 0; Min.u64 = 0; Max.u64 = 0; 
- c1.l1cache.stateEvent_FlushLineInv_IB : Accumulator : Sum.u64 = 0; SumSQ.u64 = 0; Count.u64 = 0; Min.u64 = 0; Max.u64 = 0; 
- l3cache.GetSHit_Arrival : Accumulator : Sum.u64 = 2643; SumSQ.u64 = 2643; Count.u64 = 2643; Min.u64 = 1; Max.u64 = 1; 
- l3cache.GetXHit_Arrival : Accumulator : Sum.u64 = 114; SumSQ.u64 = 114; Count.u64 = 114; Min.u64 = 1; Max.u64 = 1; 
- l3cache.GetSXHit_Arrival : Accumulator : Sum.u64 = 0; SumSQ.u64 = 0; Count.u64 = 0; Min.u64 = 0; Max.u64 = 0; 
- l3cache.GetSHit_Blocked : Accumulator : Sum.u64 = 9; SumSQ.u64 = 9; Count.u64 = 9; Min.u64 = 1; Max.u64 = 1; 
- l3cache.GetXHit_Blocked : Accumulator : Sum.u64 = 0; SumSQ.u64 = 0; Count.u64 = 0; Min.u64 = 0; Max.u64 = 0; 
- l3cache.GetSXHit_Blocked : Accumulator : Sum.u64 = 0; SumSQ.u64 = 0; Count.u64 = 0; Min.u64 = 0; Max.u64 = 0; 
- l3cache.CacheMisses : Accumulator : Sum.u64 = 800; SumSQ.u64 = 800; Count.u64 = 800; Min.u64 = 1; Max.u64 = 1; 
- l3cache.GetSMiss_Arrival : Accumulator : Sum.u64 = 483; SumSQ.u64 = 483; Count.u64 = 483; Min.u64 = 1; Max.u64 = 1; 
- l3cache.GetXMiss_Arrival : Accumulator : Sum.u64 = 316; SumSQ.u64 = 316; Count.u64 = 316; Min.u64 = 1; Max.u64 = 1; 
- l3cache.GetSXMiss_Arrival : Accumulator : Sum.u64 = 0; SumSQ.u64 = 0; Count.u64 = 0; Min.u64 = 0; Max.u64 = 0; 
- l3cache.GetSMiss_Blocked : Accumulator : Sum.u64 = 1; SumSQ.u64 = 1; Count.u64 = 1; Min.u64 = 1; Max.u64 = 1; 
- l3cache.GetXMiss_Blocked : Accumulator : Sum.u64 = 0; SumSQ.u64 = 0; Count.u64 = 0; Min.u64 = 0; Max.u64 = 0; 
- c1.l1cache.stateEvent_FlushLineInv_SB : Accumulator : Sum.u64 = 0; SumSQ.u64 = 0; Count.u64 = 0; Min.u64 = 0; Max.u64 = 0; 
- c1.l1cache.stateEvent_FlushLineResp_I : Accumulator : Sum.u64 = 0; SumSQ.u64 = 0; Count.u64 = 0; Min.u64 = 0; Max.u64 = 0; 
- c1.l1cache.stateEvent_FlushLineResp_IB : Accumulator : Sum.u64 = 0; SumSQ.u64 = 0; Count.u64 = 0; Min.u64 = 0; Max.u64 = 0; 
- c1.l1cache.stateEvent_FlushLineResp_SB : Accumulator : Sum.u64 = 0; SumSQ.u64 = 0; Count.u64 = 0; Min.u64 = 0; Max.u64 = 0; 
- c1.l1cache.eventSent_GetS : Accumulator : Sum.u64 = 863; SumSQ.u64 = 863; Count.u64 = 863; Min.u64 = 1; Max.u64 = 1; 
- c1.l1cache.eventSent_GetX : Accumulator : Sum.u64 = 118; SumSQ.u64 = 118; Count.u64 = 118; Min.u64 = 1; Max.u64 = 1; 
- n1.l2cache.latency_FlushLineInv : Accumulator : Sum.u64 = 0; SumSQ.u64 = 0; Count.u64 = 0; Min.u64 = 0; Max.u64 = 0; 
- n1.l2cache.stateEvent_AckPut_I : Accumulator : Sum.u64 = 0; SumSQ.u64 = 0; Count.u64 = 0; Min.u64 = 0; Max.u64 = 0; 
- l3cache:memlink.packet_latency : Accumulator : Sum.u64 = 553; SumSQ.u64 = 553; Count.u64 = 745; Min.u64 = 0; Max.u64 = 1; 
- l3cache:memlink.send_bit_count : Accumulator : Sum.u64 = 47680; SumSQ.u64 = 3051520; Count.u64 = 745; Min.u64 = 64; Max.u64 = 64; 
- l3cache:memlink.output_port_stalls : Accumulator : Sum.u64 = 0; SumSQ.u64 = 0; Count.u64 = 0; Min.u64 = 0; Max.u64 = 0; 
- l3cache:memlink.idle_time : Accumulator : Sum.u64 = 2656360; SumSQ.u64 = 24491326400; Count.u64 = 843; Min.u64 = 0; Max.u64 = 37780; 
- l3cache.default_stat : Accumulator : Sum.u64 = 0; SumSQ.u64 = 0; Count.u64 = 0; Min.u64 = 0; Max.u64 = 0; 
- l3cache.TotalEventsReceived : Accumulator : Sum.u64 = 7741; SumSQ.u64 = 7741; Count.u64 = 7741; Min.u64 = 1; Max.u64 = 1; 
- c1.l1cache.eventSent_GetSX : Accumulator : Sum.u64 = 0; SumSQ.u64 = 0; Count.u64 = 0; Min.u64 = 0; Max.u64 = 0; 
- c1.l1cache.eventSent_PutM : Accumulator : Sum.u64 = 110; SumSQ.u64 = 110; Count.u64 = 110; Min.u64 = 1; Max.u64 = 1; 
-<<<<<<< HEAD
- c1.l1cache.eventSent_NACK : Accumulator : Sum.u64 = 0; SumSQ.u64 = 0; Count.u64 = 0; Min.u64 = 0; Max.u64 = 0; 
-=======
- c1.l1cache.eventSent_NACK_down : Accumulator : Sum.u64 = 0; SumSQ.u64 = 0; Count.u64 = 0; Min.u64 = 0; Max.u64 = 0; 
- l3cache.GetSXMiss_Blocked : Accumulator : Sum.u64 = 0; SumSQ.u64 = 0; Count.u64 = 0; Min.u64 = 0; Max.u64 = 0; 
- l3cache.GetS_recv : Accumulator : Sum.u64 = 3136; SumSQ.u64 = 3136; Count.u64 = 3136; Min.u64 = 1; Max.u64 = 1; 
- l3cache.GetX_recv : Accumulator : Sum.u64 = 430; SumSQ.u64 = 430; Count.u64 = 430; Min.u64 = 1; Max.u64 = 1; 
- l3cache.GetSX_recv : Accumulator : Sum.u64 = 0; SumSQ.u64 = 0; Count.u64 = 0; Min.u64 = 0; Max.u64 = 0; 
- l3cache.GetSResp_recv : Accumulator : Sum.u64 = 447; SumSQ.u64 = 447; Count.u64 = 447; Min.u64 = 1; Max.u64 = 1; 
- l3cache.GetXResp_recv : Accumulator : Sum.u64 = 298; SumSQ.u64 = 298; Count.u64 = 298; Min.u64 = 1; Max.u64 = 1; 
- l3cache.PutS_recv : Accumulator : Sum.u64 = 2970; SumSQ.u64 = 2970; Count.u64 = 2970; Min.u64 = 1; Max.u64 = 1; 
- l3cache.PutM_recv : Accumulator : Sum.u64 = 372; SumSQ.u64 = 372; Count.u64 = 372; Min.u64 = 1; Max.u64 = 1; 
- l3cache.PutE_recv : Accumulator : Sum.u64 = 0; SumSQ.u64 = 0; Count.u64 = 0; Min.u64 = 0; Max.u64 = 0; 
- l3cache.FetchInv_recv : Accumulator : Sum.u64 = 0; SumSQ.u64 = 0; Count.u64 = 0; Min.u64 = 0; Max.u64 = 0; 
- l3cache.FetchInvX_recv : Accumulator : Sum.u64 = 0; SumSQ.u64 = 0; Count.u64 = 0; Min.u64 = 0; Max.u64 = 0; 
->>>>>>> 462196a2
- c1.l1cache.eventSent_FlushLine : Accumulator : Sum.u64 = 0; SumSQ.u64 = 0; Count.u64 = 0; Min.u64 = 0; Max.u64 = 0; 
- c1.l1cache.eventSent_FlushLineInv : Accumulator : Sum.u64 = 0; SumSQ.u64 = 0; Count.u64 = 0; Min.u64 = 0; Max.u64 = 0; 
- c1.l1cache.eventSent_FetchResp : Accumulator : Sum.u64 = 1; SumSQ.u64 = 1; Count.u64 = 1; Min.u64 = 1; Max.u64 = 1; 
- c1.l1cache.eventSent_FetchXResp : Accumulator : Sum.u64 = 6; SumSQ.u64 = 6; Count.u64 = 6; Min.u64 = 1; Max.u64 = 1; 
- l3cache.TotalEventsReplayed : Accumulator : Sum.u64 = 10; SumSQ.u64 = 10; Count.u64 = 10; Min.u64 = 1; Max.u64 = 1; 
- l3cache.TotalNoncacheableEventsReceived : Accumulator : Sum.u64 = 0; SumSQ.u64 = 0; Count.u64 = 0; Min.u64 = 0; Max.u64 = 0; 
- l3cache.CacheHits : Accumulator : Sum.u64 = 2766; SumSQ.u64 = 2766; Count.u64 = 2766; Min.u64 = 1; Max.u64 = 1; 
- l3cache.GetSHit_Arrival : Accumulator : Sum.u64 = 2643; SumSQ.u64 = 2643; Count.u64 = 2643; Min.u64 = 1; Max.u64 = 1; 
- l3cache.GetXHit_Arrival : Accumulator : Sum.u64 = 114; SumSQ.u64 = 114; Count.u64 = 114; Min.u64 = 1; Max.u64 = 1; 
- l3cache.GetSXHit_Arrival : Accumulator : Sum.u64 = 0; SumSQ.u64 = 0; Count.u64 = 0; Min.u64 = 0; Max.u64 = 0; 
- l3cache.GetSHit_Blocked : Accumulator : Sum.u64 = 9; SumSQ.u64 = 9; Count.u64 = 9; Min.u64 = 1; Max.u64 = 1; 
- l3cache.GetXHit_Blocked : Accumulator : Sum.u64 = 0; SumSQ.u64 = 0; Count.u64 = 0; Min.u64 = 0; Max.u64 = 0; 
- l3cache.GetSXHit_Blocked : Accumulator : Sum.u64 = 0; SumSQ.u64 = 0; Count.u64 = 0; Min.u64 = 0; Max.u64 = 0; 
- c1.l1cache.eventSent_AckInv : Accumulator : Sum.u64 = 6; SumSQ.u64 = 6; Count.u64 = 6; Min.u64 = 1; Max.u64 = 1; 
- c1.l1cache.eventSent_GetSResp : Accumulator : Sum.u64 = 881; SumSQ.u64 = 881; Count.u64 = 881; Min.u64 = 1; Max.u64 = 1; 
- c1.l1cache.eventSent_GetXResp : Accumulator : Sum.u64 = 119; SumSQ.u64 = 119; Count.u64 = 119; Min.u64 = 1; Max.u64 = 1; 
- c1.l1cache.eventSent_FlushLineResp : Accumulator : Sum.u64 = 0; SumSQ.u64 = 0; Count.u64 = 0; Min.u64 = 0; Max.u64 = 0; 
- c1.l1cache.eventSent_Put : Accumulator : Sum.u64 = 0; SumSQ.u64 = 0; Count.u64 = 0; Min.u64 = 0; Max.u64 = 0; 
- c1.l1cache.eventSent_Get : Accumulator : Sum.u64 = 0; SumSQ.u64 = 0; Count.u64 = 0; Min.u64 = 0; Max.u64 = 0; 
- c1.l1cache.eventSent_AckMove : Accumulator : Sum.u64 = 0; SumSQ.u64 = 0; Count.u64 = 0; Min.u64 = 0; Max.u64 = 0; 
- l3cache.CacheMisses : Accumulator : Sum.u64 = 800; SumSQ.u64 = 800; Count.u64 = 800; Min.u64 = 1; Max.u64 = 1; 
- l3cache.GetSMiss_Arrival : Accumulator : Sum.u64 = 483; SumSQ.u64 = 483; Count.u64 = 483; Min.u64 = 1; Max.u64 = 1; 
- l3cache.GetXMiss_Arrival : Accumulator : Sum.u64 = 316; SumSQ.u64 = 316; Count.u64 = 316; Min.u64 = 1; Max.u64 = 1; 
- l3cache.GetSXMiss_Arrival : Accumulator : Sum.u64 = 0; SumSQ.u64 = 0; Count.u64 = 0; Min.u64 = 0; Max.u64 = 0; 
- l3cache.GetSMiss_Blocked : Accumulator : Sum.u64 = 1; SumSQ.u64 = 1; Count.u64 = 1; Min.u64 = 1; Max.u64 = 1; 
- l3cache.GetXMiss_Blocked : Accumulator : Sum.u64 = 0; SumSQ.u64 = 0; Count.u64 = 0; Min.u64 = 0; Max.u64 = 0; 
- l3cache.GetSXMiss_Blocked : Accumulator : Sum.u64 = 0; SumSQ.u64 = 0; Count.u64 = 0; Min.u64 = 0; Max.u64 = 0; 
- c1.l1cache.eventSent_CustomReq : Accumulator : Sum.u64 = 0; SumSQ.u64 = 0; Count.u64 = 0; Min.u64 = 0; Max.u64 = 0; 
- c1.l1cache.eventSent_CustomResp : Accumulator : Sum.u64 = 0; SumSQ.u64 = 0; Count.u64 = 0; Min.u64 = 0; Max.u64 = 0; 
- c1.l1cache.eventSent_CustomAck : Accumulator : Sum.u64 = 0; SumSQ.u64 = 0; Count.u64 = 0; Min.u64 = 0; Max.u64 = 0; 
- c1.l1cache.EventStalledForLockedCacheline : Accumulator : Sum.u64 = 0; SumSQ.u64 = 0; Count.u64 = 0; Min.u64 = 0; Max.u64 = 0; 
- c1.l1cache.evict_S : Accumulator : Sum.u64 = 843; SumSQ.u64 = 843; Count.u64 = 843; Min.u64 = 1; Max.u64 = 1; 
- c1.l1cache.evict_SM : Accumulator : Sum.u64 = 0; SumSQ.u64 = 0; Count.u64 = 0; Min.u64 = 0; Max.u64 = 0; 
- c1.l1cache.latency_GetS_hit : Accumulator : Sum.u64 = 38; SumSQ.u64 = 84; Count.u64 = 18; Min.u64 = 2; Max.u64 = 4; 
- c1.l1cache.latency_GetS_miss : Accumulator : Sum.u64 = 34072; SumSQ.u64 = 1995880; Count.u64 = 863; Min.u64 = 14; Max.u64 = 228; 
- l3cache.GetS_recv : Accumulator : Sum.u64 = 3136; SumSQ.u64 = 3136; Count.u64 = 3136; Min.u64 = 1; Max.u64 = 1; 
- l3cache.GetX_recv : Accumulator : Sum.u64 = 430; SumSQ.u64 = 430; Count.u64 = 430; Min.u64 = 1; Max.u64 = 1; 
- l3cache.GetSX_recv : Accumulator : Sum.u64 = 0; SumSQ.u64 = 0; Count.u64 = 0; Min.u64 = 0; Max.u64 = 0; 
- l3cache.GetSResp_recv : Accumulator : Sum.u64 = 447; SumSQ.u64 = 447; Count.u64 = 447; Min.u64 = 1; Max.u64 = 1; 
- l3cache.GetXResp_recv : Accumulator : Sum.u64 = 298; SumSQ.u64 = 298; Count.u64 = 298; Min.u64 = 1; Max.u64 = 1; 
- l3cache.PutS_recv : Accumulator : Sum.u64 = 2970; SumSQ.u64 = 2970; Count.u64 = 2970; Min.u64 = 1; Max.u64 = 1; 
- l3cache.PutM_recv : Accumulator : Sum.u64 = 372; SumSQ.u64 = 372; Count.u64 = 372; Min.u64 = 1; Max.u64 = 1; 
- l3cache.PutE_recv : Accumulator : Sum.u64 = 0; SumSQ.u64 = 0; Count.u64 = 0; Min.u64 = 0; Max.u64 = 0; 
- l3cache.Fetch_recv : Accumulator : Sum.u64 = 0; SumSQ.u64 = 0; Count.u64 = 0; Min.u64 = 0; Max.u64 = 0; 
- c1.l1cache.latency_GetX_hit : Accumulator : Sum.u64 = 2; SumSQ.u64 = 4; Count.u64 = 1; Min.u64 = 2; Max.u64 = 2; 
- c1.l1cache.latency_GetX_miss : Accumulator : Sum.u64 = 5136; SumSQ.u64 = 280528; Count.u64 = 113; Min.u64 = 15; Max.u64 = 126; 
- c1.l1cache.latency_GetX_upgrade : Accumulator : Sum.u64 = 252; SumSQ.u64 = 17452; Count.u64 = 5; Min.u64 = 29; Max.u64 = 111; 
- c1.l1cache.latency_GetSX_hit : Accumulator : Sum.u64 = 0; SumSQ.u64 = 0; Count.u64 = 0; Min.u64 = 0; Max.u64 = 0; 
- c1.l1cache.latency_GetSX_miss : Accumulator : Sum.u64 = 0; SumSQ.u64 = 0; Count.u64 = 0; Min.u64 = 0; Max.u64 = 0; 
- c1.l1cache.latency_GetSX_upgrade : Accumulator : Sum.u64 = 0; SumSQ.u64 = 0; Count.u64 = 0; Min.u64 = 0; Max.u64 = 0; 
- c1.l1cache.latency_FlushLine : Accumulator : Sum.u64 = 0; SumSQ.u64 = 0; Count.u64 = 0; Min.u64 = 0; Max.u64 = 0; 
- c1.l1cache.latency_FlushLine_fail : Accumulator : Sum.u64 = 0; SumSQ.u64 = 0; Count.u64 = 0; Min.u64 = 0; Max.u64 = 0; 
- l3cache.FetchInv_recv : Accumulator : Sum.u64 = 0; SumSQ.u64 = 0; Count.u64 = 0; Min.u64 = 0; Max.u64 = 0; 
- l3cache.FetchInvX_recv : Accumulator : Sum.u64 = 0; SumSQ.u64 = 0; Count.u64 = 0; Min.u64 = 0; Max.u64 = 0; 
- l3cache.ForceInv_recv : Accumulator : Sum.u64 = 0; SumSQ.u64 = 0; Count.u64 = 0; Min.u64 = 0; Max.u64 = 0; 
- l3cache.Inv_recv : Accumulator : Sum.u64 = 0; SumSQ.u64 = 0; Count.u64 = 0; Min.u64 = 0; Max.u64 = 0; 
- l3cache.NACK_recv : Accumulator : Sum.u64 = 0; SumSQ.u64 = 0; Count.u64 = 0; Min.u64 = 0; Max.u64 = 0; 
- l3cache.AckInv_recv : Accumulator : Sum.u64 = 45; SumSQ.u64 = 45; Count.u64 = 45; Min.u64 = 1; Max.u64 = 1; 
- l3cache.AckPut_recv : Accumulator : Sum.u64 = 0; SumSQ.u64 = 0; Count.u64 = 0; Min.u64 = 0; Max.u64 = 0; 
- c1.l1cache.latency_FlushLineInv : Accumulator : Sum.u64 = 0; SumSQ.u64 = 0; Count.u64 = 0; Min.u64 = 0; Max.u64 = 0; 
- c1.l1cache.latency_FlushLineInv_fail : Accumulator : Sum.u64 = 0; SumSQ.u64 = 0; Count.u64 = 0; Min.u64 = 0; Max.u64 = 0; 
- c1.l1cache.stateEvent_AckPut_I : Accumulator : Sum.u64 = 0; SumSQ.u64 = 0; Count.u64 = 0; Min.u64 = 0; Max.u64 = 0; 
- c1.l1cache.eventSent_PutS : Accumulator : Sum.u64 = 843; SumSQ.u64 = 843; Count.u64 = 843; Min.u64 = 1; Max.u64 = 1; 
- c1.l1cache.eventSent_PutE : Accumulator : Sum.u64 = 0; SumSQ.u64 = 0; Count.u64 = 0; Min.u64 = 0; Max.u64 = 0; 
- n0.l2cache.default_stat : Accumulator : Sum.u64 = 0; SumSQ.u64 = 0; Count.u64 = 0; Min.u64 = 0; Max.u64 = 0; 
- n0.l2cache.TotalEventsReceived : Accumulator : Sum.u64 = 5722; SumSQ.u64 = 5722; Count.u64 = 5722; Min.u64 = 1; Max.u64 = 1; 
- l3cache.Inv_recv : Accumulator : Sum.u64 = 0; SumSQ.u64 = 0; Count.u64 = 0; Min.u64 = 0; Max.u64 = 0; 
- l3cache.NACK_recv : Accumulator : Sum.u64 = 0; SumSQ.u64 = 0; Count.u64 = 0; Min.u64 = 0; Max.u64 = 0; 
- l3cache.MSHR_occupancy : Accumulator : Sum.u64 = 47368; SumSQ.u64 = 468002; Count.u64 = 20724; Min.u64 = 0; Max.u64 = 23; 
- l3cache.Bank_conflicts : Accumulator : Sum.u64 = 0; SumSQ.u64 = 0; Count.u64 = 0; Min.u64 = 0; Max.u64 = 0; 
- l3cache.evict_I : Accumulator : Sum.u64 = 0; SumSQ.u64 = 0; Count.u64 = 0; Min.u64 = 0; Max.u64 = 0; 
- l3cache.evict_E : Accumulator : Sum.u64 = 0; SumSQ.u64 = 0; Count.u64 = 0; Min.u64 = 0; Max.u64 = 0; 
- l3cache.evict_M : Accumulator : Sum.u64 = 0; SumSQ.u64 = 0; Count.u64 = 0; Min.u64 = 0; Max.u64 = 0; 
- l3cache.evict_IS : Accumulator : Sum.u64 = 0; SumSQ.u64 = 0; Count.u64 = 0; Min.u64 = 0; Max.u64 = 0; 
- l3cache.evict_IM : Accumulator : Sum.u64 = 0; SumSQ.u64 = 0; Count.u64 = 0; Min.u64 = 0; Max.u64 = 0; 
- l3cache.evict_IB : Accumulator : Sum.u64 = 0; SumSQ.u64 = 0; Count.u64 = 0; Min.u64 = 0; Max.u64 = 0; 
- n0.l2cache.TotalEventsReplayed : Accumulator : Sum.u64 = 3; SumSQ.u64 = 3; Count.u64 = 3; Min.u64 = 1; Max.u64 = 1; 
- l3cache.FetchResp_recv : Accumulator : Sum.u64 = 6; SumSQ.u64 = 6; Count.u64 = 6; Min.u64 = 1; Max.u64 = 1; 
- l3cache.FetchXResp_recv : Accumulator : Sum.u64 = 37; SumSQ.u64 = 37; Count.u64 = 37; Min.u64 = 1; Max.u64 = 1; 
- l3cache.CustomReq_recv : Accumulator : Sum.u64 = 0; SumSQ.u64 = 0; Count.u64 = 0; Min.u64 = 0; Max.u64 = 0; 
- l3cache.CustomResp_recv : Accumulator : Sum.u64 = 0; SumSQ.u64 = 0; Count.u64 = 0; Min.u64 = 0; Max.u64 = 0; 
- l3cache.CustomAck_recv : Accumulator : Sum.u64 = 0; SumSQ.u64 = 0; Count.u64 = 0; Min.u64 = 0; Max.u64 = 0; 
- l3cache.FlushLine_recv : Accumulator : Sum.u64 = 0; SumSQ.u64 = 0; Count.u64 = 0; Min.u64 = 0; Max.u64 = 0; 
- l3cache.FlushLineInv_recv : Accumulator : Sum.u64 = 0; SumSQ.u64 = 0; Count.u64 = 0; Min.u64 = 0; Max.u64 = 0; 
- l3cache.FlushLineResp_recv : Accumulator : Sum.u64 = 0; SumSQ.u64 = 0; Count.u64 = 0; Min.u64 = 0; Max.u64 = 0; 
- n0.l2cache.TotalNoncacheableEventsReceived : Accumulator : Sum.u64 = 0; SumSQ.u64 = 0; Count.u64 = 0; Min.u64 = 0; Max.u64 = 0; 
- n0.l2cache.CacheHits : Accumulator : Sum.u64 = 148; SumSQ.u64 = 148; Count.u64 = 148; Min.u64 = 1; Max.u64 = 1; 
- n0.l2cache.GetSHit_Arrival : Accumulator : Sum.u64 = 144; SumSQ.u64 = 144; Count.u64 = 144; Min.u64 = 1; Max.u64 = 1; 
- n0.l2cache.GetXHit_Arrival : Accumulator : Sum.u64 = 1; SumSQ.u64 = 1; Count.u64 = 1; Min.u64 = 1; Max.u64 = 1; 
- n0.l2cache.GetSXHit_Arrival : Accumulator : Sum.u64 = 0; SumSQ.u64 = 0; Count.u64 = 0; Min.u64 = 0; Max.u64 = 0; 
- n0.l2cache.GetSHit_Blocked : Accumulator : Sum.u64 = 3; SumSQ.u64 = 3; Count.u64 = 3; Min.u64 = 1; Max.u64 = 1; 
- n0.l2cache.GetXHit_Blocked : Accumulator : Sum.u64 = 0; SumSQ.u64 = 0; Count.u64 = 0; Min.u64 = 0; Max.u64 = 0; 
- l3cache.Put_recv : Accumulator : Sum.u64 = 0; SumSQ.u64 = 0; Count.u64 = 0; Min.u64 = 0; Max.u64 = 0; 
- l3cache.Get_recv : Accumulator : Sum.u64 = 0; SumSQ.u64 = 0; Count.u64 = 0; Min.u64 = 0; Max.u64 = 0; 
- l3cache.AckMove_recv : Accumulator : Sum.u64 = 0; SumSQ.u64 = 0; Count.u64 = 0; Min.u64 = 0; Max.u64 = 0; 
- l3cache.MSHR_occupancy : Accumulator : Sum.u64 = 47368; SumSQ.u64 = 468002; Count.u64 = 20724; Min.u64 = 0; Max.u64 = 23; 
- l3cache.Bank_conflicts : Accumulator : Sum.u64 = 0; SumSQ.u64 = 0; Count.u64 = 0; Min.u64 = 0; Max.u64 = 0; 
- l3cache.evict_I : Accumulator : Sum.u64 = 0; SumSQ.u64 = 0; Count.u64 = 0; Min.u64 = 0; Max.u64 = 0; 
- l3cache.evict_E : Accumulator : Sum.u64 = 0; SumSQ.u64 = 0; Count.u64 = 0; Min.u64 = 0; Max.u64 = 0; 
- l3cache.evict_M : Accumulator : Sum.u64 = 0; SumSQ.u64 = 0; Count.u64 = 0; Min.u64 = 0; Max.u64 = 0; 
- l3cache.evict_IS : Accumulator : Sum.u64 = 0; SumSQ.u64 = 0; Count.u64 = 0; Min.u64 = 0; Max.u64 = 0; 
- n0.l2cache.GetSXHit_Blocked : Accumulator : Sum.u64 = 0; SumSQ.u64 = 0; Count.u64 = 0; Min.u64 = 0; Max.u64 = 0; 
- n0.l2cache.CacheMisses : Accumulator : Sum.u64 = 1805; SumSQ.u64 = 1805; Count.u64 = 1805; Min.u64 = 1; Max.u64 = 1; 
- n0.l2cache.GetSMiss_Arrival : Accumulator : Sum.u64 = 1586; SumSQ.u64 = 1586; Count.u64 = 1586; Min.u64 = 1; Max.u64 = 1; 
- n0.l2cache.GetXMiss_Arrival : Accumulator : Sum.u64 = 219; SumSQ.u64 = 219; Count.u64 = 219; Min.u64 = 1; Max.u64 = 1; 
- l3cache.evict_SB : Accumulator : Sum.u64 = 0; SumSQ.u64 = 0; Count.u64 = 0; Min.u64 = 0; Max.u64 = 0; 
- l3cache.latency_GetS_IS : Accumulator : Sum.u64 = 36515; SumSQ.u64 = 3557779; Count.u64 = 447; Min.u64 = 53; Max.u64 = 323; 
- l3cache.latency_GetS_M : Accumulator : Sum.u64 = 921; SumSQ.u64 = 32041; Count.u64 = 37; Min.u64 = 19; Max.u64 = 116; 
- l3cache.latency_GetX_IM : Accumulator : Sum.u64 = 5087; SumSQ.u64 = 461997; Count.u64 = 64; Min.u64 = 53; Max.u64 = 196; 
- l3cache.latency_GetX_SM : Accumulator : Sum.u64 = 4031; SumSQ.u64 = 73421; Count.u64 = 234; Min.u64 = 15; Max.u64 = 34; 
- l3cache.latency_GetX_M : Accumulator : Sum.u64 = 397; SumSQ.u64 = 9407; Count.u64 = 18; Min.u64 = 6; Max.u64 = 31; 
- l3cache.latency_GetSX_IM : Accumulator : Sum.u64 = 0; SumSQ.u64 = 0; Count.u64 = 0; Min.u64 = 0; Max.u64 = 0; 
- l3cache.latency_GetSX_SM : Accumulator : Sum.u64 = 0; SumSQ.u64 = 0; Count.u64 = 0; Min.u64 = 0; Max.u64 = 0; 
- l3cache.latency_GetSX_M : Accumulator : Sum.u64 = 0; SumSQ.u64 = 0; Count.u64 = 0; Min.u64 = 0; Max.u64 = 0; 
- l3cache.evict_S : Accumulator : Sum.u64 = 0; SumSQ.u64 = 0; Count.u64 = 0; Min.u64 = 0; Max.u64 = 0; 
- l3cache.evict_SM : Accumulator : Sum.u64 = 0; SumSQ.u64 = 0; Count.u64 = 0; Min.u64 = 0; Max.u64 = 0; 
- n0.l2cache.GetSXMiss_Arrival : Accumulator : Sum.u64 = 0; SumSQ.u64 = 0; Count.u64 = 0; Min.u64 = 0; Max.u64 = 0; 
- n0.l2cache.GetSMiss_Blocked : Accumulator : Sum.u64 = 0; SumSQ.u64 = 0; Count.u64 = 0; Min.u64 = 0; Max.u64 = 0; 
- n0.l2cache.GetXMiss_Blocked : Accumulator : Sum.u64 = 0; SumSQ.u64 = 0; Count.u64 = 0; Min.u64 = 0; Max.u64 = 0; 
- n0.l2cache.GetSXMiss_Blocked : Accumulator : Sum.u64 = 0; SumSQ.u64 = 0; Count.u64 = 0; Min.u64 = 0; Max.u64 = 0; 
- n0.l2cache.GetS_recv : Accumulator : Sum.u64 = 1733; SumSQ.u64 = 1733; Count.u64 = 1733; Min.u64 = 1; Max.u64 = 1; 
- n0.l2cache.GetX_recv : Accumulator : Sum.u64 = 220; SumSQ.u64 = 220; Count.u64 = 220; Min.u64 = 1; Max.u64 = 1; 
- n0.l2cache.GetSX_recv : Accumulator : Sum.u64 = 0; SumSQ.u64 = 0; Count.u64 = 0; Min.u64 = 0; Max.u64 = 0; 
- n0.l2cache.GetSResp_recv : Accumulator : Sum.u64 = 1578; SumSQ.u64 = 1578; Count.u64 = 1578; Min.u64 = 1; Max.u64 = 1; 
-<<<<<<< HEAD
- l3cache.evict_IM : Accumulator : Sum.u64 = 0; SumSQ.u64 = 0; Count.u64 = 0; Min.u64 = 0; Max.u64 = 0; 
- l3cache.evict_IB : Accumulator : Sum.u64 = 0; SumSQ.u64 = 0; Count.u64 = 0; Min.u64 = 0; Max.u64 = 0; 
- l3cache.evict_SB : Accumulator : Sum.u64 = 0; SumSQ.u64 = 0; Count.u64 = 0; Min.u64 = 0; Max.u64 = 0; 
- l3cache.evict_S : Accumulator : Sum.u64 = 0; SumSQ.u64 = 0; Count.u64 = 0; Min.u64 = 0; Max.u64 = 0; 
- l3cache.evict_SM : Accumulator : Sum.u64 = 0; SumSQ.u64 = 0; Count.u64 = 0; Min.u64 = 0; Max.u64 = 0; 
-=======
- n0.l2cache.GetXResp_recv : Accumulator : Sum.u64 = 218; SumSQ.u64 = 218; Count.u64 = 218; Min.u64 = 1; Max.u64 = 1; 
->>>>>>> 462196a2
- l3cache.evict_SInv : Accumulator : Sum.u64 = 0; SumSQ.u64 = 0; Count.u64 = 0; Min.u64 = 0; Max.u64 = 0; 
- l3cache.evict_MInv : Accumulator : Sum.u64 = 0; SumSQ.u64 = 0; Count.u64 = 0; Min.u64 = 0; Max.u64 = 0; 
- l3cache.evict_SMInv : Accumulator : Sum.u64 = 0; SumSQ.u64 = 0; Count.u64 = 0; Min.u64 = 0; Max.u64 = 0; 
- l3cache.evict_MInvX : Accumulator : Sum.u64 = 0; SumSQ.u64 = 0; Count.u64 = 0; Min.u64 = 0; Max.u64 = 0; 
-<<<<<<< HEAD
- n0.l2cache.GetXResp_recv : Accumulator : Sum.u64 = 218; SumSQ.u64 = 218; Count.u64 = 218; Min.u64 = 1; Max.u64 = 1; 
- n0.l2cache.PutS_recv : Accumulator : Sum.u64 = 1696; SumSQ.u64 = 1696; Count.u64 = 1696; Min.u64 = 1; Max.u64 = 1; 
- n0.l2cache.PutM_recv : Accumulator : Sum.u64 = 201; SumSQ.u64 = 201; Count.u64 = 201; Min.u64 = 1; Max.u64 = 1; 
- n0.l2cache.PutE_recv : Accumulator : Sum.u64 = 0; SumSQ.u64 = 0; Count.u64 = 0; Min.u64 = 0; Max.u64 = 0; 
- n0.l2cache.Fetch_recv : Accumulator : Sum.u64 = 0; SumSQ.u64 = 0; Count.u64 = 0; Min.u64 = 0; Max.u64 = 0; 
-=======
- l3cache.evict_SI : Accumulator : Sum.u64 = 0; SumSQ.u64 = 0; Count.u64 = 0; Min.u64 = 0; Max.u64 = 0; 
- l3cache.stateEvent_GetS_I : Accumulator : Sum.u64 = 447; SumSQ.u64 = 447; Count.u64 = 447; Min.u64 = 1; Max.u64 = 1; 
- l3cache.stateEvent_GetS_S : Accumulator : Sum.u64 = 1655; SumSQ.u64 = 1655; Count.u64 = 1655; Min.u64 = 1; Max.u64 = 1; 
- l3cache.stateEvent_GetS_M : Accumulator : Sum.u64 = 1034; SumSQ.u64 = 1034; Count.u64 = 1034; Min.u64 = 1; Max.u64 = 1; 
- l3cache.stateEvent_GetX_I : Accumulator : Sum.u64 = 64; SumSQ.u64 = 64; Count.u64 = 64; Min.u64 = 1; Max.u64 = 1; 
- n0.l2cache.PutS_recv : Accumulator : Sum.u64 = 1696; SumSQ.u64 = 1696; Count.u64 = 1696; Min.u64 = 1; Max.u64 = 1; 
- n0.l2cache.PutM_recv : Accumulator : Sum.u64 = 201; SumSQ.u64 = 201; Count.u64 = 201; Min.u64 = 1; Max.u64 = 1; 
- n0.l2cache.PutE_recv : Accumulator : Sum.u64 = 0; SumSQ.u64 = 0; Count.u64 = 0; Min.u64 = 0; Max.u64 = 0; 
->>>>>>> 462196a2
- n0.l2cache.FetchInv_recv : Accumulator : Sum.u64 = 2; SumSQ.u64 = 2; Count.u64 = 2; Min.u64 = 1; Max.u64 = 1; 
- n0.l2cache.FetchInvX_recv : Accumulator : Sum.u64 = 16; SumSQ.u64 = 16; Count.u64 = 16; Min.u64 = 1; Max.u64 = 1; 
- l3cache.evict_SI : Accumulator : Sum.u64 = 0; SumSQ.u64 = 0; Count.u64 = 0; Min.u64 = 0; Max.u64 = 0; 
- l3cache.stateEvent_GetS_I : Accumulator : Sum.u64 = 447; SumSQ.u64 = 447; Count.u64 = 447; Min.u64 = 1; Max.u64 = 1; 
- l3cache.stateEvent_GetS_S : Accumulator : Sum.u64 = 1655; SumSQ.u64 = 1655; Count.u64 = 1655; Min.u64 = 1; Max.u64 = 1; 
- l3cache.stateEvent_GetS_M : Accumulator : Sum.u64 = 1034; SumSQ.u64 = 1034; Count.u64 = 1034; Min.u64 = 1; Max.u64 = 1; 
- l3cache.stateEvent_GetX_I : Accumulator : Sum.u64 = 64; SumSQ.u64 = 64; Count.u64 = 64; Min.u64 = 1; Max.u64 = 1; 
- l3cache.stateEvent_GetX_S : Accumulator : Sum.u64 = 234; SumSQ.u64 = 234; Count.u64 = 234; Min.u64 = 1; Max.u64 = 1; 
- l3cache.stateEvent_GetX_M : Accumulator : Sum.u64 = 132; SumSQ.u64 = 132; Count.u64 = 132; Min.u64 = 1; Max.u64 = 1; 
- l3cache.stateEvent_GetSX_I : Accumulator : Sum.u64 = 0; SumSQ.u64 = 0; Count.u64 = 0; Min.u64 = 0; Max.u64 = 0; 
- n0.l2cache.ForceInv_recv : Accumulator : Sum.u64 = 0; SumSQ.u64 = 0; Count.u64 = 0; Min.u64 = 0; Max.u64 = 0; 
- n0.l2cache.Inv_recv : Accumulator : Sum.u64 = 23; SumSQ.u64 = 23; Count.u64 = 23; Min.u64 = 1; Max.u64 = 1; 
- n0.l2cache.NACK_recv : Accumulator : Sum.u64 = 0; SumSQ.u64 = 0; Count.u64 = 0; Min.u64 = 0; Max.u64 = 0; 
- n0.l2cache.AckInv_recv : Accumulator : Sum.u64 = 17; SumSQ.u64 = 17; Count.u64 = 17; Min.u64 = 1; Max.u64 = 1; 
- n0.l2cache.AckPut_recv : Accumulator : Sum.u64 = 0; SumSQ.u64 = 0; Count.u64 = 0; Min.u64 = 0; Max.u64 = 0; 
- n0.l2cache.FetchResp_recv : Accumulator : Sum.u64 = 2; SumSQ.u64 = 2; Count.u64 = 2; Min.u64 = 1; Max.u64 = 1; 
- n0.l2cache.FetchXResp_recv : Accumulator : Sum.u64 = 16; SumSQ.u64 = 16; Count.u64 = 16; Min.u64 = 1; Max.u64 = 1; 
- n0.l2cache.CustomReq_recv : Accumulator : Sum.u64 = 0; SumSQ.u64 = 0; Count.u64 = 0; Min.u64 = 0; Max.u64 = 0; 
- n0.l2cache.CustomResp_recv : Accumulator : Sum.u64 = 0; SumSQ.u64 = 0; Count.u64 = 0; Min.u64 = 0; Max.u64 = 0; 
- n0.l2cache.CustomAck_recv : Accumulator : Sum.u64 = 0; SumSQ.u64 = 0; Count.u64 = 0; Min.u64 = 0; Max.u64 = 0; 
- l3cache.stateEvent_GetSX_S : Accumulator : Sum.u64 = 0; SumSQ.u64 = 0; Count.u64 = 0; Min.u64 = 0; Max.u64 = 0; 
- l3cache.stateEvent_GetSX_M : Accumulator : Sum.u64 = 0; SumSQ.u64 = 0; Count.u64 = 0; Min.u64 = 0; Max.u64 = 0; 
- l3cache.stateEvent_GetSResp_IS : Accumulator : Sum.u64 = 447; SumSQ.u64 = 447; Count.u64 = 447; Min.u64 = 1; Max.u64 = 1; 
- l3cache.stateEvent_GetXResp_IS : Accumulator : Sum.u64 = 0; SumSQ.u64 = 0; Count.u64 = 0; Min.u64 = 0; Max.u64 = 0; 
- l3cache.stateEvent_GetXResp_IM : Accumulator : Sum.u64 = 64; SumSQ.u64 = 64; Count.u64 = 64; Min.u64 = 1; Max.u64 = 1; 
- l3cache.stateEvent_GetXResp_SM : Accumulator : Sum.u64 = 200; SumSQ.u64 = 200; Count.u64 = 200; Min.u64 = 1; Max.u64 = 1; 
- l3cache.stateEvent_GetXResp_SMInv : Accumulator : Sum.u64 = 34; SumSQ.u64 = 34; Count.u64 = 34; Min.u64 = 1; Max.u64 = 1; 
- l3cache.stateEvent_PutS_I : Accumulator : Sum.u64 = 0; SumSQ.u64 = 0; Count.u64 = 0; Min.u64 = 0; Max.u64 = 0; 
- l3cache.stateEvent_PutS_S : Accumulator : Sum.u64 = 1989; SumSQ.u64 = 1989; Count.u64 = 1989; Min.u64 = 1; Max.u64 = 1; 
- n0.l2cache.FlushLine_recv : Accumulator : Sum.u64 = 0; SumSQ.u64 = 0; Count.u64 = 0; Min.u64 = 0; Max.u64 = 0; 
- n0.l2cache.FlushLineInv_recv : Accumulator : Sum.u64 = 0; SumSQ.u64 = 0; Count.u64 = 0; Min.u64 = 0; Max.u64 = 0; 
- n0.l2cache.FlushLineResp_recv : Accumulator : Sum.u64 = 0; SumSQ.u64 = 0; Count.u64 = 0; Min.u64 = 0; Max.u64 = 0; 
- n0.l2cache.Put_recv : Accumulator : Sum.u64 = 0; SumSQ.u64 = 0; Count.u64 = 0; Min.u64 = 0; Max.u64 = 0; 
- n0.l2cache.Get_recv : Accumulator : Sum.u64 = 0; SumSQ.u64 = 0; Count.u64 = 0; Min.u64 = 0; Max.u64 = 0; 
- n0.l2cache.AckMove_recv : Accumulator : Sum.u64 = 0; SumSQ.u64 = 0; Count.u64 = 0; Min.u64 = 0; Max.u64 = 0; 
- n0.l2cache.MSHR_occupancy : Accumulator : Sum.u64 = 56514; SumSQ.u64 = 269420; Count.u64 = 20724; Min.u64 = 0; Max.u64 = 14; 
-<<<<<<< HEAD
- l3cache.stateEvent_PutS_M : Accumulator : Sum.u64 = 980; SumSQ.u64 = 980; Count.u64 = 980; Min.u64 = 1; Max.u64 = 1; 
- l3cache.stateEvent_PutS_MInv : Accumulator : Sum.u64 = 1; SumSQ.u64 = 1; Count.u64 = 1; Min.u64 = 1; Max.u64 = 1; 
- l3cache.stateEvent_PutS_SInv : Accumulator : Sum.u64 = 0; SumSQ.u64 = 0; Count.u64 = 0; Min.u64 = 0; Max.u64 = 0; 
- l3cache.stateEvent_PutS_SMInv : Accumulator : Sum.u64 = 0; SumSQ.u64 = 0; Count.u64 = 0; Min.u64 = 0; Max.u64 = 0; 
- l3cache.stateEvent_PutS_MI : Accumulator : Sum.u64 = 0; SumSQ.u64 = 0; Count.u64 = 0; Min.u64 = 0; Max.u64 = 0; 
- l3cache.stateEvent_PutS_SI : Accumulator : Sum.u64 = 0; SumSQ.u64 = 0; Count.u64 = 0; Min.u64 = 0; Max.u64 = 0; 
- l3cache.stateEvent_PutS_IB : Accumulator : Sum.u64 = 0; SumSQ.u64 = 0; Count.u64 = 0; Min.u64 = 0; Max.u64 = 0; 
-=======
- l3cache.stateEvent_GetX_S : Accumulator : Sum.u64 = 234; SumSQ.u64 = 234; Count.u64 = 234; Min.u64 = 1; Max.u64 = 1; 
- l3cache.stateEvent_GetX_M : Accumulator : Sum.u64 = 132; SumSQ.u64 = 132; Count.u64 = 132; Min.u64 = 1; Max.u64 = 1; 
- l3cache.stateEvent_GetSX_I : Accumulator : Sum.u64 = 0; SumSQ.u64 = 0; Count.u64 = 0; Min.u64 = 0; Max.u64 = 0; 
- l3cache.stateEvent_GetSX_S : Accumulator : Sum.u64 = 0; SumSQ.u64 = 0; Count.u64 = 0; Min.u64 = 0; Max.u64 = 0; 
- l3cache.stateEvent_GetSX_M : Accumulator : Sum.u64 = 0; SumSQ.u64 = 0; Count.u64 = 0; Min.u64 = 0; Max.u64 = 0; 
- l3cache.stateEvent_GetSResp_IS : Accumulator : Sum.u64 = 447; SumSQ.u64 = 447; Count.u64 = 447; Min.u64 = 1; Max.u64 = 1; 
- l3cache.stateEvent_GetXResp_IS : Accumulator : Sum.u64 = 0; SumSQ.u64 = 0; Count.u64 = 0; Min.u64 = 0; Max.u64 = 0; 
- l3cache.stateEvent_GetXResp_IM : Accumulator : Sum.u64 = 64; SumSQ.u64 = 64; Count.u64 = 64; Min.u64 = 1; Max.u64 = 1; 
->>>>>>> 462196a2
- n0.l2cache.Bank_conflicts : Accumulator : Sum.u64 = 0; SumSQ.u64 = 0; Count.u64 = 0; Min.u64 = 0; Max.u64 = 0; 
- n0.l2cache.evict_I : Accumulator : Sum.u64 = 0; SumSQ.u64 = 0; Count.u64 = 0; Min.u64 = 0; Max.u64 = 0; 
- n0.l2cache.evict_E : Accumulator : Sum.u64 = 0; SumSQ.u64 = 0; Count.u64 = 0; Min.u64 = 0; Max.u64 = 0; 
- n0.l2cache.evict_M : Accumulator : Sum.u64 = 193; SumSQ.u64 = 193; Count.u64 = 193; Min.u64 = 1; Max.u64 = 1; 
- n0.l2cache.evict_IS : Accumulator : Sum.u64 = 0; SumSQ.u64 = 0; Count.u64 = 0; Min.u64 = 0; Max.u64 = 0; 
- n0.l2cache.evict_IM : Accumulator : Sum.u64 = 0; SumSQ.u64 = 0; Count.u64 = 0; Min.u64 = 0; Max.u64 = 0; 
- n0.l2cache.evict_IB : Accumulator : Sum.u64 = 0; SumSQ.u64 = 0; Count.u64 = 0; Min.u64 = 0; Max.u64 = 0; 
- n0.l2cache.evict_SB : Accumulator : Sum.u64 = 0; SumSQ.u64 = 0; Count.u64 = 0; Min.u64 = 0; Max.u64 = 0; 
-<<<<<<< HEAD
-=======
- l3cache.stateEvent_GetXResp_SM : Accumulator : Sum.u64 = 200; SumSQ.u64 = 200; Count.u64 = 200; Min.u64 = 1; Max.u64 = 1; 
- l3cache.stateEvent_GetXResp_SMInv : Accumulator : Sum.u64 = 34; SumSQ.u64 = 34; Count.u64 = 34; Min.u64 = 1; Max.u64 = 1; 
- l3cache.stateEvent_PutS_I : Accumulator : Sum.u64 = 0; SumSQ.u64 = 0; Count.u64 = 0; Min.u64 = 0; Max.u64 = 0; 
- l3cache.stateEvent_PutS_S : Accumulator : Sum.u64 = 1989; SumSQ.u64 = 1989; Count.u64 = 1989; Min.u64 = 1; Max.u64 = 1; 
- l3cache.stateEvent_PutS_M : Accumulator : Sum.u64 = 980; SumSQ.u64 = 980; Count.u64 = 980; Min.u64 = 1; Max.u64 = 1; 
- l3cache.stateEvent_PutS_MInv : Accumulator : Sum.u64 = 1; SumSQ.u64 = 1; Count.u64 = 1; Min.u64 = 1; Max.u64 = 1; 
- l3cache.stateEvent_PutS_SInv : Accumulator : Sum.u64 = 0; SumSQ.u64 = 0; Count.u64 = 0; Min.u64 = 0; Max.u64 = 0; 
- l3cache.stateEvent_PutS_SMInv : Accumulator : Sum.u64 = 0; SumSQ.u64 = 0; Count.u64 = 0; Min.u64 = 0; Max.u64 = 0; 
- l3cache.stateEvent_PutS_MI : Accumulator : Sum.u64 = 0; SumSQ.u64 = 0; Count.u64 = 0; Min.u64 = 0; Max.u64 = 0; 
- l3cache.stateEvent_PutS_SI : Accumulator : Sum.u64 = 0; SumSQ.u64 = 0; Count.u64 = 0; Min.u64 = 0; Max.u64 = 0; 
- n0.l2cache.latency_GetS_IS : Accumulator : Sum.u64 = 48146; SumSQ.u64 = 2743854; Count.u64 = 1578; Min.u64 = 18; Max.u64 = 283; 
- n0.l2cache.latency_GetS_M : Accumulator : Sum.u64 = 96; SumSQ.u64 = 1152; Count.u64 = 8; Min.u64 = 12; Max.u64 = 12; 
- n0.l2cache.latency_GetX_IM : Accumulator : Sum.u64 = 7394; SumSQ.u64 = 401646; Count.u64 = 196; Min.u64 = 20; Max.u64 = 153; 
- n0.l2cache.latency_GetX_SM : Accumulator : Sum.u64 = 610; SumSQ.u64 = 17840; Count.u64 = 22; Min.u64 = 19; Max.u64 = 44; 
- n0.l2cache.latency_GetX_M : Accumulator : Sum.u64 = 12; SumSQ.u64 = 144; Count.u64 = 1; Min.u64 = 12; Max.u64 = 12; 
- n0.l2cache.latency_GetSX_IM : Accumulator : Sum.u64 = 0; SumSQ.u64 = 0; Count.u64 = 0; Min.u64 = 0; Max.u64 = 0; 
- n0.l2cache.latency_GetSX_SM : Accumulator : Sum.u64 = 0; SumSQ.u64 = 0; Count.u64 = 0; Min.u64 = 0; Max.u64 = 0; 
- n0.l2cache.latency_GetSX_M : Accumulator : Sum.u64 = 0; SumSQ.u64 = 0; Count.u64 = 0; Min.u64 = 0; Max.u64 = 0; 
- l3cache.stateEvent_PutS_IB : Accumulator : Sum.u64 = 0; SumSQ.u64 = 0; Count.u64 = 0; Min.u64 = 0; Max.u64 = 0; 
->>>>>>> 462196a2
- l3cache.stateEvent_PutS_SB : Accumulator : Sum.u64 = 0; SumSQ.u64 = 0; Count.u64 = 0; Min.u64 = 0; Max.u64 = 0; 
- l3cache.stateEvent_PutS_SBInv : Accumulator : Sum.u64 = 0; SumSQ.u64 = 0; Count.u64 = 0; Min.u64 = 0; Max.u64 = 0; 
- l3cache.stateEvent_PutM_I : Accumulator : Sum.u64 = 0; SumSQ.u64 = 0; Count.u64 = 0; Min.u64 = 0; Max.u64 = 0; 
- l3cache.stateEvent_PutM_M : Accumulator : Sum.u64 = 372; SumSQ.u64 = 372; Count.u64 = 372; Min.u64 = 1; Max.u64 = 1; 
- l3cache.stateEvent_PutM_MInv : Accumulator : Sum.u64 = 0; SumSQ.u64 = 0; Count.u64 = 0; Min.u64 = 0; Max.u64 = 0; 
- l3cache.stateEvent_PutM_MInvX : Accumulator : Sum.u64 = 0; SumSQ.u64 = 0; Count.u64 = 0; Min.u64 = 0; Max.u64 = 0; 
-<<<<<<< HEAD
- l3cache.stateEvent_PutM_MI : Accumulator : Sum.u64 = 0; SumSQ.u64 = 0; Count.u64 = 0; Min.u64 = 0; Max.u64 = 0; 
- l3cache.stateEvent_Inv_I : Accumulator : Sum.u64 = 0; SumSQ.u64 = 0; Count.u64 = 0; Min.u64 = 0; Max.u64 = 0; 
-=======
->>>>>>> 462196a2
- n0.l2cache.evict_S : Accumulator : Sum.u64 = 1493; SumSQ.u64 = 1493; Count.u64 = 1493; Min.u64 = 1; Max.u64 = 1; 
- n0.l2cache.evict_SM : Accumulator : Sum.u64 = 0; SumSQ.u64 = 0; Count.u64 = 0; Min.u64 = 0; Max.u64 = 0; 
- n0.l2cache.evict_SInv : Accumulator : Sum.u64 = 0; SumSQ.u64 = 0; Count.u64 = 0; Min.u64 = 0; Max.u64 = 0; 
- n0.l2cache.evict_MInv : Accumulator : Sum.u64 = 0; SumSQ.u64 = 0; Count.u64 = 0; Min.u64 = 0; Max.u64 = 0; 
- n0.l2cache.evict_SMInv : Accumulator : Sum.u64 = 0; SumSQ.u64 = 0; Count.u64 = 0; Min.u64 = 0; Max.u64 = 0; 
- n0.l2cache.evict_MInvX : Accumulator : Sum.u64 = 0; SumSQ.u64 = 0; Count.u64 = 0; Min.u64 = 0; Max.u64 = 0; 
- n0.l2cache.evict_SI : Accumulator : Sum.u64 = 0; SumSQ.u64 = 0; Count.u64 = 0; Min.u64 = 0; Max.u64 = 0; 
- l3cache.stateEvent_Inv_S : Accumulator : Sum.u64 = 0; SumSQ.u64 = 0; Count.u64 = 0; Min.u64 = 0; Max.u64 = 0; 
- l3cache.stateEvent_Inv_IS : Accumulator : Sum.u64 = 0; SumSQ.u64 = 0; Count.u64 = 0; Min.u64 = 0; Max.u64 = 0; 
- l3cache.stateEvent_Inv_IM : Accumulator : Sum.u64 = 0; SumSQ.u64 = 0; Count.u64 = 0; Min.u64 = 0; Max.u64 = 0; 
- l3cache.stateEvent_Inv_SM : Accumulator : Sum.u64 = 0; SumSQ.u64 = 0; Count.u64 = 0; Min.u64 = 0; Max.u64 = 0; 
- l3cache.stateEvent_Inv_SInv : Accumulator : Sum.u64 = 0; SumSQ.u64 = 0; Count.u64 = 0; Min.u64 = 0; Max.u64 = 0; 
- l3cache.stateEvent_Inv_SMInv : Accumulator : Sum.u64 = 0; SumSQ.u64 = 0; Count.u64 = 0; Min.u64 = 0; Max.u64 = 0; 
- l3cache.stateEvent_Inv_SI : Accumulator : Sum.u64 = 0; SumSQ.u64 = 0; Count.u64 = 0; Min.u64 = 0; Max.u64 = 0; 
- l3cache.stateEvent_Inv_SB : Accumulator : Sum.u64 = 0; SumSQ.u64 = 0; Count.u64 = 0; Min.u64 = 0; Max.u64 = 0; 
- n0.l2cache.stateEvent_GetS_I : Accumulator : Sum.u64 = 1578; SumSQ.u64 = 1578; Count.u64 = 1578; Min.u64 = 1; Max.u64 = 1; 
- n0.l2cache.stateEvent_GetS_S : Accumulator : Sum.u64 = 133; SumSQ.u64 = 133; Count.u64 = 133; Min.u64 = 1; Max.u64 = 1; 
- l3cache.stateEvent_PutM_MI : Accumulator : Sum.u64 = 0; SumSQ.u64 = 0; Count.u64 = 0; Min.u64 = 0; Max.u64 = 0; 
- l3cache.stateEvent_Inv_I : Accumulator : Sum.u64 = 0; SumSQ.u64 = 0; Count.u64 = 0; Min.u64 = 0; Max.u64 = 0; 
- l3cache.stateEvent_Inv_S : Accumulator : Sum.u64 = 0; SumSQ.u64 = 0; Count.u64 = 0; Min.u64 = 0; Max.u64 = 0; 
- l3cache.stateEvent_Inv_IS : Accumulator : Sum.u64 = 0; SumSQ.u64 = 0; Count.u64 = 0; Min.u64 = 0; Max.u64 = 0; 
- l3cache.stateEvent_Inv_IM : Accumulator : Sum.u64 = 0; SumSQ.u64 = 0; Count.u64 = 0; Min.u64 = 0; Max.u64 = 0; 
- l3cache.stateEvent_Inv_SM : Accumulator : Sum.u64 = 0; SumSQ.u64 = 0; Count.u64 = 0; Min.u64 = 0; Max.u64 = 0; 
- l3cache.stateEvent_Inv_SInv : Accumulator : Sum.u64 = 0; SumSQ.u64 = 0; Count.u64 = 0; Min.u64 = 0; Max.u64 = 0; 
- l3cache.stateEvent_Inv_SMInv : Accumulator : Sum.u64 = 0; SumSQ.u64 = 0; Count.u64 = 0; Min.u64 = 0; Max.u64 = 0; 
- l3cache.stateEvent_Inv_SI : Accumulator : Sum.u64 = 0; SumSQ.u64 = 0; Count.u64 = 0; Min.u64 = 0; Max.u64 = 0; 
- l3cache.stateEvent_Inv_SB : Accumulator : Sum.u64 = 0; SumSQ.u64 = 0; Count.u64 = 0; Min.u64 = 0; Max.u64 = 0; 
- l3cache.stateEvent_Inv_IB : Accumulator : Sum.u64 = 0; SumSQ.u64 = 0; Count.u64 = 0; Min.u64 = 0; Max.u64 = 0; 
- l3cache.stateEvent_FetchInvX_I : Accumulator : Sum.u64 = 0; SumSQ.u64 = 0; Count.u64 = 0; Min.u64 = 0; Max.u64 = 0; 
- n0.l2cache.stateEvent_GetS_M : Accumulator : Sum.u64 = 22; SumSQ.u64 = 22; Count.u64 = 22; Min.u64 = 1; Max.u64 = 1; 
- n0.l2cache.stateEvent_GetX_I : Accumulator : Sum.u64 = 196; SumSQ.u64 = 196; Count.u64 = 196; Min.u64 = 1; Max.u64 = 1; 
- n0.l2cache.stateEvent_GetX_S : Accumulator : Sum.u64 = 22; SumSQ.u64 = 22; Count.u64 = 22; Min.u64 = 1; Max.u64 = 1; 
- n0.l2cache.stateEvent_GetX_M : Accumulator : Sum.u64 = 2; SumSQ.u64 = 2; Count.u64 = 2; Min.u64 = 1; Max.u64 = 1; 
- n0.l2cache.stateEvent_GetSX_I : Accumulator : Sum.u64 = 0; SumSQ.u64 = 0; Count.u64 = 0; Min.u64 = 0; Max.u64 = 0; 
- l3cache.stateEvent_Inv_IB : Accumulator : Sum.u64 = 0; SumSQ.u64 = 0; Count.u64 = 0; Min.u64 = 0; Max.u64 = 0; 
- l3cache.stateEvent_FetchInvX_I : Accumulator : Sum.u64 = 0; SumSQ.u64 = 0; Count.u64 = 0; Min.u64 = 0; Max.u64 = 0; 
- l3cache.stateEvent_FetchInvX_M : Accumulator : Sum.u64 = 0; SumSQ.u64 = 0; Count.u64 = 0; Min.u64 = 0; Max.u64 = 0; 
- l3cache.stateEvent_FetchInvX_IS : Accumulator : Sum.u64 = 0; SumSQ.u64 = 0; Count.u64 = 0; Min.u64 = 0; Max.u64 = 0; 
- l3cache.stateEvent_FetchInvX_IM : Accumulator : Sum.u64 = 0; SumSQ.u64 = 0; Count.u64 = 0; Min.u64 = 0; Max.u64 = 0; 
- l3cache.stateEvent_FetchInvX_MInv : Accumulator : Sum.u64 = 0; SumSQ.u64 = 0; Count.u64 = 0; Min.u64 = 0; Max.u64 = 0; 
- l3cache.stateEvent_FetchInvX_MInvX : Accumulator : Sum.u64 = 0; SumSQ.u64 = 0; Count.u64 = 0; Min.u64 = 0; Max.u64 = 0; 
- l3cache.stateEvent_FetchInvX_MI : Accumulator : Sum.u64 = 0; SumSQ.u64 = 0; Count.u64 = 0; Min.u64 = 0; Max.u64 = 0; 
- n0.l2cache.stateEvent_GetSX_S : Accumulator : Sum.u64 = 0; SumSQ.u64 = 0; Count.u64 = 0; Min.u64 = 0; Max.u64 = 0; 
- n0.l2cache.stateEvent_GetSX_M : Accumulator : Sum.u64 = 0; SumSQ.u64 = 0; Count.u64 = 0; Min.u64 = 0; Max.u64 = 0; 
- n0.l2cache.stateEvent_GetSResp_IS : Accumulator : Sum.u64 = 1578; SumSQ.u64 = 1578; Count.u64 = 1578; Min.u64 = 1; Max.u64 = 1; 
- n0.l2cache.stateEvent_GetXResp_IS : Accumulator : Sum.u64 = 0; SumSQ.u64 = 0; Count.u64 = 0; Min.u64 = 0; Max.u64 = 0; 
- n0.l2cache.stateEvent_GetXResp_IM : Accumulator : Sum.u64 = 196; SumSQ.u64 = 196; Count.u64 = 196; Min.u64 = 1; Max.u64 = 1; 
- n0.l2cache.stateEvent_GetXResp_SM : Accumulator : Sum.u64 = 22; SumSQ.u64 = 22; Count.u64 = 22; Min.u64 = 1; Max.u64 = 1; 
- l3cache.stateEvent_FetchInvX_M : Accumulator : Sum.u64 = 0; SumSQ.u64 = 0; Count.u64 = 0; Min.u64 = 0; Max.u64 = 0; 
- l3cache.stateEvent_FetchInvX_IS : Accumulator : Sum.u64 = 0; SumSQ.u64 = 0; Count.u64 = 0; Min.u64 = 0; Max.u64 = 0; 
- l3cache.stateEvent_FetchInvX_IM : Accumulator : Sum.u64 = 0; SumSQ.u64 = 0; Count.u64 = 0; Min.u64 = 0; Max.u64 = 0; 
- l3cache.stateEvent_FetchInvX_MInv : Accumulator : Sum.u64 = 0; SumSQ.u64 = 0; Count.u64 = 0; Min.u64 = 0; Max.u64 = 0; 
- l3cache.stateEvent_FetchInvX_MInvX : Accumulator : Sum.u64 = 0; SumSQ.u64 = 0; Count.u64 = 0; Min.u64 = 0; Max.u64 = 0; 
- l3cache.stateEvent_FetchInvX_MI : Accumulator : Sum.u64 = 0; SumSQ.u64 = 0; Count.u64 = 0; Min.u64 = 0; Max.u64 = 0; 
- l3cache.stateEvent_FetchInvX_IB : Accumulator : Sum.u64 = 0; SumSQ.u64 = 0; Count.u64 = 0; Min.u64 = 0; Max.u64 = 0; 
- l3cache.stateEvent_FetchInvX_SB : Accumulator : Sum.u64 = 0; SumSQ.u64 = 0; Count.u64 = 0; Min.u64 = 0; Max.u64 = 0; 
- l3cache.stateEvent_Fetch_I : Accumulator : Sum.u64 = 0; SumSQ.u64 = 0; Count.u64 = 0; Min.u64 = 0; Max.u64 = 0; 
- l3cache.stateEvent_Fetch_S : Accumulator : Sum.u64 = 0; SumSQ.u64 = 0; Count.u64 = 0; Min.u64 = 0; Max.u64 = 0; 
- l3cache.stateEvent_Fetch_IS : Accumulator : Sum.u64 = 0; SumSQ.u64 = 0; Count.u64 = 0; Min.u64 = 0; Max.u64 = 0; 
- l3cache.stateEvent_Fetch_IM : Accumulator : Sum.u64 = 0; SumSQ.u64 = 0; Count.u64 = 0; Min.u64 = 0; Max.u64 = 0; 
- l3cache.stateEvent_Fetch_SM : Accumulator : Sum.u64 = 0; SumSQ.u64 = 0; Count.u64 = 0; Min.u64 = 0; Max.u64 = 0; 
- n0.l2cache.stateEvent_GetXResp_SMInv : Accumulator : Sum.u64 = 0; SumSQ.u64 = 0; Count.u64 = 0; Min.u64 = 0; Max.u64 = 0; 
- n0.l2cache.stateEvent_PutS_I : Accumulator : Sum.u64 = 0; SumSQ.u64 = 0; Count.u64 = 0; Min.u64 = 0; Max.u64 = 0; 
- l3cache.stateEvent_FetchInvX_IB : Accumulator : Sum.u64 = 0; SumSQ.u64 = 0; Count.u64 = 0; Min.u64 = 0; Max.u64 = 0; 
- l3cache.stateEvent_FetchInvX_SB : Accumulator : Sum.u64 = 0; SumSQ.u64 = 0; Count.u64 = 0; Min.u64 = 0; Max.u64 = 0; 
- l3cache.stateEvent_Fetch_I : Accumulator : Sum.u64 = 0; SumSQ.u64 = 0; Count.u64 = 0; Min.u64 = 0; Max.u64 = 0; 
- l3cache.stateEvent_Fetch_S : Accumulator : Sum.u64 = 0; SumSQ.u64 = 0; Count.u64 = 0; Min.u64 = 0; Max.u64 = 0; 
- l3cache.stateEvent_Fetch_IS : Accumulator : Sum.u64 = 0; SumSQ.u64 = 0; Count.u64 = 0; Min.u64 = 0; Max.u64 = 0; 
- l3cache.stateEvent_Fetch_IM : Accumulator : Sum.u64 = 0; SumSQ.u64 = 0; Count.u64 = 0; Min.u64 = 0; Max.u64 = 0; 
- l3cache.stateEvent_Fetch_SM : Accumulator : Sum.u64 = 0; SumSQ.u64 = 0; Count.u64 = 0; Min.u64 = 0; Max.u64 = 0; 
- l3cache.stateEvent_Fetch_SInv : Accumulator : Sum.u64 = 0; SumSQ.u64 = 0; Count.u64 = 0; Min.u64 = 0; Max.u64 = 0; 
- l3cache.stateEvent_Fetch_SI : Accumulator : Sum.u64 = 0; SumSQ.u64 = 0; Count.u64 = 0; Min.u64 = 0; Max.u64 = 0; 
- l3cache.stateEvent_Fetch_IB : Accumulator : Sum.u64 = 0; SumSQ.u64 = 0; Count.u64 = 0; Min.u64 = 0; Max.u64 = 0; 
- n0.l2cache.stateEvent_PutS_S : Accumulator : Sum.u64 = 1668; SumSQ.u64 = 1668; Count.u64 = 1668; Min.u64 = 1; Max.u64 = 1; 
- n0.l2cache.stateEvent_PutS_M : Accumulator : Sum.u64 = 27; SumSQ.u64 = 27; Count.u64 = 27; Min.u64 = 1; Max.u64 = 1; 
- n0.l2cache.stateEvent_PutS_MInv : Accumulator : Sum.u64 = 0; SumSQ.u64 = 0; Count.u64 = 0; Min.u64 = 0; Max.u64 = 0; 
- n0.l2cache.stateEvent_PutS_SInv : Accumulator : Sum.u64 = 1; SumSQ.u64 = 1; Count.u64 = 1; Min.u64 = 1; Max.u64 = 1; 
- n0.l2cache.stateEvent_PutS_SMInv : Accumulator : Sum.u64 = 0; SumSQ.u64 = 0; Count.u64 = 0; Min.u64 = 0; Max.u64 = 0; 
- n0.l2cache.stateEvent_PutS_MI : Accumulator : Sum.u64 = 0; SumSQ.u64 = 0; Count.u64 = 0; Min.u64 = 0; Max.u64 = 0; 
- n0.l2cache.stateEvent_PutS_SI : Accumulator : Sum.u64 = 0; SumSQ.u64 = 0; Count.u64 = 0; Min.u64 = 0; Max.u64 = 0; 
- n0.l2cache.stateEvent_PutS_IB : Accumulator : Sum.u64 = 0; SumSQ.u64 = 0; Count.u64 = 0; Min.u64 = 0; Max.u64 = 0; 
- n0.l2cache.stateEvent_PutS_SB : Accumulator : Sum.u64 = 0; SumSQ.u64 = 0; Count.u64 = 0; Min.u64 = 0; Max.u64 = 0; 
- l3cache.stateEvent_Fetch_SB : Accumulator : Sum.u64 = 0; SumSQ.u64 = 0; Count.u64 = 0; Min.u64 = 0; Max.u64 = 0; 
- l3cache.stateEvent_FetchInv_I : Accumulator : Sum.u64 = 0; SumSQ.u64 = 0; Count.u64 = 0; Min.u64 = 0; Max.u64 = 0; 
- l3cache.stateEvent_FetchInv_S : Accumulator : Sum.u64 = 0; SumSQ.u64 = 0; Count.u64 = 0; Min.u64 = 0; Max.u64 = 0; 
- l3cache.stateEvent_FetchInv_M : Accumulator : Sum.u64 = 0; SumSQ.u64 = 0; Count.u64 = 0; Min.u64 = 0; Max.u64 = 0; 
- l3cache.stateEvent_FetchInv_IS : Accumulator : Sum.u64 = 0; SumSQ.u64 = 0; Count.u64 = 0; Min.u64 = 0; Max.u64 = 0; 
- l3cache.stateEvent_FetchInv_IM : Accumulator : Sum.u64 = 0; SumSQ.u64 = 0; Count.u64 = 0; Min.u64 = 0; Max.u64 = 0; 
- n0.l2cache.stateEvent_PutS_SBInv : Accumulator : Sum.u64 = 0; SumSQ.u64 = 0; Count.u64 = 0; Min.u64 = 0; Max.u64 = 0; 
- n0.l2cache.stateEvent_PutM_I : Accumulator : Sum.u64 = 0; SumSQ.u64 = 0; Count.u64 = 0; Min.u64 = 0; Max.u64 = 0; 
- n0.l2cache.stateEvent_PutM_M : Accumulator : Sum.u64 = 201; SumSQ.u64 = 201; Count.u64 = 201; Min.u64 = 1; Max.u64 = 1; 
- l3cache.stateEvent_Fetch_SInv : Accumulator : Sum.u64 = 0; SumSQ.u64 = 0; Count.u64 = 0; Min.u64 = 0; Max.u64 = 0; 
- l3cache.stateEvent_Fetch_SI : Accumulator : Sum.u64 = 0; SumSQ.u64 = 0; Count.u64 = 0; Min.u64 = 0; Max.u64 = 0; 
- l3cache.stateEvent_Fetch_IB : Accumulator : Sum.u64 = 0; SumSQ.u64 = 0; Count.u64 = 0; Min.u64 = 0; Max.u64 = 0; 
- l3cache.stateEvent_Fetch_SB : Accumulator : Sum.u64 = 0; SumSQ.u64 = 0; Count.u64 = 0; Min.u64 = 0; Max.u64 = 0; 
- l3cache.stateEvent_FetchInv_I : Accumulator : Sum.u64 = 0; SumSQ.u64 = 0; Count.u64 = 0; Min.u64 = 0; Max.u64 = 0; 
- l3cache.stateEvent_FetchInv_S : Accumulator : Sum.u64 = 0; SumSQ.u64 = 0; Count.u64 = 0; Min.u64 = 0; Max.u64 = 0; 
- l3cache.stateEvent_FetchInv_M : Accumulator : Sum.u64 = 0; SumSQ.u64 = 0; Count.u64 = 0; Min.u64 = 0; Max.u64 = 0; 
- l3cache.stateEvent_FetchInv_IS : Accumulator : Sum.u64 = 0; SumSQ.u64 = 0; Count.u64 = 0; Min.u64 = 0; Max.u64 = 0; 
- l3cache.stateEvent_FetchInv_IM : Accumulator : Sum.u64 = 0; SumSQ.u64 = 0; Count.u64 = 0; Min.u64 = 0; Max.u64 = 0; 
- l3cache.stateEvent_FetchInv_SM : Accumulator : Sum.u64 = 0; SumSQ.u64 = 0; Count.u64 = 0; Min.u64 = 0; Max.u64 = 0; 
- l3cache.stateEvent_FetchInv_MInv : Accumulator : Sum.u64 = 0; SumSQ.u64 = 0; Count.u64 = 0; Min.u64 = 0; Max.u64 = 0; 
- n0.l2cache.stateEvent_PutM_MInv : Accumulator : Sum.u64 = 0; SumSQ.u64 = 0; Count.u64 = 0; Min.u64 = 0; Max.u64 = 0; 
- n0.l2cache.stateEvent_PutM_MInvX : Accumulator : Sum.u64 = 0; SumSQ.u64 = 0; Count.u64 = 0; Min.u64 = 0; Max.u64 = 0; 
- n0.l2cache.stateEvent_PutM_MI : Accumulator : Sum.u64 = 0; SumSQ.u64 = 0; Count.u64 = 0; Min.u64 = 0; Max.u64 = 0; 
- n0.l2cache.stateEvent_Inv_I : Accumulator : Sum.u64 = 1; SumSQ.u64 = 1; Count.u64 = 1; Min.u64 = 1; Max.u64 = 1; 
- n0.l2cache.stateEvent_Inv_S : Accumulator : Sum.u64 = 22; SumSQ.u64 = 22; Count.u64 = 22; Min.u64 = 1; Max.u64 = 1; 
- l3cache.stateEvent_FetchInv_SM : Accumulator : Sum.u64 = 0; SumSQ.u64 = 0; Count.u64 = 0; Min.u64 = 0; Max.u64 = 0; 
- l3cache.stateEvent_FetchInv_MInv : Accumulator : Sum.u64 = 0; SumSQ.u64 = 0; Count.u64 = 0; Min.u64 = 0; Max.u64 = 0; 
- l3cache.stateEvent_FetchInv_MInvX : Accumulator : Sum.u64 = 0; SumSQ.u64 = 0; Count.u64 = 0; Min.u64 = 0; Max.u64 = 0; 
- l3cache.stateEvent_FetchInv_SInv : Accumulator : Sum.u64 = 0; SumSQ.u64 = 0; Count.u64 = 0; Min.u64 = 0; Max.u64 = 0; 
- l3cache.stateEvent_FetchInv_MI : Accumulator : Sum.u64 = 0; SumSQ.u64 = 0; Count.u64 = 0; Min.u64 = 0; Max.u64 = 0; 
- l3cache.stateEvent_FetchInv_IB : Accumulator : Sum.u64 = 0; SumSQ.u64 = 0; Count.u64 = 0; Min.u64 = 0; Max.u64 = 0; 
- l3cache.stateEvent_FetchInv_SB : Accumulator : Sum.u64 = 0; SumSQ.u64 = 0; Count.u64 = 0; Min.u64 = 0; Max.u64 = 0; 
- l3cache.stateEvent_FetchResp_I : Accumulator : Sum.u64 = 0; SumSQ.u64 = 0; Count.u64 = 0; Min.u64 = 0; Max.u64 = 0; 
- l3cache.stateEvent_FetchResp_MInv : Accumulator : Sum.u64 = 6; SumSQ.u64 = 6; Count.u64 = 6; Min.u64 = 1; Max.u64 = 1; 
- n0.l2cache.stateEvent_Inv_IS : Accumulator : Sum.u64 = 0; SumSQ.u64 = 0; Count.u64 = 0; Min.u64 = 0; Max.u64 = 0; 
- n0.l2cache.stateEvent_Inv_IM : Accumulator : Sum.u64 = 0; SumSQ.u64 = 0; Count.u64 = 0; Min.u64 = 0; Max.u64 = 0; 
- n0.l2cache.stateEvent_Inv_SM : Accumulator : Sum.u64 = 0; SumSQ.u64 = 0; Count.u64 = 0; Min.u64 = 0; Max.u64 = 0; 
- n0.l2cache.stateEvent_Inv_SInv : Accumulator : Sum.u64 = 0; SumSQ.u64 = 0; Count.u64 = 0; Min.u64 = 0; Max.u64 = 0; 
- l3cache.stateEvent_FetchInv_MInvX : Accumulator : Sum.u64 = 0; SumSQ.u64 = 0; Count.u64 = 0; Min.u64 = 0; Max.u64 = 0; 
- l3cache.stateEvent_FetchInv_SInv : Accumulator : Sum.u64 = 0; SumSQ.u64 = 0; Count.u64 = 0; Min.u64 = 0; Max.u64 = 0; 
- l3cache.stateEvent_FetchInv_MI : Accumulator : Sum.u64 = 0; SumSQ.u64 = 0; Count.u64 = 0; Min.u64 = 0; Max.u64 = 0; 
- l3cache.stateEvent_FetchInv_IB : Accumulator : Sum.u64 = 0; SumSQ.u64 = 0; Count.u64 = 0; Min.u64 = 0; Max.u64 = 0; 
- l3cache.stateEvent_FetchInv_SB : Accumulator : Sum.u64 = 0; SumSQ.u64 = 0; Count.u64 = 0; Min.u64 = 0; Max.u64 = 0; 
- l3cache.stateEvent_FetchResp_I : Accumulator : Sum.u64 = 0; SumSQ.u64 = 0; Count.u64 = 0; Min.u64 = 0; Max.u64 = 0; 
- l3cache.stateEvent_FetchResp_MInv : Accumulator : Sum.u64 = 6; SumSQ.u64 = 6; Count.u64 = 6; Min.u64 = 1; Max.u64 = 1; 
- l3cache.stateEvent_FetchResp_MInvX : Accumulator : Sum.u64 = 0; SumSQ.u64 = 0; Count.u64 = 0; Min.u64 = 0; Max.u64 = 0; 
- l3cache.stateEvent_FetchResp_MI : Accumulator : Sum.u64 = 0; SumSQ.u64 = 0; Count.u64 = 0; Min.u64 = 0; Max.u64 = 0; 
- l3cache.stateEvent_FetchXResp_I : Accumulator : Sum.u64 = 0; SumSQ.u64 = 0; Count.u64 = 0; Min.u64 = 0; Max.u64 = 0; 
- l3cache.stateEvent_FetchXResp_MInv : Accumulator : Sum.u64 = 0; SumSQ.u64 = 0; Count.u64 = 0; Min.u64 = 0; Max.u64 = 0; 
- l3cache.stateEvent_FetchXResp_MInvX : Accumulator : Sum.u64 = 37; SumSQ.u64 = 37; Count.u64 = 37; Min.u64 = 1; Max.u64 = 1; 
- l3cache.stateEvent_FetchXResp_MI : Accumulator : Sum.u64 = 0; SumSQ.u64 = 0; Count.u64 = 0; Min.u64 = 0; Max.u64 = 0; 
- l3cache.stateEvent_AckInv_I : Accumulator : Sum.u64 = 0; SumSQ.u64 = 0; Count.u64 = 0; Min.u64 = 0; Max.u64 = 0; 
- n0.l2cache.stateEvent_Inv_SMInv : Accumulator : Sum.u64 = 0; SumSQ.u64 = 0; Count.u64 = 0; Min.u64 = 0; Max.u64 = 0; 
- n0.l2cache.stateEvent_Inv_SI : Accumulator : Sum.u64 = 0; SumSQ.u64 = 0; Count.u64 = 0; Min.u64 = 0; Max.u64 = 0; 
- n0.l2cache.stateEvent_Inv_SB : Accumulator : Sum.u64 = 0; SumSQ.u64 = 0; Count.u64 = 0; Min.u64 = 0; Max.u64 = 0; 
- l3cache.stateEvent_FetchResp_MInvX : Accumulator : Sum.u64 = 0; SumSQ.u64 = 0; Count.u64 = 0; Min.u64 = 0; Max.u64 = 0; 
- l3cache.stateEvent_FetchResp_MI : Accumulator : Sum.u64 = 0; SumSQ.u64 = 0; Count.u64 = 0; Min.u64 = 0; Max.u64 = 0; 
- l3cache.stateEvent_FetchXResp_I : Accumulator : Sum.u64 = 0; SumSQ.u64 = 0; Count.u64 = 0; Min.u64 = 0; Max.u64 = 0; 
- l3cache.stateEvent_FetchXResp_MInv : Accumulator : Sum.u64 = 0; SumSQ.u64 = 0; Count.u64 = 0; Min.u64 = 0; Max.u64 = 0; 
- l3cache.stateEvent_FetchXResp_MInvX : Accumulator : Sum.u64 = 37; SumSQ.u64 = 37; Count.u64 = 37; Min.u64 = 1; Max.u64 = 1; 
- l3cache.stateEvent_FetchXResp_MI : Accumulator : Sum.u64 = 0; SumSQ.u64 = 0; Count.u64 = 0; Min.u64 = 0; Max.u64 = 0; 
- l3cache.stateEvent_AckInv_I : Accumulator : Sum.u64 = 0; SumSQ.u64 = 0; Count.u64 = 0; Min.u64 = 0; Max.u64 = 0; 
- n0.l2cache.stateEvent_Inv_IB : Accumulator : Sum.u64 = 0; SumSQ.u64 = 0; Count.u64 = 0; Min.u64 = 0; Max.u64 = 0; 
- n0.l2cache.stateEvent_FetchInvX_I : Accumulator : Sum.u64 = 0; SumSQ.u64 = 0; Count.u64 = 0; Min.u64 = 0; Max.u64 = 0; 
- n0.l2cache.stateEvent_FetchInvX_M : Accumulator : Sum.u64 = 16; SumSQ.u64 = 16; Count.u64 = 16; Min.u64 = 1; Max.u64 = 1; 
- n0.l2cache.stateEvent_FetchInvX_IS : Accumulator : Sum.u64 = 0; SumSQ.u64 = 0; Count.u64 = 0; Min.u64 = 0; Max.u64 = 0; 
- n0.l2cache.stateEvent_FetchInvX_IM : Accumulator : Sum.u64 = 0; SumSQ.u64 = 0; Count.u64 = 0; Min.u64 = 0; Max.u64 = 0; 
- n0.l2cache.stateEvent_FetchInvX_MInv : Accumulator : Sum.u64 = 0; SumSQ.u64 = 0; Count.u64 = 0; Min.u64 = 0; Max.u64 = 0; 
- n0.l2cache.stateEvent_FetchInvX_MInvX : Accumulator : Sum.u64 = 0; SumSQ.u64 = 0; Count.u64 = 0; Min.u64 = 0; Max.u64 = 0; 
- n0.l2cache.stateEvent_FetchInvX_MI : Accumulator : Sum.u64 = 0; SumSQ.u64 = 0; Count.u64 = 0; Min.u64 = 0; Max.u64 = 0; 
- l3cache.stateEvent_AckInv_MInv : Accumulator : Sum.u64 = 45; SumSQ.u64 = 45; Count.u64 = 45; Min.u64 = 1; Max.u64 = 1; 
- l3cache.stateEvent_AckInv_MInvX : Accumulator : Sum.u64 = 0; SumSQ.u64 = 0; Count.u64 = 0; Min.u64 = 0; Max.u64 = 0; 
- l3cache.stateEvent_AckInv_SInv : Accumulator : Sum.u64 = 0; SumSQ.u64 = 0; Count.u64 = 0; Min.u64 = 0; Max.u64 = 0; 
- l3cache.stateEvent_AckInv_SMInv : Accumulator : Sum.u64 = 0; SumSQ.u64 = 0; Count.u64 = 0; Min.u64 = 0; Max.u64 = 0; 
- l3cache.stateEvent_AckInv_MI : Accumulator : Sum.u64 = 0; SumSQ.u64 = 0; Count.u64 = 0; Min.u64 = 0; Max.u64 = 0; 
- l3cache.stateEvent_AckInv_SI : Accumulator : Sum.u64 = 0; SumSQ.u64 = 0; Count.u64 = 0; Min.u64 = 0; Max.u64 = 0; 
- l3cache.stateEvent_AckInv_SBInv : Accumulator : Sum.u64 = 0; SumSQ.u64 = 0; Count.u64 = 0; Min.u64 = 0; Max.u64 = 0; 
- l3cache.stateEvent_FlushLine_I : Accumulator : Sum.u64 = 0; SumSQ.u64 = 0; Count.u64 = 0; Min.u64 = 0; Max.u64 = 0; 
- l3cache.stateEvent_FlushLine_S : Accumulator : Sum.u64 = 0; SumSQ.u64 = 0; Count.u64 = 0; Min.u64 = 0; Max.u64 = 0; 
- n0.l2cache.stateEvent_FetchInvX_IB : Accumulator : Sum.u64 = 0; SumSQ.u64 = 0; Count.u64 = 0; Min.u64 = 0; Max.u64 = 0; 
- n0.l2cache.stateEvent_FetchInvX_SB : Accumulator : Sum.u64 = 0; SumSQ.u64 = 0; Count.u64 = 0; Min.u64 = 0; Max.u64 = 0; 
- n0.l2cache.stateEvent_Fetch_I : Accumulator : Sum.u64 = 0; SumSQ.u64 = 0; Count.u64 = 0; Min.u64 = 0; Max.u64 = 0; 
- n0.l2cache.stateEvent_Fetch_S : Accumulator : Sum.u64 = 0; SumSQ.u64 = 0; Count.u64 = 0; Min.u64 = 0; Max.u64 = 0; 
- n0.l2cache.stateEvent_Fetch_IS : Accumulator : Sum.u64 = 0; SumSQ.u64 = 0; Count.u64 = 0; Min.u64 = 0; Max.u64 = 0; 
- n0.l2cache.stateEvent_Fetch_IM : Accumulator : Sum.u64 = 0; SumSQ.u64 = 0; Count.u64 = 0; Min.u64 = 0; Max.u64 = 0; 
- n0.l2cache.stateEvent_Fetch_SM : Accumulator : Sum.u64 = 0; SumSQ.u64 = 0; Count.u64 = 0; Min.u64 = 0; Max.u64 = 0; 
- n0.l2cache.stateEvent_Fetch_SInv : Accumulator : Sum.u64 = 0; SumSQ.u64 = 0; Count.u64 = 0; Min.u64 = 0; Max.u64 = 0; 
- n0.l2cache.stateEvent_Fetch_SI : Accumulator : Sum.u64 = 0; SumSQ.u64 = 0; Count.u64 = 0; Min.u64 = 0; Max.u64 = 0; 
- l3cache.stateEvent_FlushLine_M : Accumulator : Sum.u64 = 0; SumSQ.u64 = 0; Count.u64 = 0; Min.u64 = 0; Max.u64 = 0; 
- l3cache.stateEvent_FlushLine_IS : Accumulator : Sum.u64 = 0; SumSQ.u64 = 0; Count.u64 = 0; Min.u64 = 0; Max.u64 = 0; 
- l3cache.stateEvent_FlushLine_IM : Accumulator : Sum.u64 = 0; SumSQ.u64 = 0; Count.u64 = 0; Min.u64 = 0; Max.u64 = 0; 
- l3cache.stateEvent_FlushLine_SM : Accumulator : Sum.u64 = 0; SumSQ.u64 = 0; Count.u64 = 0; Min.u64 = 0; Max.u64 = 0; 
- l3cache.stateEvent_FlushLine_MInv : Accumulator : Sum.u64 = 0; SumSQ.u64 = 0; Count.u64 = 0; Min.u64 = 0; Max.u64 = 0; 
- l3cache.stateEvent_FlushLine_MInvX : Accumulator : Sum.u64 = 0; SumSQ.u64 = 0; Count.u64 = 0; Min.u64 = 0; Max.u64 = 0; 
- l3cache.stateEvent_FlushLine_SInv : Accumulator : Sum.u64 = 0; SumSQ.u64 = 0; Count.u64 = 0; Min.u64 = 0; Max.u64 = 0; 
- l3cache.stateEvent_FlushLine_SMInv : Accumulator : Sum.u64 = 0; SumSQ.u64 = 0; Count.u64 = 0; Min.u64 = 0; Max.u64 = 0; 
- l3cache.stateEvent_FlushLine_MI : Accumulator : Sum.u64 = 0; SumSQ.u64 = 0; Count.u64 = 0; Min.u64 = 0; Max.u64 = 0; 
- n0.l2cache.stateEvent_Fetch_IB : Accumulator : Sum.u64 = 0; SumSQ.u64 = 0; Count.u64 = 0; Min.u64 = 0; Max.u64 = 0; 
- n0.l2cache.stateEvent_Fetch_SB : Accumulator : Sum.u64 = 0; SumSQ.u64 = 0; Count.u64 = 0; Min.u64 = 0; Max.u64 = 0; 
- n0.l2cache.stateEvent_FetchInv_I : Accumulator : Sum.u64 = 0; SumSQ.u64 = 0; Count.u64 = 0; Min.u64 = 0; Max.u64 = 0; 
- n0.l2cache.stateEvent_FetchInv_S : Accumulator : Sum.u64 = 0; SumSQ.u64 = 0; Count.u64 = 0; Min.u64 = 0; Max.u64 = 0; 
- n0.l2cache.stateEvent_FetchInv_M : Accumulator : Sum.u64 = 2; SumSQ.u64 = 2; Count.u64 = 2; Min.u64 = 1; Max.u64 = 1; 
- n0.l2cache.stateEvent_FetchInv_IS : Accumulator : Sum.u64 = 0; SumSQ.u64 = 0; Count.u64 = 0; Min.u64 = 0; Max.u64 = 0; 
- n0.l2cache.stateEvent_FetchInv_IM : Accumulator : Sum.u64 = 0; SumSQ.u64 = 0; Count.u64 = 0; Min.u64 = 0; Max.u64 = 0; 
- n0.l2cache.stateEvent_FetchInv_SM : Accumulator : Sum.u64 = 0; SumSQ.u64 = 0; Count.u64 = 0; Min.u64 = 0; Max.u64 = 0; 
- n0.l2cache.stateEvent_FetchInv_MInv : Accumulator : Sum.u64 = 0; SumSQ.u64 = 0; Count.u64 = 0; Min.u64 = 0; Max.u64 = 0; 
- n0.l2cache.stateEvent_FetchInv_MInvX : Accumulator : Sum.u64 = 0; SumSQ.u64 = 0; Count.u64 = 0; Min.u64 = 0; Max.u64 = 0; 
- l3cache.stateEvent_FlushLine_SI : Accumulator : Sum.u64 = 0; SumSQ.u64 = 0; Count.u64 = 0; Min.u64 = 0; Max.u64 = 0; 
- l3cache.stateEvent_FlushLine_IB : Accumulator : Sum.u64 = 0; SumSQ.u64 = 0; Count.u64 = 0; Min.u64 = 0; Max.u64 = 0; 
- l3cache.stateEvent_FlushLine_SB : Accumulator : Sum.u64 = 0; SumSQ.u64 = 0; Count.u64 = 0; Min.u64 = 0; Max.u64 = 0; 
- l3cache.stateEvent_FlushLineInv_I : Accumulator : Sum.u64 = 0; SumSQ.u64 = 0; Count.u64 = 0; Min.u64 = 0; Max.u64 = 0; 
- l3cache.stateEvent_FlushLineInv_S : Accumulator : Sum.u64 = 0; SumSQ.u64 = 0; Count.u64 = 0; Min.u64 = 0; Max.u64 = 0; 
- l3cache.stateEvent_FlushLineInv_M : Accumulator : Sum.u64 = 0; SumSQ.u64 = 0; Count.u64 = 0; Min.u64 = 0; Max.u64 = 0; 
- l3cache.stateEvent_FlushLineInv_IS : Accumulator : Sum.u64 = 0; SumSQ.u64 = 0; Count.u64 = 0; Min.u64 = 0; Max.u64 = 0; 
- l3cache.stateEvent_FlushLineInv_IM : Accumulator : Sum.u64 = 0; SumSQ.u64 = 0; Count.u64 = 0; Min.u64 = 0; Max.u64 = 0; 
- l3cache.stateEvent_FlushLineInv_SM : Accumulator : Sum.u64 = 0; SumSQ.u64 = 0; Count.u64 = 0; Min.u64 = 0; Max.u64 = 0; 
- l3cache.stateEvent_FlushLineInv_MInv : Accumulator : Sum.u64 = 0; SumSQ.u64 = 0; Count.u64 = 0; Min.u64 = 0; Max.u64 = 0; 
- n0.l2cache.stateEvent_FetchInv_SInv : Accumulator : Sum.u64 = 0; SumSQ.u64 = 0; Count.u64 = 0; Min.u64 = 0; Max.u64 = 0; 
- n0.l2cache.stateEvent_FetchInv_MI : Accumulator : Sum.u64 = 0; SumSQ.u64 = 0; Count.u64 = 0; Min.u64 = 0; Max.u64 = 0; 
- n0.l2cache.stateEvent_FetchInv_IB : Accumulator : Sum.u64 = 0; SumSQ.u64 = 0; Count.u64 = 0; Min.u64 = 0; Max.u64 = 0; 
- n0.l2cache.stateEvent_FetchInv_SB : Accumulator : Sum.u64 = 0; SumSQ.u64 = 0; Count.u64 = 0; Min.u64 = 0; Max.u64 = 0; 
- l3cache.stateEvent_AckInv_MInv : Accumulator : Sum.u64 = 45; SumSQ.u64 = 45; Count.u64 = 45; Min.u64 = 1; Max.u64 = 1; 
- l3cache.stateEvent_AckInv_MInvX : Accumulator : Sum.u64 = 0; SumSQ.u64 = 0; Count.u64 = 0; Min.u64 = 0; Max.u64 = 0; 
- l3cache.stateEvent_AckInv_SInv : Accumulator : Sum.u64 = 0; SumSQ.u64 = 0; Count.u64 = 0; Min.u64 = 0; Max.u64 = 0; 
- l3cache.stateEvent_AckInv_SMInv : Accumulator : Sum.u64 = 0; SumSQ.u64 = 0; Count.u64 = 0; Min.u64 = 0; Max.u64 = 0; 
- l3cache.stateEvent_AckInv_MI : Accumulator : Sum.u64 = 0; SumSQ.u64 = 0; Count.u64 = 0; Min.u64 = 0; Max.u64 = 0; 
- l3cache.stateEvent_AckInv_SI : Accumulator : Sum.u64 = 0; SumSQ.u64 = 0; Count.u64 = 0; Min.u64 = 0; Max.u64 = 0; 
- l3cache.stateEvent_AckInv_SBInv : Accumulator : Sum.u64 = 0; SumSQ.u64 = 0; Count.u64 = 0; Min.u64 = 0; Max.u64 = 0; 
- l3cache.stateEvent_FlushLine_I : Accumulator : Sum.u64 = 0; SumSQ.u64 = 0; Count.u64 = 0; Min.u64 = 0; Max.u64 = 0; 
- l3cache.stateEvent_FlushLine_S : Accumulator : Sum.u64 = 0; SumSQ.u64 = 0; Count.u64 = 0; Min.u64 = 0; Max.u64 = 0; 
- l3cache.stateEvent_FlushLine_M : Accumulator : Sum.u64 = 0; SumSQ.u64 = 0; Count.u64 = 0; Min.u64 = 0; Max.u64 = 0; 
- l3cache.stateEvent_FlushLine_IS : Accumulator : Sum.u64 = 0; SumSQ.u64 = 0; Count.u64 = 0; Min.u64 = 0; Max.u64 = 0; 
- l3cache.stateEvent_FlushLine_IM : Accumulator : Sum.u64 = 0; SumSQ.u64 = 0; Count.u64 = 0; Min.u64 = 0; Max.u64 = 0; 
- l3cache.stateEvent_FlushLine_SM : Accumulator : Sum.u64 = 0; SumSQ.u64 = 0; Count.u64 = 0; Min.u64 = 0; Max.u64 = 0; 
- l3cache.stateEvent_FlushLine_MInv : Accumulator : Sum.u64 = 0; SumSQ.u64 = 0; Count.u64 = 0; Min.u64 = 0; Max.u64 = 0; 
- l3cache.stateEvent_FlushLine_MInvX : Accumulator : Sum.u64 = 0; SumSQ.u64 = 0; Count.u64 = 0; Min.u64 = 0; Max.u64 = 0; 
- l3cache.stateEvent_FlushLine_SInv : Accumulator : Sum.u64 = 0; SumSQ.u64 = 0; Count.u64 = 0; Min.u64 = 0; Max.u64 = 0; 
- l3cache.stateEvent_FlushLine_SMInv : Accumulator : Sum.u64 = 0; SumSQ.u64 = 0; Count.u64 = 0; Min.u64 = 0; Max.u64 = 0; 
- l3cache.stateEvent_FlushLine_MI : Accumulator : Sum.u64 = 0; SumSQ.u64 = 0; Count.u64 = 0; Min.u64 = 0; Max.u64 = 0; 
- l3cache.stateEvent_FlushLine_SI : Accumulator : Sum.u64 = 0; SumSQ.u64 = 0; Count.u64 = 0; Min.u64 = 0; Max.u64 = 0; 
- l3cache.stateEvent_FlushLine_IB : Accumulator : Sum.u64 = 0; SumSQ.u64 = 0; Count.u64 = 0; Min.u64 = 0; Max.u64 = 0; 
- l3cache.stateEvent_FlushLine_SB : Accumulator : Sum.u64 = 0; SumSQ.u64 = 0; Count.u64 = 0; Min.u64 = 0; Max.u64 = 0; 
- l3cache.stateEvent_FlushLineInv_I : Accumulator : Sum.u64 = 0; SumSQ.u64 = 0; Count.u64 = 0; Min.u64 = 0; Max.u64 = 0; 
- l3cache.stateEvent_FlushLineInv_S : Accumulator : Sum.u64 = 0; SumSQ.u64 = 0; Count.u64 = 0; Min.u64 = 0; Max.u64 = 0; 
- l3cache.stateEvent_FlushLineInv_M : Accumulator : Sum.u64 = 0; SumSQ.u64 = 0; Count.u64 = 0; Min.u64 = 0; Max.u64 = 0; 
- l3cache.stateEvent_FlushLineInv_IS : Accumulator : Sum.u64 = 0; SumSQ.u64 = 0; Count.u64 = 0; Min.u64 = 0; Max.u64 = 0; 
- l3cache.stateEvent_FlushLineInv_IM : Accumulator : Sum.u64 = 0; SumSQ.u64 = 0; Count.u64 = 0; Min.u64 = 0; Max.u64 = 0; 
- l3cache.stateEvent_FlushLineInv_SM : Accumulator : Sum.u64 = 0; SumSQ.u64 = 0; Count.u64 = 0; Min.u64 = 0; Max.u64 = 0; 
- l3cache.stateEvent_FlushLineInv_MInv : Accumulator : Sum.u64 = 0; SumSQ.u64 = 0; Count.u64 = 0; Min.u64 = 0; Max.u64 = 0; 
- l3cache.stateEvent_FlushLineInv_MInvX : Accumulator : Sum.u64 = 0; SumSQ.u64 = 0; Count.u64 = 0; Min.u64 = 0; Max.u64 = 0; 
- l3cache.stateEvent_FlushLineInv_SInv : Accumulator : Sum.u64 = 0; SumSQ.u64 = 0; Count.u64 = 0; Min.u64 = 0; Max.u64 = 0; 
- l3cache.stateEvent_FlushLineInv_SMInv : Accumulator : Sum.u64 = 0; SumSQ.u64 = 0; Count.u64 = 0; Min.u64 = 0; Max.u64 = 0; 
- l3cache.stateEvent_FlushLineInv_MI : Accumulator : Sum.u64 = 0; SumSQ.u64 = 0; Count.u64 = 0; Min.u64 = 0; Max.u64 = 0; 
- l3cache.stateEvent_FlushLineInv_SI : Accumulator : Sum.u64 = 0; SumSQ.u64 = 0; Count.u64 = 0; Min.u64 = 0; Max.u64 = 0; 
- l3cache.stateEvent_FlushLineInv_IB : Accumulator : Sum.u64 = 0; SumSQ.u64 = 0; Count.u64 = 0; Min.u64 = 0; Max.u64 = 0; 
- n0.l2cache.stateEvent_FetchResp_I : Accumulator : Sum.u64 = 0; SumSQ.u64 = 0; Count.u64 = 0; Min.u64 = 0; Max.u64 = 0; 
- n0.l2cache.stateEvent_FetchResp_MInv : Accumulator : Sum.u64 = 2; SumSQ.u64 = 2; Count.u64 = 2; Min.u64 = 1; Max.u64 = 1; 
- n0.l2cache.stateEvent_FetchResp_MInvX : Accumulator : Sum.u64 = 0; SumSQ.u64 = 0; Count.u64 = 0; Min.u64 = 0; Max.u64 = 0; 
- n0.l2cache.stateEvent_FetchResp_MI : Accumulator : Sum.u64 = 0; SumSQ.u64 = 0; Count.u64 = 0; Min.u64 = 0; Max.u64 = 0; 
- n0.l2cache.stateEvent_FetchXResp_I : Accumulator : Sum.u64 = 0; SumSQ.u64 = 0; Count.u64 = 0; Min.u64 = 0; Max.u64 = 0; 
- l3cache.stateEvent_FlushLineInv_MInvX : Accumulator : Sum.u64 = 0; SumSQ.u64 = 0; Count.u64 = 0; Min.u64 = 0; Max.u64 = 0; 
- l3cache.stateEvent_FlushLineInv_SInv : Accumulator : Sum.u64 = 0; SumSQ.u64 = 0; Count.u64 = 0; Min.u64 = 0; Max.u64 = 0; 
- l3cache.stateEvent_FlushLineInv_SMInv : Accumulator : Sum.u64 = 0; SumSQ.u64 = 0; Count.u64 = 0; Min.u64 = 0; Max.u64 = 0; 
- l3cache.stateEvent_FlushLineInv_MI : Accumulator : Sum.u64 = 0; SumSQ.u64 = 0; Count.u64 = 0; Min.u64 = 0; Max.u64 = 0; 
- l3cache.stateEvent_FlushLineInv_SI : Accumulator : Sum.u64 = 0; SumSQ.u64 = 0; Count.u64 = 0; Min.u64 = 0; Max.u64 = 0; 
- l3cache.stateEvent_FlushLineInv_IB : Accumulator : Sum.u64 = 0; SumSQ.u64 = 0; Count.u64 = 0; Min.u64 = 0; Max.u64 = 0; 
- l3cache.stateEvent_FlushLineInv_SB : Accumulator : Sum.u64 = 0; SumSQ.u64 = 0; Count.u64 = 0; Min.u64 = 0; Max.u64 = 0; 
- n0.l2cache.stateEvent_FetchXResp_MInv : Accumulator : Sum.u64 = 0; SumSQ.u64 = 0; Count.u64 = 0; Min.u64 = 0; Max.u64 = 0; 
- n0.l2cache.stateEvent_FetchXResp_MInvX : Accumulator : Sum.u64 = 16; SumSQ.u64 = 16; Count.u64 = 16; Min.u64 = 1; Max.u64 = 1; 
- n0.l2cache.stateEvent_FetchXResp_MI : Accumulator : Sum.u64 = 0; SumSQ.u64 = 0; Count.u64 = 0; Min.u64 = 0; Max.u64 = 0; 
- n0.l2cache.stateEvent_AckInv_I : Accumulator : Sum.u64 = 0; SumSQ.u64 = 0; Count.u64 = 0; Min.u64 = 0; Max.u64 = 0; 
- n0.l2cache.stateEvent_AckInv_MInv : Accumulator : Sum.u64 = 0; SumSQ.u64 = 0; Count.u64 = 0; Min.u64 = 0; Max.u64 = 0; 
- n0.l2cache.stateEvent_AckInv_MInvX : Accumulator : Sum.u64 = 0; SumSQ.u64 = 0; Count.u64 = 0; Min.u64 = 0; Max.u64 = 0; 
- n0.l2cache.stateEvent_AckInv_SInv : Accumulator : Sum.u64 = 10; SumSQ.u64 = 10; Count.u64 = 10; Min.u64 = 1; Max.u64 = 1; 
- n0.l2cache.stateEvent_AckInv_SMInv : Accumulator : Sum.u64 = 7; SumSQ.u64 = 7; Count.u64 = 7; Min.u64 = 1; Max.u64 = 1; 
- n0.l2cache.stateEvent_AckInv_MI : Accumulator : Sum.u64 = 0; SumSQ.u64 = 0; Count.u64 = 0; Min.u64 = 0; Max.u64 = 0; 
- n0.l2cache.stateEvent_AckInv_SI : Accumulator : Sum.u64 = 0; SumSQ.u64 = 0; Count.u64 = 0; Min.u64 = 0; Max.u64 = 0; 
- l3cache.stateEvent_FlushLineResp_I : Accumulator : Sum.u64 = 0; SumSQ.u64 = 0; Count.u64 = 0; Min.u64 = 0; Max.u64 = 0; 
- l3cache.stateEvent_FlushLineResp_IB : Accumulator : Sum.u64 = 0; SumSQ.u64 = 0; Count.u64 = 0; Min.u64 = 0; Max.u64 = 0; 
- l3cache.stateEvent_FlushLineResp_SB : Accumulator : Sum.u64 = 0; SumSQ.u64 = 0; Count.u64 = 0; Min.u64 = 0; Max.u64 = 0; 
- l3cache.eventSent_GetS : Accumulator : Sum.u64 = 447; SumSQ.u64 = 447; Count.u64 = 447; Min.u64 = 1; Max.u64 = 1; 
- l3cache.eventSent_GetX : Accumulator : Sum.u64 = 298; SumSQ.u64 = 298; Count.u64 = 298; Min.u64 = 1; Max.u64 = 1; 
- l3cache.eventSent_GetSX : Accumulator : Sum.u64 = 0; SumSQ.u64 = 0; Count.u64 = 0; Min.u64 = 0; Max.u64 = 0; 
- l3cache.eventSent_PutS : Accumulator : Sum.u64 = 0; SumSQ.u64 = 0; Count.u64 = 0; Min.u64 = 0; Max.u64 = 0; 
- l3cache.eventSent_PutM : Accumulator : Sum.u64 = 0; SumSQ.u64 = 0; Count.u64 = 0; Min.u64 = 0; Max.u64 = 0; 
- l3cache.eventSent_FlushLine : Accumulator : Sum.u64 = 0; SumSQ.u64 = 0; Count.u64 = 0; Min.u64 = 0; Max.u64 = 0; 
- n0.l2cache.stateEvent_AckInv_SBInv : Accumulator : Sum.u64 = 0; SumSQ.u64 = 0; Count.u64 = 0; Min.u64 = 0; Max.u64 = 0; 
- n0.l2cache.stateEvent_FlushLine_I : Accumulator : Sum.u64 = 0; SumSQ.u64 = 0; Count.u64 = 0; Min.u64 = 0; Max.u64 = 0; 
- n0.l2cache.stateEvent_FlushLine_S : Accumulator : Sum.u64 = 0; SumSQ.u64 = 0; Count.u64 = 0; Min.u64 = 0; Max.u64 = 0; 
- n0.l2cache.stateEvent_FlushLine_M : Accumulator : Sum.u64 = 0; SumSQ.u64 = 0; Count.u64 = 0; Min.u64 = 0; Max.u64 = 0; 
- n0.l2cache.stateEvent_FlushLine_IS : Accumulator : Sum.u64 = 0; SumSQ.u64 = 0; Count.u64 = 0; Min.u64 = 0; Max.u64 = 0; 
- n0.l2cache.stateEvent_FlushLine_IM : Accumulator : Sum.u64 = 0; SumSQ.u64 = 0; Count.u64 = 0; Min.u64 = 0; Max.u64 = 0; 
- n0.l2cache.stateEvent_FlushLine_SM : Accumulator : Sum.u64 = 0; SumSQ.u64 = 0; Count.u64 = 0; Min.u64 = 0; Max.u64 = 0; 
- l3cache.eventSent_FlushLineInv : Accumulator : Sum.u64 = 0; SumSQ.u64 = 0; Count.u64 = 0; Min.u64 = 0; Max.u64 = 0; 
- l3cache.eventSent_FetchResp : Accumulator : Sum.u64 = 0; SumSQ.u64 = 0; Count.u64 = 0; Min.u64 = 0; Max.u64 = 0; 
- l3cache.eventSent_FetchXResp : Accumulator : Sum.u64 = 0; SumSQ.u64 = 0; Count.u64 = 0; Min.u64 = 0; Max.u64 = 0; 
- l3cache.eventSent_AckInv : Accumulator : Sum.u64 = 0; SumSQ.u64 = 0; Count.u64 = 0; Min.u64 = 0; Max.u64 = 0; 
- l3cache.eventSent_NACK : Accumulator : Sum.u64 = 0; SumSQ.u64 = 0; Count.u64 = 0; Min.u64 = 0; Max.u64 = 0; 
- l3cache.eventSent_GetSResp : Accumulator : Sum.u64 = 3136; SumSQ.u64 = 3136; Count.u64 = 3136; Min.u64 = 1; Max.u64 = 1; 
- l3cache.eventSent_GetXResp : Accumulator : Sum.u64 = 430; SumSQ.u64 = 430; Count.u64 = 430; Min.u64 = 1; Max.u64 = 1; 
- l3cache.eventSent_FlushLineResp : Accumulator : Sum.u64 = 0; SumSQ.u64 = 0; Count.u64 = 0; Min.u64 = 0; Max.u64 = 0; 
- n0.l2cache.stateEvent_FlushLine_MInv : Accumulator : Sum.u64 = 0; SumSQ.u64 = 0; Count.u64 = 0; Min.u64 = 0; Max.u64 = 0; 
- n0.l2cache.stateEvent_FlushLine_MInvX : Accumulator : Sum.u64 = 0; SumSQ.u64 = 0; Count.u64 = 0; Min.u64 = 0; Max.u64 = 0; 
- n0.l2cache.stateEvent_FlushLine_SInv : Accumulator : Sum.u64 = 0; SumSQ.u64 = 0; Count.u64 = 0; Min.u64 = 0; Max.u64 = 0; 
- n0.l2cache.stateEvent_FlushLine_SMInv : Accumulator : Sum.u64 = 0; SumSQ.u64 = 0; Count.u64 = 0; Min.u64 = 0; Max.u64 = 0; 
- n0.l2cache.stateEvent_FlushLine_MI : Accumulator : Sum.u64 = 0; SumSQ.u64 = 0; Count.u64 = 0; Min.u64 = 0; Max.u64 = 0; 
- n0.l2cache.stateEvent_FlushLine_SI : Accumulator : Sum.u64 = 0; SumSQ.u64 = 0; Count.u64 = 0; Min.u64 = 0; Max.u64 = 0; 
- n0.l2cache.stateEvent_FlushLine_IB : Accumulator : Sum.u64 = 0; SumSQ.u64 = 0; Count.u64 = 0; Min.u64 = 0; Max.u64 = 0; 
- n0.l2cache.stateEvent_FlushLine_SB : Accumulator : Sum.u64 = 0; SumSQ.u64 = 0; Count.u64 = 0; Min.u64 = 0; Max.u64 = 0; 
- n0.l2cache.stateEvent_FlushLineInv_I : Accumulator : Sum.u64 = 0; SumSQ.u64 = 0; Count.u64 = 0; Min.u64 = 0; Max.u64 = 0; 
- n0.l2cache.stateEvent_FlushLineInv_S : Accumulator : Sum.u64 = 0; SumSQ.u64 = 0; Count.u64 = 0; Min.u64 = 0; Max.u64 = 0; 
- l3cache.eventSent_Fetch : Accumulator : Sum.u64 = 0; SumSQ.u64 = 0; Count.u64 = 0; Min.u64 = 0; Max.u64 = 0; 
- l3cache.eventSent_FetchInv : Accumulator : Sum.u64 = 6; SumSQ.u64 = 6; Count.u64 = 6; Min.u64 = 1; Max.u64 = 1; 
- l3cache.eventSent_ForceInv : Accumulator : Sum.u64 = 0; SumSQ.u64 = 0; Count.u64 = 0; Min.u64 = 0; Max.u64 = 0; 
- l3cache.eventSent_FetchInvX : Accumulator : Sum.u64 = 37; SumSQ.u64 = 37; Count.u64 = 37; Min.u64 = 1; Max.u64 = 1; 
- l3cache.eventSent_Inv : Accumulator : Sum.u64 = 46; SumSQ.u64 = 46; Count.u64 = 46; Min.u64 = 1; Max.u64 = 1; 
- l3cache.eventSent_Put : Accumulator : Sum.u64 = 0; SumSQ.u64 = 0; Count.u64 = 0; Min.u64 = 0; Max.u64 = 0; 
- l3cache.eventSent_Get : Accumulator : Sum.u64 = 0; SumSQ.u64 = 0; Count.u64 = 0; Min.u64 = 0; Max.u64 = 0; 
- l3cache.eventSent_AckMove : Accumulator : Sum.u64 = 0; SumSQ.u64 = 0; Count.u64 = 0; Min.u64 = 0; Max.u64 = 0; 
- l3cache.eventSent_CustomReq : Accumulator : Sum.u64 = 0; SumSQ.u64 = 0; Count.u64 = 0; Min.u64 = 0; Max.u64 = 0; 
- n0.l2cache.stateEvent_FlushLineInv_M : Accumulator : Sum.u64 = 0; SumSQ.u64 = 0; Count.u64 = 0; Min.u64 = 0; Max.u64 = 0; 
- n0.l2cache.stateEvent_FlushLineInv_IS : Accumulator : Sum.u64 = 0; SumSQ.u64 = 0; Count.u64 = 0; Min.u64 = 0; Max.u64 = 0; 
- l3cache.stateEvent_FlushLineInv_SB : Accumulator : Sum.u64 = 0; SumSQ.u64 = 0; Count.u64 = 0; Min.u64 = 0; Max.u64 = 0; 
- l3cache.stateEvent_FlushLineResp_I : Accumulator : Sum.u64 = 0; SumSQ.u64 = 0; Count.u64 = 0; Min.u64 = 0; Max.u64 = 0; 
- l3cache.stateEvent_FlushLineResp_IB : Accumulator : Sum.u64 = 0; SumSQ.u64 = 0; Count.u64 = 0; Min.u64 = 0; Max.u64 = 0; 
- l3cache.stateEvent_FlushLineResp_SB : Accumulator : Sum.u64 = 0; SumSQ.u64 = 0; Count.u64 = 0; Min.u64 = 0; Max.u64 = 0; 
- l3cache.eventSent_GetS : Accumulator : Sum.u64 = 447; SumSQ.u64 = 447; Count.u64 = 447; Min.u64 = 1; Max.u64 = 1; 
- l3cache.eventSent_GetX : Accumulator : Sum.u64 = 298; SumSQ.u64 = 298; Count.u64 = 298; Min.u64 = 1; Max.u64 = 1; 
- l3cache.eventSent_GetSX : Accumulator : Sum.u64 = 0; SumSQ.u64 = 0; Count.u64 = 0; Min.u64 = 0; Max.u64 = 0; 
- l3cache.eventSent_PutS : Accumulator : Sum.u64 = 0; SumSQ.u64 = 0; Count.u64 = 0; Min.u64 = 0; Max.u64 = 0; 
- l3cache.eventSent_PutM : Accumulator : Sum.u64 = 0; SumSQ.u64 = 0; Count.u64 = 0; Min.u64 = 0; Max.u64 = 0; 
- l3cache.eventSent_FlushLine : Accumulator : Sum.u64 = 0; SumSQ.u64 = 0; Count.u64 = 0; Min.u64 = 0; Max.u64 = 0; 
- l3cache.eventSent_FlushLineInv : Accumulator : Sum.u64 = 0; SumSQ.u64 = 0; Count.u64 = 0; Min.u64 = 0; Max.u64 = 0; 
- l3cache.eventSent_FetchResp : Accumulator : Sum.u64 = 0; SumSQ.u64 = 0; Count.u64 = 0; Min.u64 = 0; Max.u64 = 0; 
- l3cache.eventSent_FetchXResp : Accumulator : Sum.u64 = 0; SumSQ.u64 = 0; Count.u64 = 0; Min.u64 = 0; Max.u64 = 0; 
- l3cache.eventSent_AckInv : Accumulator : Sum.u64 = 0; SumSQ.u64 = 0; Count.u64 = 0; Min.u64 = 0; Max.u64 = 0; 
- l3cache.eventSent_NACK_down : Accumulator : Sum.u64 = 0; SumSQ.u64 = 0; Count.u64 = 0; Min.u64 = 0; Max.u64 = 0; 
- l3cache.eventSent_GetSResp : Accumulator : Sum.u64 = 3136; SumSQ.u64 = 3136; Count.u64 = 3136; Min.u64 = 1; Max.u64 = 1; 
- l3cache.eventSent_GetXResp : Accumulator : Sum.u64 = 430; SumSQ.u64 = 430; Count.u64 = 430; Min.u64 = 1; Max.u64 = 1; 
- l3cache.eventSent_FlushLineResp : Accumulator : Sum.u64 = 0; SumSQ.u64 = 0; Count.u64 = 0; Min.u64 = 0; Max.u64 = 0; 
- l3cache.eventSent_Fetch : Accumulator : Sum.u64 = 0; SumSQ.u64 = 0; Count.u64 = 0; Min.u64 = 0; Max.u64 = 0; 
- l3cache.eventSent_FetchInv : Accumulator : Sum.u64 = 6; SumSQ.u64 = 6; Count.u64 = 6; Min.u64 = 1; Max.u64 = 1; 
- l3cache.eventSent_FetchInvX : Accumulator : Sum.u64 = 37; SumSQ.u64 = 37; Count.u64 = 37; Min.u64 = 1; Max.u64 = 1; 
- l3cache.eventSent_Inv : Accumulator : Sum.u64 = 46; SumSQ.u64 = 46; Count.u64 = 46; Min.u64 = 1; Max.u64 = 1; 
- l3cache.eventSent_NACK_up : Accumulator : Sum.u64 = 0; SumSQ.u64 = 0; Count.u64 = 0; Min.u64 = 0; Max.u64 = 0; 
- l3cache.stateEvent_AckPut_I : Accumulator : Sum.u64 = 0; SumSQ.u64 = 0; Count.u64 = 0; Min.u64 = 0; Max.u64 = 0; 
- dirctrl0:cpulink.packet_latency : Accumulator : Sum.u64 = 310; SumSQ.u64 = 310; Count.u64 = 365; Min.u64 = 0; Max.u64 = 1; 
- dirctrl0:cpulink.send_bit_count : Accumulator : Sum.u64 = 153920; SumSQ.u64 = 85053440; Count.u64 = 365; Min.u64 = 64; Max.u64 = 576; 
- dirctrl0:cpulink.output_port_stalls : Accumulator : Sum.u64 = 0; SumSQ.u64 = 0; Count.u64 = 0; Min.u64 = 0; Max.u64 = 0; 
- dirctrl0:cpulink.idle_time : Accumulator : Sum.u64 = 8534200; SumSQ.u64 = 1181903368000; Count.u64 = 363; Min.u64 = 120; Max.u64 = 526760; 
- dirctrl0.replacement_request_latency : Accumulator : Sum.u64 = 0; SumSQ.u64 = 0; Count.u64 = 0; Min.u64 = 0; Max.u64 = 0; 
- dirctrl0.get_request_latency : Accumulator : Sum.u64 = 7277; SumSQ.u64 = 281555; Count.u64 = 365; Min.u64 = 1; Max.u64 = 154; 
- dirctrl0.directory_cache_hits : Accumulator : Sum.u64 = 365; SumSQ.u64 = 365; Count.u64 = 365; Min.u64 = 1; Max.u64 = 1; 
- dirctrl0.mshr_hits : Accumulator : Sum.u64 = 0; SumSQ.u64 = 0; Count.u64 = 0; Min.u64 = 0; Max.u64 = 0; 
- dirctrl0.requests_received_GetX : Accumulator : Sum.u64 = 140; SumSQ.u64 = 140; Count.u64 = 140; Min.u64 = 1; Max.u64 = 1; 
- dirctrl0.requests_received_GetSX : Accumulator : Sum.u64 = 0; SumSQ.u64 = 0; Count.u64 = 0; Min.u64 = 0; Max.u64 = 0; 
- dirctrl0.requests_received_GetS : Accumulator : Sum.u64 = 225; SumSQ.u64 = 225; Count.u64 = 225; Min.u64 = 1; Max.u64 = 1; 
- n0.l2cache.stateEvent_FlushLineInv_IM : Accumulator : Sum.u64 = 0; SumSQ.u64 = 0; Count.u64 = 0; Min.u64 = 0; Max.u64 = 0; 
- n0.l2cache.stateEvent_FlushLineInv_SM : Accumulator : Sum.u64 = 0; SumSQ.u64 = 0; Count.u64 = 0; Min.u64 = 0; Max.u64 = 0; 
- n0.l2cache.stateEvent_FlushLineInv_MInv : Accumulator : Sum.u64 = 0; SumSQ.u64 = 0; Count.u64 = 0; Min.u64 = 0; Max.u64 = 0; 
- n0.l2cache.stateEvent_FlushLineInv_MInvX : Accumulator : Sum.u64 = 0; SumSQ.u64 = 0; Count.u64 = 0; Min.u64 = 0; Max.u64 = 0; 
- n0.l2cache.stateEvent_FlushLineInv_SInv : Accumulator : Sum.u64 = 0; SumSQ.u64 = 0; Count.u64 = 0; Min.u64 = 0; Max.u64 = 0; 
- n0.l2cache.stateEvent_FlushLineInv_SMInv : Accumulator : Sum.u64 = 0; SumSQ.u64 = 0; Count.u64 = 0; Min.u64 = 0; Max.u64 = 0; 
- n0.l2cache.stateEvent_FlushLineInv_MI : Accumulator : Sum.u64 = 0; SumSQ.u64 = 0; Count.u64 = 0; Min.u64 = 0; Max.u64 = 0; 
- l3cache.eventSent_CustomResp : Accumulator : Sum.u64 = 0; SumSQ.u64 = 0; Count.u64 = 0; Min.u64 = 0; Max.u64 = 0; 
- l3cache.eventSent_CustomAck : Accumulator : Sum.u64 = 0; SumSQ.u64 = 0; Count.u64 = 0; Min.u64 = 0; Max.u64 = 0; 
- l3cache.latency_GetS_hit : Accumulator : Sum.u64 = 24248; SumSQ.u64 = 250614; Count.u64 = 2652; Min.u64 = 5; Max.u64 = 130; 
- l3cache.latency_GetS_miss : Accumulator : Sum.u64 = 37409; SumSQ.u64 = 3705627; Count.u64 = 447; Min.u64 = 55; Max.u64 = 325; 
- l3cache.latency_GetS_inv : Accumulator : Sum.u64 = 995; SumSQ.u64 = 35873; Count.u64 = 37; Min.u64 = 21; Max.u64 = 118; 
- l3cache.latency_GetX_hit : Accumulator : Sum.u64 = 1026; SumSQ.u64 = 9234; Count.u64 = 114; Min.u64 = 9; Max.u64 = 9; 
- l3cache.latency_GetX_miss : Accumulator : Sum.u64 = 5215; SumSQ.u64 = 482601; Count.u64 = 64; Min.u64 = 55; Max.u64 = 198; 
- n0.l2cache.stateEvent_FlushLineInv_SI : Accumulator : Sum.u64 = 0; SumSQ.u64 = 0; Count.u64 = 0; Min.u64 = 0; Max.u64 = 0; 
- n0.l2cache.stateEvent_FlushLineInv_IB : Accumulator : Sum.u64 = 0; SumSQ.u64 = 0; Count.u64 = 0; Min.u64 = 0; Max.u64 = 0; 
- n0.l2cache.stateEvent_FlushLineInv_SB : Accumulator : Sum.u64 = 0; SumSQ.u64 = 0; Count.u64 = 0; Min.u64 = 0; Max.u64 = 0; 
- n0.l2cache.stateEvent_FlushLineResp_I : Accumulator : Sum.u64 = 0; SumSQ.u64 = 0; Count.u64 = 0; Min.u64 = 0; Max.u64 = 0; 
- n0.l2cache.stateEvent_FlushLineResp_IB : Accumulator : Sum.u64 = 0; SumSQ.u64 = 0; Count.u64 = 0; Min.u64 = 0; Max.u64 = 0; 
- n0.l2cache.stateEvent_FlushLineResp_SB : Accumulator : Sum.u64 = 0; SumSQ.u64 = 0; Count.u64 = 0; Min.u64 = 0; Max.u64 = 0; 
- n0.l2cache.eventSent_GetS : Accumulator : Sum.u64 = 1578; SumSQ.u64 = 1578; Count.u64 = 1578; Min.u64 = 1; Max.u64 = 1; 
- n0.l2cache.eventSent_GetX : Accumulator : Sum.u64 = 218; SumSQ.u64 = 218; Count.u64 = 218; Min.u64 = 1; Max.u64 = 1; 
- n0.l2cache.eventSent_GetSX : Accumulator : Sum.u64 = 0; SumSQ.u64 = 0; Count.u64 = 0; Min.u64 = 0; Max.u64 = 0; 
- l3cache.latency_GetX_inv : Accumulator : Sum.u64 = 436; SumSQ.u64 = 11124; Count.u64 = 18; Min.u64 = 11; Max.u64 = 33; 
- l3cache.latency_GetX_upgrade : Accumulator : Sum.u64 = 4499; SumSQ.u64 = 90481; Count.u64 = 234; Min.u64 = 17; Max.u64 = 36; 
- l3cache.latency_GetSX_hit : Accumulator : Sum.u64 = 0; SumSQ.u64 = 0; Count.u64 = 0; Min.u64 = 0; Max.u64 = 0; 
- l3cache.latency_GetSX_miss : Accumulator : Sum.u64 = 0; SumSQ.u64 = 0; Count.u64 = 0; Min.u64 = 0; Max.u64 = 0; 
- l3cache.latency_GetSX_inv : Accumulator : Sum.u64 = 0; SumSQ.u64 = 0; Count.u64 = 0; Min.u64 = 0; Max.u64 = 0; 
- l3cache.latency_GetSX_upgrade : Accumulator : Sum.u64 = 0; SumSQ.u64 = 0; Count.u64 = 0; Min.u64 = 0; Max.u64 = 0; 
- l3cache.latency_FlushLine : Accumulator : Sum.u64 = 0; SumSQ.u64 = 0; Count.u64 = 0; Min.u64 = 0; Max.u64 = 0; 
- l3cache.latency_FlushLineInv : Accumulator : Sum.u64 = 0; SumSQ.u64 = 0; Count.u64 = 0; Min.u64 = 0; Max.u64 = 0; 
- n0.l2cache.eventSent_PutS : Accumulator : Sum.u64 = 1493; SumSQ.u64 = 1493; Count.u64 = 1493; Min.u64 = 1; Max.u64 = 1; 
- n0.l2cache.eventSent_PutM : Accumulator : Sum.u64 = 193; SumSQ.u64 = 193; Count.u64 = 193; Min.u64 = 1; Max.u64 = 1; 
- n0.l2cache.eventSent_FlushLine : Accumulator : Sum.u64 = 0; SumSQ.u64 = 0; Count.u64 = 0; Min.u64 = 0; Max.u64 = 0; 
- n0.l2cache.eventSent_FlushLineInv : Accumulator : Sum.u64 = 0; SumSQ.u64 = 0; Count.u64 = 0; Min.u64 = 0; Max.u64 = 0; 
- n0.l2cache.eventSent_FetchResp : Accumulator : Sum.u64 = 2; SumSQ.u64 = 2; Count.u64 = 2; Min.u64 = 1; Max.u64 = 1; 
- n0.l2cache.eventSent_FetchXResp : Accumulator : Sum.u64 = 16; SumSQ.u64 = 16; Count.u64 = 16; Min.u64 = 1; Max.u64 = 1; 
- n0.l2cache.eventSent_AckInv : Accumulator : Sum.u64 = 22; SumSQ.u64 = 22; Count.u64 = 22; Min.u64 = 1; Max.u64 = 1; 
- l3cache.stateEvent_AckPut_I : Accumulator : Sum.u64 = 0; SumSQ.u64 = 0; Count.u64 = 0; Min.u64 = 0; Max.u64 = 0; 
- dirctrl0:cpulink.packet_latency : Accumulator : Sum.u64 = 310; SumSQ.u64 = 310; Count.u64 = 365; Min.u64 = 0; Max.u64 = 1; 
- dirctrl0:cpulink.send_bit_count : Accumulator : Sum.u64 = 153920; SumSQ.u64 = 85053440; Count.u64 = 365; Min.u64 = 64; Max.u64 = 576; 
- dirctrl0:cpulink.output_port_stalls : Accumulator : Sum.u64 = 0; SumSQ.u64 = 0; Count.u64 = 0; Min.u64 = 0; Max.u64 = 0; 
- dirctrl0:cpulink.idle_time : Accumulator : Sum.u64 = 8534200; SumSQ.u64 = 1181903368000; Count.u64 = 363; Min.u64 = 120; Max.u64 = 526760; 
- dirctrl0.replacement_request_latency : Accumulator : Sum.u64 = 0; SumSQ.u64 = 0; Count.u64 = 0; Min.u64 = 0; Max.u64 = 0; 
- n0.l2cache.eventSent_NACK : Accumulator : Sum.u64 = 0; SumSQ.u64 = 0; Count.u64 = 0; Min.u64 = 0; Max.u64 = 0; 
- n0.l2cache.eventSent_GetSResp : Accumulator : Sum.u64 = 1733; SumSQ.u64 = 1733; Count.u64 = 1733; Min.u64 = 1; Max.u64 = 1; 
- n0.l2cache.eventSent_GetXResp : Accumulator : Sum.u64 = 220; SumSQ.u64 = 220; Count.u64 = 220; Min.u64 = 1; Max.u64 = 1; 
- n0.l2cache.eventSent_FlushLineResp : Accumulator : Sum.u64 = 0; SumSQ.u64 = 0; Count.u64 = 0; Min.u64 = 0; Max.u64 = 0; 
- n0.l2cache.eventSent_Fetch : Accumulator : Sum.u64 = 0; SumSQ.u64 = 0; Count.u64 = 0; Min.u64 = 0; Max.u64 = 0; 
- dirctrl0.requests_received_PutM : Accumulator : Sum.u64 = 0; SumSQ.u64 = 0; Count.u64 = 0; Min.u64 = 0; Max.u64 = 0; 
- dirctrl0.requests_received_PutE : Accumulator : Sum.u64 = 0; SumSQ.u64 = 0; Count.u64 = 0; Min.u64 = 0; Max.u64 = 0; 
- dirctrl0.requests_received_PutS : Accumulator : Sum.u64 = 0; SumSQ.u64 = 0; Count.u64 = 0; Min.u64 = 0; Max.u64 = 0; 
- dirctrl0.responses_received_NACK : Accumulator : Sum.u64 = 0; SumSQ.u64 = 0; Count.u64 = 0; Min.u64 = 0; Max.u64 = 0; 
- dirctrl0.responses_received_FetchResp : Accumulator : Sum.u64 = 0; SumSQ.u64 = 0; Count.u64 = 0; Min.u64 = 0; Max.u64 = 0; 
- dirctrl0.responses_received_FetchXResp : Accumulator : Sum.u64 = 0; SumSQ.u64 = 0; Count.u64 = 0; Min.u64 = 0; Max.u64 = 0; 
- dirctrl0.responses_received_PutM : Accumulator : Sum.u64 = 0; SumSQ.u64 = 0; Count.u64 = 0; Min.u64 = 0; Max.u64 = 0; 
- dirctrl0.responses_received_PutE : Accumulator : Sum.u64 = 0; SumSQ.u64 = 0; Count.u64 = 0; Min.u64 = 0; Max.u64 = 0; 
- dirctrl0.responses_received_PutS : Accumulator : Sum.u64 = 0; SumSQ.u64 = 0; Count.u64 = 0; Min.u64 = 0; Max.u64 = 0; 
- dirctrl0.memory_requests_data_read : Accumulator : Sum.u64 = 255; SumSQ.u64 = 255; Count.u64 = 255; Min.u64 = 1; Max.u64 = 1; 
- dirctrl0.memory_requests_data_write : Accumulator : Sum.u64 = 0; SumSQ.u64 = 0; Count.u64 = 0; Min.u64 = 0; Max.u64 = 0; 
- dirctrl0.memory_requests_directory_entry_read : Accumulator : Sum.u64 = 0; SumSQ.u64 = 0; Count.u64 = 0; Min.u64 = 0; Max.u64 = 0; 
- dirctrl0.memory_requests_directory_entry_write : Accumulator : Sum.u64 = 0; SumSQ.u64 = 0; Count.u64 = 0; Min.u64 = 0; Max.u64 = 0; 
- dirctrl0.requests_sent_Inv : Accumulator : Sum.u64 = 0; SumSQ.u64 = 0; Count.u64 = 0; Min.u64 = 0; Max.u64 = 0; 
- dirctrl0.requests_sent_FetchInv : Accumulator : Sum.u64 = 0; SumSQ.u64 = 0; Count.u64 = 0; Min.u64 = 0; Max.u64 = 0; 
- dirctrl0.requests_sent_FetchInvX : Accumulator : Sum.u64 = 0; SumSQ.u64 = 0; Count.u64 = 0; Min.u64 = 0; Max.u64 = 0; 
- dirctrl0.responses_sent_NACK : Accumulator : Sum.u64 = 0; SumSQ.u64 = 0; Count.u64 = 0; Min.u64 = 0; Max.u64 = 0; 
- dirctrl0.responses_sent_GetSResp : Accumulator : Sum.u64 = 225; SumSQ.u64 = 225; Count.u64 = 225; Min.u64 = 1; Max.u64 = 1; 
- dirctrl0.responses_sent_GetXResp : Accumulator : Sum.u64 = 140; SumSQ.u64 = 140; Count.u64 = 140; Min.u64 = 1; Max.u64 = 1; 
- dirctrl0.MSHR_occupancy : Accumulator : Sum.u64 = 6912; SumSQ.u64 = 28478; Count.u64 = 9836; Min.u64 = 0; Max.u64 = 10; 
- dirctrl0.requests_received_noncacheable : Accumulator : Sum.u64 = 0; SumSQ.u64 = 0; Count.u64 = 0; Min.u64 = 0; Max.u64 = 0; 
- dirctrl0.requests_received_custom : Accumulator : Sum.u64 = 0; SumSQ.u64 = 0; Count.u64 = 0; Min.u64 = 0; Max.u64 = 0; 
- dirctrl1:cpulink.packet_latency : Accumulator : Sum.u64 = 323; SumSQ.u64 = 323; Count.u64 = 380; Min.u64 = 0; Max.u64 = 1; 
- n0.l2cache.eventSent_FetchInv : Accumulator : Sum.u64 = 2; SumSQ.u64 = 2; Count.u64 = 2; Min.u64 = 1; Max.u64 = 1; 
- n0.l2cache.eventSent_ForceInv : Accumulator : Sum.u64 = 0; SumSQ.u64 = 0; Count.u64 = 0; Min.u64 = 0; Max.u64 = 0; 
- n0.l2cache.eventSent_FetchInvX : Accumulator : Sum.u64 = 16; SumSQ.u64 = 16; Count.u64 = 16; Min.u64 = 1; Max.u64 = 1; 
- dirctrl0.get_request_latency : Accumulator : Sum.u64 = 7277; SumSQ.u64 = 281555; Count.u64 = 365; Min.u64 = 1; Max.u64 = 154; 
- dirctrl0.directory_cache_hits : Accumulator : Sum.u64 = 365; SumSQ.u64 = 365; Count.u64 = 365; Min.u64 = 1; Max.u64 = 1; 
- dirctrl0.mshr_hits : Accumulator : Sum.u64 = 0; SumSQ.u64 = 0; Count.u64 = 0; Min.u64 = 0; Max.u64 = 0; 
- dirctrl0.requests_received_GetX : Accumulator : Sum.u64 = 140; SumSQ.u64 = 140; Count.u64 = 140; Min.u64 = 1; Max.u64 = 1; 
- dirctrl0.requests_received_GetSX : Accumulator : Sum.u64 = 0; SumSQ.u64 = 0; Count.u64 = 0; Min.u64 = 0; Max.u64 = 0; 
- dirctrl0.requests_received_GetS : Accumulator : Sum.u64 = 225; SumSQ.u64 = 225; Count.u64 = 225; Min.u64 = 1; Max.u64 = 1; 
- dirctrl0.requests_received_PutM : Accumulator : Sum.u64 = 0; SumSQ.u64 = 0; Count.u64 = 0; Min.u64 = 0; Max.u64 = 0; 
- dirctrl0.requests_received_PutE : Accumulator : Sum.u64 = 0; SumSQ.u64 = 0; Count.u64 = 0; Min.u64 = 0; Max.u64 = 0; 
- dirctrl0.requests_received_PutS : Accumulator : Sum.u64 = 0; SumSQ.u64 = 0; Count.u64 = 0; Min.u64 = 0; Max.u64 = 0; 
- dirctrl0.responses_received_NACK : Accumulator : Sum.u64 = 0; SumSQ.u64 = 0; Count.u64 = 0; Min.u64 = 0; Max.u64 = 0; 
- n0.l2cache.eventSent_Inv : Accumulator : Sum.u64 = 18; SumSQ.u64 = 18; Count.u64 = 18; Min.u64 = 1; Max.u64 = 1; 
- n0.l2cache.eventSent_Put : Accumulator : Sum.u64 = 0; SumSQ.u64 = 0; Count.u64 = 0; Min.u64 = 0; Max.u64 = 0; 
- n0.l2cache.eventSent_Get : Accumulator : Sum.u64 = 0; SumSQ.u64 = 0; Count.u64 = 0; Min.u64 = 0; Max.u64 = 0; 
- n0.l2cache.eventSent_AckMove : Accumulator : Sum.u64 = 0; SumSQ.u64 = 0; Count.u64 = 0; Min.u64 = 0; Max.u64 = 0; 
- n0.l2cache.eventSent_CustomReq : Accumulator : Sum.u64 = 0; SumSQ.u64 = 0; Count.u64 = 0; Min.u64 = 0; Max.u64 = 0; 
- n0.l2cache.eventSent_CustomResp : Accumulator : Sum.u64 = 0; SumSQ.u64 = 0; Count.u64 = 0; Min.u64 = 0; Max.u64 = 0; 
- n0.l2cache.eventSent_CustomAck : Accumulator : Sum.u64 = 0; SumSQ.u64 = 0; Count.u64 = 0; Min.u64 = 0; Max.u64 = 0; 
- n0.l2cache.latency_GetS_hit : Accumulator : Sum.u64 = 910; SumSQ.u64 = 6066; Count.u64 = 147; Min.u64 = 4; Max.u64 = 23; 
- n0.l2cache.latency_GetS_miss : Accumulator : Sum.u64 = 51302; SumSQ.u64 = 2942750; Count.u64 = 1578; Min.u64 = 20; Max.u64 = 285; 
- dirctrl0.responses_received_FetchResp : Accumulator : Sum.u64 = 0; SumSQ.u64 = 0; Count.u64 = 0; Min.u64 = 0; Max.u64 = 0; 
- dirctrl0.responses_received_FetchXResp : Accumulator : Sum.u64 = 0; SumSQ.u64 = 0; Count.u64 = 0; Min.u64 = 0; Max.u64 = 0; 
- dirctrl0.responses_received_PutM : Accumulator : Sum.u64 = 0; SumSQ.u64 = 0; Count.u64 = 0; Min.u64 = 0; Max.u64 = 0; 
- dirctrl0.responses_received_PutE : Accumulator : Sum.u64 = 0; SumSQ.u64 = 0; Count.u64 = 0; Min.u64 = 0; Max.u64 = 0; 
- dirctrl0.responses_received_PutS : Accumulator : Sum.u64 = 0; SumSQ.u64 = 0; Count.u64 = 0; Min.u64 = 0; Max.u64 = 0; 
- dirctrl0.memory_requests_data_read : Accumulator : Sum.u64 = 255; SumSQ.u64 = 255; Count.u64 = 255; Min.u64 = 1; Max.u64 = 1; 
- dirctrl0.memory_requests_data_write : Accumulator : Sum.u64 = 0; SumSQ.u64 = 0; Count.u64 = 0; Min.u64 = 0; Max.u64 = 0; 
- dirctrl0.memory_requests_directory_entry_read : Accumulator : Sum.u64 = 0; SumSQ.u64 = 0; Count.u64 = 0; Min.u64 = 0; Max.u64 = 0; 
- n0.l2cache.latency_GetS_inv : Accumulator : Sum.u64 = 112; SumSQ.u64 = 1568; Count.u64 = 8; Min.u64 = 14; Max.u64 = 14; 
- n0.l2cache.latency_GetX_hit : Accumulator : Sum.u64 = 6; SumSQ.u64 = 36; Count.u64 = 1; Min.u64 = 6; Max.u64 = 6; 
- n0.l2cache.latency_GetX_miss : Accumulator : Sum.u64 = 7786; SumSQ.u64 = 432006; Count.u64 = 196; Min.u64 = 22; Max.u64 = 155; 
- n0.l2cache.latency_GetX_inv : Accumulator : Sum.u64 = 14; SumSQ.u64 = 196; Count.u64 = 1; Min.u64 = 14; Max.u64 = 14; 
- n0.l2cache.latency_GetX_upgrade : Accumulator : Sum.u64 = 654; SumSQ.u64 = 20368; Count.u64 = 22; Min.u64 = 21; Max.u64 = 46; 
- n0.l2cache.latency_GetSX_hit : Accumulator : Sum.u64 = 0; SumSQ.u64 = 0; Count.u64 = 0; Min.u64 = 0; Max.u64 = 0; 
- n0.l2cache.latency_GetSX_miss : Accumulator : Sum.u64 = 0; SumSQ.u64 = 0; Count.u64 = 0; Min.u64 = 0; Max.u64 = 0; 
- n0.l2cache.latency_GetSX_inv : Accumulator : Sum.u64 = 0; SumSQ.u64 = 0; Count.u64 = 0; Min.u64 = 0; Max.u64 = 0; 
- n0.l2cache.latency_GetSX_upgrade : Accumulator : Sum.u64 = 0; SumSQ.u64 = 0; Count.u64 = 0; Min.u64 = 0; Max.u64 = 0; 
- n0.l2cache.latency_FlushLine : Accumulator : Sum.u64 = 0; SumSQ.u64 = 0; Count.u64 = 0; Min.u64 = 0; Max.u64 = 0; 
- dirctrl0.memory_requests_directory_entry_write : Accumulator : Sum.u64 = 0; SumSQ.u64 = 0; Count.u64 = 0; Min.u64 = 0; Max.u64 = 0; 
- dirctrl0.requests_sent_Inv : Accumulator : Sum.u64 = 0; SumSQ.u64 = 0; Count.u64 = 0; Min.u64 = 0; Max.u64 = 0; 
- dirctrl0.requests_sent_FetchInv : Accumulator : Sum.u64 = 0; SumSQ.u64 = 0; Count.u64 = 0; Min.u64 = 0; Max.u64 = 0; 
- dirctrl0.requests_sent_FetchInvX : Accumulator : Sum.u64 = 0; SumSQ.u64 = 0; Count.u64 = 0; Min.u64 = 0; Max.u64 = 0; 
- dirctrl0.responses_sent_NACK : Accumulator : Sum.u64 = 0; SumSQ.u64 = 0; Count.u64 = 0; Min.u64 = 0; Max.u64 = 0; 
- dirctrl0.responses_sent_GetSResp : Accumulator : Sum.u64 = 225; SumSQ.u64 = 225; Count.u64 = 225; Min.u64 = 1; Max.u64 = 1; 
- dirctrl0.responses_sent_GetXResp : Accumulator : Sum.u64 = 140; SumSQ.u64 = 140; Count.u64 = 140; Min.u64 = 1; Max.u64 = 1; 
- dirctrl0.MSHR_occupancy : Accumulator : Sum.u64 = 6912; SumSQ.u64 = 28478; Count.u64 = 9836; Min.u64 = 0; Max.u64 = 10; 
- n0.l2cache.latency_FlushLineInv : Accumulator : Sum.u64 = 0; SumSQ.u64 = 0; Count.u64 = 0; Min.u64 = 0; Max.u64 = 0; 
- n0.l2cache.stateEvent_AckPut_I : Accumulator : Sum.u64 = 0; SumSQ.u64 = 0; Count.u64 = 0; Min.u64 = 0; Max.u64 = 0; 
-<<<<<<< HEAD
- cpu2.pendCycle : Accumulator : Sum.u64 = 42178; SumSQ.u64 = 159966; Count.u64 = 19530; Min.u64 = 0; Max.u64 = 10; 
- c2.l1cache.default_stat : Accumulator : Sum.u64 = 0; SumSQ.u64 = 0; Count.u64 = 0; Min.u64 = 0; Max.u64 = 0; 
-=======
- dirctrl1:cpulink.send_bit_count : Accumulator : Sum.u64 = 155392; SumSQ.u64 = 85442560; Count.u64 = 380; Min.u64 = 64; Max.u64 = 576; 
- dirctrl1:cpulink.output_port_stalls : Accumulator : Sum.u64 = 0; SumSQ.u64 = 0; Count.u64 = 0; Min.u64 = 0; Max.u64 = 0; 
- dirctrl1:cpulink.idle_time : Accumulator : Sum.u64 = 8295040; SumSQ.u64 = 1172890592000; Count.u64 = 394; Min.u64 = 120; Max.u64 = 528760; 
- dirctrl1.replacement_request_latency : Accumulator : Sum.u64 = 0; SumSQ.u64 = 0; Count.u64 = 0; Min.u64 = 0; Max.u64 = 0; 
- dirctrl1.get_request_latency : Accumulator : Sum.u64 = 10190; SumSQ.u64 = 457992; Count.u64 = 380; Min.u64 = 1; Max.u64 = 91; 
- cpu2.pendCycle : Accumulator : Sum.u64 = 42178; SumSQ.u64 = 159966; Count.u64 = 19530; Min.u64 = 0; Max.u64 = 10; 
->>>>>>> 462196a2
- c2.l1cache.TotalEventsReceived : Accumulator : Sum.u64 = 1989; SumSQ.u64 = 1989; Count.u64 = 1989; Min.u64 = 1; Max.u64 = 1; 
- c2.l1cache.TotalEventsReplayed : Accumulator : Sum.u64 = 49; SumSQ.u64 = 49; Count.u64 = 49; Min.u64 = 1; Max.u64 = 1; 
- c2.l1cache.TotalNoncacheableEventsReceived : Accumulator : Sum.u64 = 0; SumSQ.u64 = 0; Count.u64 = 0; Min.u64 = 0; Max.u64 = 0; 
- c2.l1cache.CacheHits : Accumulator : Sum.u64 = 27; SumSQ.u64 = 27; Count.u64 = 27; Min.u64 = 1; Max.u64 = 1; 
- dirctrl0.requests_received_noncacheable : Accumulator : Sum.u64 = 0; SumSQ.u64 = 0; Count.u64 = 0; Min.u64 = 0; Max.u64 = 0; 
- dirctrl0.requests_received_custom : Accumulator : Sum.u64 = 0; SumSQ.u64 = 0; Count.u64 = 0; Min.u64 = 0; Max.u64 = 0; 
- dirctrl1:cpulink.packet_latency : Accumulator : Sum.u64 = 323; SumSQ.u64 = 323; Count.u64 = 380; Min.u64 = 0; Max.u64 = 1; 
- dirctrl1:cpulink.send_bit_count : Accumulator : Sum.u64 = 155392; SumSQ.u64 = 85442560; Count.u64 = 380; Min.u64 = 64; Max.u64 = 576; 
- dirctrl1:cpulink.output_port_stalls : Accumulator : Sum.u64 = 0; SumSQ.u64 = 0; Count.u64 = 0; Min.u64 = 0; Max.u64 = 0; 
- dirctrl1:cpulink.idle_time : Accumulator : Sum.u64 = 8295040; SumSQ.u64 = 1172890592000; Count.u64 = 394; Min.u64 = 120; Max.u64 = 528760; 
- dirctrl1.replacement_request_latency : Accumulator : Sum.u64 = 0; SumSQ.u64 = 0; Count.u64 = 0; Min.u64 = 0; Max.u64 = 0; 
- dirctrl1.get_request_latency : Accumulator : Sum.u64 = 10190; SumSQ.u64 = 457992; Count.u64 = 380; Min.u64 = 1; Max.u64 = 91; 
- dirctrl1.directory_cache_hits : Accumulator : Sum.u64 = 380; SumSQ.u64 = 380; Count.u64 = 380; Min.u64 = 1; Max.u64 = 1; 
- dirctrl1.mshr_hits : Accumulator : Sum.u64 = 0; SumSQ.u64 = 0; Count.u64 = 0; Min.u64 = 0; Max.u64 = 0; 
- c2.l1cache.GetSHit_Arrival : Accumulator : Sum.u64 = 25; SumSQ.u64 = 25; Count.u64 = 25; Min.u64 = 1; Max.u64 = 1; 
- dirctrl1.directory_cache_hits : Accumulator : Sum.u64 = 380; SumSQ.u64 = 380; Count.u64 = 380; Min.u64 = 1; Max.u64 = 1; 
- dirctrl1.mshr_hits : Accumulator : Sum.u64 = 0; SumSQ.u64 = 0; Count.u64 = 0; Min.u64 = 0; Max.u64 = 0; 
- dirctrl1.requests_received_GetX : Accumulator : Sum.u64 = 158; SumSQ.u64 = 158; Count.u64 = 158; Min.u64 = 1; Max.u64 = 1; 
- dirctrl1.requests_received_GetSX : Accumulator : Sum.u64 = 0; SumSQ.u64 = 0; Count.u64 = 0; Min.u64 = 0; Max.u64 = 0; 
- dirctrl1.requests_received_GetS : Accumulator : Sum.u64 = 222; SumSQ.u64 = 222; Count.u64 = 222; Min.u64 = 1; Max.u64 = 1; 
- dirctrl1.requests_received_PutM : Accumulator : Sum.u64 = 0; SumSQ.u64 = 0; Count.u64 = 0; Min.u64 = 0; Max.u64 = 0; 
- c2.l1cache.GetXHit_Arrival : Accumulator : Sum.u64 = 0; SumSQ.u64 = 0; Count.u64 = 0; Min.u64 = 0; Max.u64 = 0; 
- c2.l1cache.GetSXHit_Arrival : Accumulator : Sum.u64 = 0; SumSQ.u64 = 0; Count.u64 = 0; Min.u64 = 0; Max.u64 = 0; 
- c2.l1cache.GetSHit_Blocked : Accumulator : Sum.u64 = 2; SumSQ.u64 = 2; Count.u64 = 2; Min.u64 = 1; Max.u64 = 1; 
- c2.l1cache.GetXHit_Blocked : Accumulator : Sum.u64 = 0; SumSQ.u64 = 0; Count.u64 = 0; Min.u64 = 0; Max.u64 = 0; 
- c2.l1cache.GetSXHit_Blocked : Accumulator : Sum.u64 = 0; SumSQ.u64 = 0; Count.u64 = 0; Min.u64 = 0; Max.u64 = 0; 
- c2.l1cache.CacheMisses : Accumulator : Sum.u64 = 973; SumSQ.u64 = 973; Count.u64 = 973; Min.u64 = 1; Max.u64 = 1; 
- dirctrl1.requests_received_PutE : Accumulator : Sum.u64 = 0; SumSQ.u64 = 0; Count.u64 = 0; Min.u64 = 0; Max.u64 = 0; 
- dirctrl1.requests_received_PutS : Accumulator : Sum.u64 = 0; SumSQ.u64 = 0; Count.u64 = 0; Min.u64 = 0; Max.u64 = 0; 
- dirctrl1.responses_received_NACK : Accumulator : Sum.u64 = 0; SumSQ.u64 = 0; Count.u64 = 0; Min.u64 = 0; Max.u64 = 0; 
- dirctrl1.responses_received_FetchResp : Accumulator : Sum.u64 = 0; SumSQ.u64 = 0; Count.u64 = 0; Min.u64 = 0; Max.u64 = 0; 
- dirctrl1.responses_received_FetchXResp : Accumulator : Sum.u64 = 0; SumSQ.u64 = 0; Count.u64 = 0; Min.u64 = 0; Max.u64 = 0; 
- dirctrl1.responses_received_PutM : Accumulator : Sum.u64 = 0; SumSQ.u64 = 0; Count.u64 = 0; Min.u64 = 0; Max.u64 = 0; 
- c2.l1cache.GetSMiss_Arrival : Accumulator : Sum.u64 = 871; SumSQ.u64 = 871; Count.u64 = 871; Min.u64 = 1; Max.u64 = 1; 
- c2.l1cache.GetXMiss_Arrival : Accumulator : Sum.u64 = 101; SumSQ.u64 = 101; Count.u64 = 101; Min.u64 = 1; Max.u64 = 1; 
- c2.l1cache.GetSXMiss_Arrival : Accumulator : Sum.u64 = 0; SumSQ.u64 = 0; Count.u64 = 0; Min.u64 = 0; Max.u64 = 0; 
- dirctrl1.requests_received_GetX : Accumulator : Sum.u64 = 158; SumSQ.u64 = 158; Count.u64 = 158; Min.u64 = 1; Max.u64 = 1; 
- dirctrl1.requests_received_GetSX : Accumulator : Sum.u64 = 0; SumSQ.u64 = 0; Count.u64 = 0; Min.u64 = 0; Max.u64 = 0; 
- dirctrl1.requests_received_GetS : Accumulator : Sum.u64 = 222; SumSQ.u64 = 222; Count.u64 = 222; Min.u64 = 1; Max.u64 = 1; 
- dirctrl1.requests_received_PutM : Accumulator : Sum.u64 = 0; SumSQ.u64 = 0; Count.u64 = 0; Min.u64 = 0; Max.u64 = 0; 
- dirctrl1.requests_received_PutE : Accumulator : Sum.u64 = 0; SumSQ.u64 = 0; Count.u64 = 0; Min.u64 = 0; Max.u64 = 0; 
- dirctrl1.requests_received_PutS : Accumulator : Sum.u64 = 0; SumSQ.u64 = 0; Count.u64 = 0; Min.u64 = 0; Max.u64 = 0; 
- dirctrl1.responses_received_NACK : Accumulator : Sum.u64 = 0; SumSQ.u64 = 0; Count.u64 = 0; Min.u64 = 0; Max.u64 = 0; 
- dirctrl1.responses_received_FetchResp : Accumulator : Sum.u64 = 0; SumSQ.u64 = 0; Count.u64 = 0; Min.u64 = 0; Max.u64 = 0; 
- c2.l1cache.GetSMiss_Blocked : Accumulator : Sum.u64 = 0; SumSQ.u64 = 0; Count.u64 = 0; Min.u64 = 0; Max.u64 = 0; 
- c2.l1cache.GetXMiss_Blocked : Accumulator : Sum.u64 = 1; SumSQ.u64 = 1; Count.u64 = 1; Min.u64 = 1; Max.u64 = 1; 
- c2.l1cache.GetSXMiss_Blocked : Accumulator : Sum.u64 = 0; SumSQ.u64 = 0; Count.u64 = 0; Min.u64 = 0; Max.u64 = 0; 
- dirctrl1.responses_received_PutE : Accumulator : Sum.u64 = 0; SumSQ.u64 = 0; Count.u64 = 0; Min.u64 = 0; Max.u64 = 0; 
- dirctrl1.responses_received_PutS : Accumulator : Sum.u64 = 0; SumSQ.u64 = 0; Count.u64 = 0; Min.u64 = 0; Max.u64 = 0; 
- dirctrl1.memory_requests_data_read : Accumulator : Sum.u64 = 256; SumSQ.u64 = 256; Count.u64 = 256; Min.u64 = 1; Max.u64 = 1; 
- dirctrl1.memory_requests_data_write : Accumulator : Sum.u64 = 0; SumSQ.u64 = 0; Count.u64 = 0; Min.u64 = 0; Max.u64 = 0; 
- dirctrl1.memory_requests_directory_entry_read : Accumulator : Sum.u64 = 0; SumSQ.u64 = 0; Count.u64 = 0; Min.u64 = 0; Max.u64 = 0; 
- dirctrl1.memory_requests_directory_entry_write : Accumulator : Sum.u64 = 0; SumSQ.u64 = 0; Count.u64 = 0; Min.u64 = 0; Max.u64 = 0; 
- dirctrl1.requests_sent_Inv : Accumulator : Sum.u64 = 0; SumSQ.u64 = 0; Count.u64 = 0; Min.u64 = 0; Max.u64 = 0; 
- dirctrl1.requests_sent_FetchInv : Accumulator : Sum.u64 = 0; SumSQ.u64 = 0; Count.u64 = 0; Min.u64 = 0; Max.u64 = 0; 
- c2.l1cache.GetS_recv : Accumulator : Sum.u64 = 898; SumSQ.u64 = 898; Count.u64 = 898; Min.u64 = 1; Max.u64 = 1; 
- c2.l1cache.GetX_recv : Accumulator : Sum.u64 = 102; SumSQ.u64 = 102; Count.u64 = 102; Min.u64 = 1; Max.u64 = 1; 
- c2.l1cache.GetSX_recv : Accumulator : Sum.u64 = 0; SumSQ.u64 = 0; Count.u64 = 0; Min.u64 = 0; Max.u64 = 0; 
- c2.l1cache.GetSResp_recv : Accumulator : Sum.u64 = 871; SumSQ.u64 = 871; Count.u64 = 871; Min.u64 = 1; Max.u64 = 1; 
- dirctrl1.responses_received_FetchXResp : Accumulator : Sum.u64 = 0; SumSQ.u64 = 0; Count.u64 = 0; Min.u64 = 0; Max.u64 = 0; 
- dirctrl1.responses_received_PutM : Accumulator : Sum.u64 = 0; SumSQ.u64 = 0; Count.u64 = 0; Min.u64 = 0; Max.u64 = 0; 
- dirctrl1.responses_received_PutE : Accumulator : Sum.u64 = 0; SumSQ.u64 = 0; Count.u64 = 0; Min.u64 = 0; Max.u64 = 0; 
- dirctrl1.responses_received_PutS : Accumulator : Sum.u64 = 0; SumSQ.u64 = 0; Count.u64 = 0; Min.u64 = 0; Max.u64 = 0; 
- dirctrl1.memory_requests_data_read : Accumulator : Sum.u64 = 256; SumSQ.u64 = 256; Count.u64 = 256; Min.u64 = 1; Max.u64 = 1; 
- dirctrl1.memory_requests_data_write : Accumulator : Sum.u64 = 0; SumSQ.u64 = 0; Count.u64 = 0; Min.u64 = 0; Max.u64 = 0; 
- dirctrl1.memory_requests_directory_entry_read : Accumulator : Sum.u64 = 0; SumSQ.u64 = 0; Count.u64 = 0; Min.u64 = 0; Max.u64 = 0; 
- dirctrl1.memory_requests_directory_entry_write : Accumulator : Sum.u64 = 0; SumSQ.u64 = 0; Count.u64 = 0; Min.u64 = 0; Max.u64 = 0; 
- dirctrl1.requests_sent_Inv : Accumulator : Sum.u64 = 0; SumSQ.u64 = 0; Count.u64 = 0; Min.u64 = 0; Max.u64 = 0; 
- c2.l1cache.GetXResp_recv : Accumulator : Sum.u64 = 102; SumSQ.u64 = 102; Count.u64 = 102; Min.u64 = 1; Max.u64 = 1; 
- c2.l1cache.PutS_recv : Accumulator : Sum.u64 = 0; SumSQ.u64 = 0; Count.u64 = 0; Min.u64 = 0; Max.u64 = 0; 
- c2.l1cache.PutM_recv : Accumulator : Sum.u64 = 0; SumSQ.u64 = 0; Count.u64 = 0; Min.u64 = 0; Max.u64 = 0; 
- c2.l1cache.PutE_recv : Accumulator : Sum.u64 = 0; SumSQ.u64 = 0; Count.u64 = 0; Min.u64 = 0; Max.u64 = 0; 
- c2.l1cache.Fetch_recv : Accumulator : Sum.u64 = 0; SumSQ.u64 = 0; Count.u64 = 0; Min.u64 = 0; Max.u64 = 0; 
- c2.l1cache.FetchInv_recv : Accumulator : Sum.u64 = 2; SumSQ.u64 = 2; Count.u64 = 2; Min.u64 = 1; Max.u64 = 1; 
- c2.l1cache.FetchInvX_recv : Accumulator : Sum.u64 = 4; SumSQ.u64 = 4; Count.u64 = 4; Min.u64 = 1; Max.u64 = 1; 
-<<<<<<< HEAD
- c2.l1cache.ForceInv_recv : Accumulator : Sum.u64 = 0; SumSQ.u64 = 0; Count.u64 = 0; Min.u64 = 0; Max.u64 = 0; 
-=======
- dirctrl1.requests_sent_FetchInvX : Accumulator : Sum.u64 = 0; SumSQ.u64 = 0; Count.u64 = 0; Min.u64 = 0; Max.u64 = 0; 
- dirctrl1.responses_sent_NACK : Accumulator : Sum.u64 = 0; SumSQ.u64 = 0; Count.u64 = 0; Min.u64 = 0; Max.u64 = 0; 
- dirctrl1.responses_sent_GetSResp : Accumulator : Sum.u64 = 222; SumSQ.u64 = 222; Count.u64 = 222; Min.u64 = 1; Max.u64 = 1; 
- dirctrl1.responses_sent_GetXResp : Accumulator : Sum.u64 = 158; SumSQ.u64 = 158; Count.u64 = 158; Min.u64 = 1; Max.u64 = 1; 
- dirctrl1.MSHR_occupancy : Accumulator : Sum.u64 = 9810; SumSQ.u64 = 58298; Count.u64 = 9834; Min.u64 = 0; Max.u64 = 14; 
- dirctrl1.requests_received_noncacheable : Accumulator : Sum.u64 = 0; SumSQ.u64 = 0; Count.u64 = 0; Min.u64 = 0; Max.u64 = 0; 
- dirctrl1.requests_received_custom : Accumulator : Sum.u64 = 0; SumSQ.u64 = 0; Count.u64 = 0; Min.u64 = 0; Max.u64 = 0; 
- ddr.requests_received_GetS : Accumulator : Sum.u64 = 222; SumSQ.u64 = 222; Count.u64 = 222; Min.u64 = 1; Max.u64 = 1; 
- ddr.requests_received_GetSX : Accumulator : Sum.u64 = 0; SumSQ.u64 = 0; Count.u64 = 0; Min.u64 = 0; Max.u64 = 0; 
->>>>>>> 462196a2
- c2.l1cache.Inv_recv : Accumulator : Sum.u64 = 10; SumSQ.u64 = 10; Count.u64 = 10; Min.u64 = 1; Max.u64 = 1; 
- c2.l1cache.NACK_recv : Accumulator : Sum.u64 = 0; SumSQ.u64 = 0; Count.u64 = 0; Min.u64 = 0; Max.u64 = 0; 
- dirctrl1.requests_sent_FetchInv : Accumulator : Sum.u64 = 0; SumSQ.u64 = 0; Count.u64 = 0; Min.u64 = 0; Max.u64 = 0; 
- dirctrl1.requests_sent_FetchInvX : Accumulator : Sum.u64 = 0; SumSQ.u64 = 0; Count.u64 = 0; Min.u64 = 0; Max.u64 = 0; 
- dirctrl1.responses_sent_NACK : Accumulator : Sum.u64 = 0; SumSQ.u64 = 0; Count.u64 = 0; Min.u64 = 0; Max.u64 = 0; 
- dirctrl1.responses_sent_GetSResp : Accumulator : Sum.u64 = 222; SumSQ.u64 = 222; Count.u64 = 222; Min.u64 = 1; Max.u64 = 1; 
- dirctrl1.responses_sent_GetXResp : Accumulator : Sum.u64 = 158; SumSQ.u64 = 158; Count.u64 = 158; Min.u64 = 1; Max.u64 = 1; 
- dirctrl1.MSHR_occupancy : Accumulator : Sum.u64 = 9810; SumSQ.u64 = 58298; Count.u64 = 9834; Min.u64 = 0; Max.u64 = 14; 
- dirctrl1.requests_received_noncacheable : Accumulator : Sum.u64 = 0; SumSQ.u64 = 0; Count.u64 = 0; Min.u64 = 0; Max.u64 = 0; 
- dirctrl1.requests_received_custom : Accumulator : Sum.u64 = 0; SumSQ.u64 = 0; Count.u64 = 0; Min.u64 = 0; Max.u64 = 0; 
- c2.l1cache.AckInv_recv : Accumulator : Sum.u64 = 0; SumSQ.u64 = 0; Count.u64 = 0; Min.u64 = 0; Max.u64 = 0; 
- c2.l1cache.AckPut_recv : Accumulator : Sum.u64 = 0; SumSQ.u64 = 0; Count.u64 = 0; Min.u64 = 0; Max.u64 = 0; 
- c2.l1cache.FetchResp_recv : Accumulator : Sum.u64 = 0; SumSQ.u64 = 0; Count.u64 = 0; Min.u64 = 0; Max.u64 = 0; 
- c2.l1cache.FetchXResp_recv : Accumulator : Sum.u64 = 0; SumSQ.u64 = 0; Count.u64 = 0; Min.u64 = 0; Max.u64 = 0; 
- c2.l1cache.CustomReq_recv : Accumulator : Sum.u64 = 0; SumSQ.u64 = 0; Count.u64 = 0; Min.u64 = 0; Max.u64 = 0; 
- c2.l1cache.CustomResp_recv : Accumulator : Sum.u64 = 0; SumSQ.u64 = 0; Count.u64 = 0; Min.u64 = 0; Max.u64 = 0; 
- c2.l1cache.CustomAck_recv : Accumulator : Sum.u64 = 0; SumSQ.u64 = 0; Count.u64 = 0; Min.u64 = 0; Max.u64 = 0; 
- ddr.requests_received_GetS : Accumulator : Sum.u64 = 222; SumSQ.u64 = 222; Count.u64 = 222; Min.u64 = 1; Max.u64 = 1; 
- ddr.requests_received_GetSX : Accumulator : Sum.u64 = 0; SumSQ.u64 = 0; Count.u64 = 0; Min.u64 = 0; Max.u64 = 0; 
- ddr.requests_received_GetX : Accumulator : Sum.u64 = 34; SumSQ.u64 = 34; Count.u64 = 34; Min.u64 = 1; Max.u64 = 1; 
- ddr.requests_received_PutM : Accumulator : Sum.u64 = 0; SumSQ.u64 = 0; Count.u64 = 0; Min.u64 = 0; Max.u64 = 0; 
- ddr.outstanding_requests : Accumulator : Sum.u64 = 9554; SumSQ.u64 = 56082; Count.u64 = 10362; Min.u64 = 0; Max.u64 = 14; 
- ddr.latency_GetS : Accumulator : Sum.u64 = 8328; SumSQ.u64 = 365422; Count.u64 = 222; Min.u64 = 18; Max.u64 = 87; 
- ddr.latency_GetSX : Accumulator : Sum.u64 = 0; SumSQ.u64 = 0; Count.u64 = 0; Min.u64 = 0; Max.u64 = 0; 
- ddr.latency_GetX : Accumulator : Sum.u64 = 1226; SumSQ.u64 = 53206; Count.u64 = 34; Min.u64 = 18; Max.u64 = 89; 
- ddr.latency_PutM : Accumulator : Sum.u64 = 0; SumSQ.u64 = 0; Count.u64 = 0; Min.u64 = 0; Max.u64 = 0; 
- ddr.cycles_with_issue : Accumulator : Sum.u64 = 247; SumSQ.u64 = 247; Count.u64 = 247; Min.u64 = 1; Max.u64 = 1; 
- c2.l1cache.FlushLine_recv : Accumulator : Sum.u64 = 0; SumSQ.u64 = 0; Count.u64 = 0; Min.u64 = 0; Max.u64 = 0; 
- c2.l1cache.FlushLineInv_recv : Accumulator : Sum.u64 = 0; SumSQ.u64 = 0; Count.u64 = 0; Min.u64 = 0; Max.u64 = 0; 
- c2.l1cache.FlushLineResp_recv : Accumulator : Sum.u64 = 0; SumSQ.u64 = 0; Count.u64 = 0; Min.u64 = 0; Max.u64 = 0; 
- c2.l1cache.Put_recv : Accumulator : Sum.u64 = 0; SumSQ.u64 = 0; Count.u64 = 0; Min.u64 = 0; Max.u64 = 0; 
- c2.l1cache.Get_recv : Accumulator : Sum.u64 = 0; SumSQ.u64 = 0; Count.u64 = 0; Min.u64 = 0; Max.u64 = 0; 
- c2.l1cache.AckMove_recv : Accumulator : Sum.u64 = 0; SumSQ.u64 = 0; Count.u64 = 0; Min.u64 = 0; Max.u64 = 0; 
- c2.l1cache.MSHR_occupancy : Accumulator : Sum.u64 = 40176; SumSQ.u64 = 149728; Count.u64 = 20724; Min.u64 = 0; Max.u64 = 10; 
- c2.l1cache.Bank_conflicts : Accumulator : Sum.u64 = 0; SumSQ.u64 = 0; Count.u64 = 0; Min.u64 = 0; Max.u64 = 0; 
- c2.l1cache.evict_I : Accumulator : Sum.u64 = 0; SumSQ.u64 = 0; Count.u64 = 0; Min.u64 = 0; Max.u64 = 0; 
- c2.l1cache.evict_E : Accumulator : Sum.u64 = 0; SumSQ.u64 = 0; Count.u64 = 0; Min.u64 = 0; Max.u64 = 0; 
- ddr.cycles_attempted_issue_but_rejected : Accumulator : Sum.u64 = 0; SumSQ.u64 = 0; Count.u64 = 0; Min.u64 = 0; Max.u64 = 0; 
- ddr.total_cycles : Accumulator : Sum.u64 = 10362; SumSQ.u64 = 107371044; Count.u64 = 1; Min.u64 = 10362; Max.u64 = 10362; 
- hbm.requests_received_GetS : Accumulator : Sum.u64 = 225; SumSQ.u64 = 225; Count.u64 = 225; Min.u64 = 1; Max.u64 = 1; 
- hbm.requests_received_GetSX : Accumulator : Sum.u64 = 0; SumSQ.u64 = 0; Count.u64 = 0; Min.u64 = 0; Max.u64 = 0; 
- hbm.requests_received_GetX : Accumulator : Sum.u64 = 30; SumSQ.u64 = 30; Count.u64 = 30; Min.u64 = 1; Max.u64 = 1; 
- hbm.requests_received_PutM : Accumulator : Sum.u64 = 0; SumSQ.u64 = 0; Count.u64 = 0; Min.u64 = 0; Max.u64 = 0; 
- hbm.outstanding_requests : Accumulator : Sum.u64 = 6657; SumSQ.u64 = 26815; Count.u64 = 10362; Min.u64 = 0; Max.u64 = 10; 
- hbm.latency_GetS : Accumulator : Sum.u64 = 5918; SumSQ.u64 = 232220; Count.u64 = 225; Min.u64 = 18; Max.u64 = 152; 
- hbm.latency_GetSX : Accumulator : Sum.u64 = 0; SumSQ.u64 = 0; Count.u64 = 0; Min.u64 = 0; Max.u64 = 0; 
- hbm.latency_GetX : Accumulator : Sum.u64 = 739; SumSQ.u64 = 21577; Count.u64 = 30; Min.u64 = 18; Max.u64 = 58; 
- c2.l1cache.evict_M : Accumulator : Sum.u64 = 95; SumSQ.u64 = 95; Count.u64 = 95; Min.u64 = 1; Max.u64 = 1; 
- c2.l1cache.evict_IS : Accumulator : Sum.u64 = 0; SumSQ.u64 = 0; Count.u64 = 0; Min.u64 = 0; Max.u64 = 0; 
- c2.l1cache.evict_IM : Accumulator : Sum.u64 = 0; SumSQ.u64 = 0; Count.u64 = 0; Min.u64 = 0; Max.u64 = 0; 
- ddr.requests_received_GetX : Accumulator : Sum.u64 = 34; SumSQ.u64 = 34; Count.u64 = 34; Min.u64 = 1; Max.u64 = 1; 
- ddr.requests_received_PutM : Accumulator : Sum.u64 = 0; SumSQ.u64 = 0; Count.u64 = 0; Min.u64 = 0; Max.u64 = 0; 
- ddr.outstanding_requests : Accumulator : Sum.u64 = 9554; SumSQ.u64 = 56082; Count.u64 = 10362; Min.u64 = 0; Max.u64 = 14; 
- ddr.latency_GetS : Accumulator : Sum.u64 = 8328; SumSQ.u64 = 365422; Count.u64 = 222; Min.u64 = 18; Max.u64 = 87; 
- ddr.latency_GetSX : Accumulator : Sum.u64 = 0; SumSQ.u64 = 0; Count.u64 = 0; Min.u64 = 0; Max.u64 = 0; 
- ddr.latency_GetX : Accumulator : Sum.u64 = 1226; SumSQ.u64 = 53206; Count.u64 = 34; Min.u64 = 18; Max.u64 = 89; 
- ddr.latency_PutM : Accumulator : Sum.u64 = 0; SumSQ.u64 = 0; Count.u64 = 0; Min.u64 = 0; Max.u64 = 0; 
- ddr.cycles_with_issue : Accumulator : Sum.u64 = 247; SumSQ.u64 = 247; Count.u64 = 247; Min.u64 = 1; Max.u64 = 1; 
- ddr.cycles_attempted_issue_but_rejected : Accumulator : Sum.u64 = 0; SumSQ.u64 = 0; Count.u64 = 0; Min.u64 = 0; Max.u64 = 0; 
- c2.l1cache.evict_IB : Accumulator : Sum.u64 = 0; SumSQ.u64 = 0; Count.u64 = 0; Min.u64 = 0; Max.u64 = 0; 
- c2.l1cache.evict_SB : Accumulator : Sum.u64 = 0; SumSQ.u64 = 0; Count.u64 = 0; Min.u64 = 0; Max.u64 = 0; 
-<<<<<<< HEAD
-=======
- c2.l1cache.latency_GetS_IS : Accumulator : Sum.u64 = 35056; SumSQ.u64 = 2317668; Count.u64 = 871; Min.u64 = 13; Max.u64 = 249; 
- c2.l1cache.latency_GetS_M : Accumulator : Sum.u64 = 0; SumSQ.u64 = 0; Count.u64 = 0; Min.u64 = 0; Max.u64 = 0; 
- c2.l1cache.latency_GetX_IM : Accumulator : Sum.u64 = 4869; SumSQ.u64 = 336949; Count.u64 = 98; Min.u64 = 13; Max.u64 = 164; 
- c2.l1cache.latency_GetX_SM : Accumulator : Sum.u64 = 164; SumSQ.u64 = 7546; Count.u64 = 4; Min.u64 = 27; Max.u64 = 65; 
- c2.l1cache.latency_GetX_M : Accumulator : Sum.u64 = 0; SumSQ.u64 = 0; Count.u64 = 0; Min.u64 = 0; Max.u64 = 0; 
- c2.l1cache.latency_GetSX_IM : Accumulator : Sum.u64 = 0; SumSQ.u64 = 0; Count.u64 = 0; Min.u64 = 0; Max.u64 = 0; 
- c2.l1cache.latency_GetSX_SM : Accumulator : Sum.u64 = 0; SumSQ.u64 = 0; Count.u64 = 0; Min.u64 = 0; Max.u64 = 0; 
- c2.l1cache.latency_GetSX_M : Accumulator : Sum.u64 = 0; SumSQ.u64 = 0; Count.u64 = 0; Min.u64 = 0; Max.u64 = 0; 
- ddr.total_cycles : Accumulator : Sum.u64 = 10362; SumSQ.u64 = 107371044; Count.u64 = 1; Min.u64 = 10362; Max.u64 = 10362; 
- hbm.requests_received_GetS : Accumulator : Sum.u64 = 225; SumSQ.u64 = 225; Count.u64 = 225; Min.u64 = 1; Max.u64 = 1; 
- hbm.requests_received_GetSX : Accumulator : Sum.u64 = 0; SumSQ.u64 = 0; Count.u64 = 0; Min.u64 = 0; Max.u64 = 0; 
- hbm.requests_received_GetX : Accumulator : Sum.u64 = 30; SumSQ.u64 = 30; Count.u64 = 30; Min.u64 = 1; Max.u64 = 1; 
- hbm.requests_received_PutM : Accumulator : Sum.u64 = 0; SumSQ.u64 = 0; Count.u64 = 0; Min.u64 = 0; Max.u64 = 0; 
- hbm.outstanding_requests : Accumulator : Sum.u64 = 6657; SumSQ.u64 = 26815; Count.u64 = 10362; Min.u64 = 0; Max.u64 = 10; 
- hbm.latency_GetS : Accumulator : Sum.u64 = 5918; SumSQ.u64 = 232220; Count.u64 = 225; Min.u64 = 18; Max.u64 = 152; 
- hbm.latency_GetSX : Accumulator : Sum.u64 = 0; SumSQ.u64 = 0; Count.u64 = 0; Min.u64 = 0; Max.u64 = 0; 
- hbm.latency_GetX : Accumulator : Sum.u64 = 739; SumSQ.u64 = 21577; Count.u64 = 30; Min.u64 = 18; Max.u64 = 58; 
- hbm.latency_PutM : Accumulator : Sum.u64 = 0; SumSQ.u64 = 0; Count.u64 = 0; Min.u64 = 0; Max.u64 = 0; 
- hbm.cycles_with_issue : Accumulator : Sum.u64 = 245; SumSQ.u64 = 245; Count.u64 = 245; Min.u64 = 1; Max.u64 = 1; 
- hbm.cycles_attempted_issue_but_rejected : Accumulator : Sum.u64 = 0; SumSQ.u64 = 0; Count.u64 = 0; Min.u64 = 0; Max.u64 = 0; 
- hbm.total_cycles : Accumulator : Sum.u64 = 10362; SumSQ.u64 = 107371044; Count.u64 = 1; Min.u64 = 10362; Max.u64 = 10362; 
- c2.l1cache.EventStalledForLockedCacheline : Accumulator : Sum.u64 = 0; SumSQ.u64 = 0; Count.u64 = 0; Min.u64 = 0; Max.u64 = 0; 
- c2.l1cache.evict_S : Accumulator : Sum.u64 = 846; SumSQ.u64 = 846; Count.u64 = 846; Min.u64 = 1; Max.u64 = 1; 
- c2.l1cache.evict_SM : Accumulator : Sum.u64 = 0; SumSQ.u64 = 0; Count.u64 = 0; Min.u64 = 0; Max.u64 = 0; 
->>>>>>> 462196a2
- c2.l1cache.stateEvent_GetS_I : Accumulator : Sum.u64 = 871; SumSQ.u64 = 871; Count.u64 = 871; Min.u64 = 1; Max.u64 = 1; 
- c2.l1cache.stateEvent_GetS_S : Accumulator : Sum.u64 = 26; SumSQ.u64 = 26; Count.u64 = 26; Min.u64 = 1; Max.u64 = 1; 
- c2.l1cache.stateEvent_GetS_M : Accumulator : Sum.u64 = 1; SumSQ.u64 = 1; Count.u64 = 1; Min.u64 = 1; Max.u64 = 1; 
- hbm.latency_PutM : Accumulator : Sum.u64 = 0; SumSQ.u64 = 0; Count.u64 = 0; Min.u64 = 0; Max.u64 = 0; 
- hbm.cycles_with_issue : Accumulator : Sum.u64 = 245; SumSQ.u64 = 245; Count.u64 = 245; Min.u64 = 1; Max.u64 = 1; 
- hbm.cycles_attempted_issue_but_rejected : Accumulator : Sum.u64 = 0; SumSQ.u64 = 0; Count.u64 = 0; Min.u64 = 0; Max.u64 = 0; 
- hbm.total_cycles : Accumulator : Sum.u64 = 10362; SumSQ.u64 = 107371044; Count.u64 = 1; Min.u64 = 10362; Max.u64 = 10362; 
- c2.l1cache.stateEvent_GetX_I : Accumulator : Sum.u64 = 98; SumSQ.u64 = 98; Count.u64 = 98; Min.u64 = 1; Max.u64 = 1; 
- c2.l1cache.stateEvent_GetX_S : Accumulator : Sum.u64 = 4; SumSQ.u64 = 4; Count.u64 = 4; Min.u64 = 1; Max.u64 = 1; 
- c2.l1cache.stateEvent_GetX_M : Accumulator : Sum.u64 = 0; SumSQ.u64 = 0; Count.u64 = 0; Min.u64 = 0; Max.u64 = 0; 
- c2.l1cache.stateEvent_GetSX_I : Accumulator : Sum.u64 = 0; SumSQ.u64 = 0; Count.u64 = 0; Min.u64 = 0; Max.u64 = 0; 
- c2.l1cache.stateEvent_GetSX_S : Accumulator : Sum.u64 = 0; SumSQ.u64 = 0; Count.u64 = 0; Min.u64 = 0; Max.u64 = 0; 
- c2.l1cache.stateEvent_GetSX_M : Accumulator : Sum.u64 = 0; SumSQ.u64 = 0; Count.u64 = 0; Min.u64 = 0; Max.u64 = 0; 
- c2.l1cache.stateEvent_GetSResp_IS : Accumulator : Sum.u64 = 871; SumSQ.u64 = 871; Count.u64 = 871; Min.u64 = 1; Max.u64 = 1; 
- c2.l1cache.stateEvent_GetXResp_IS : Accumulator : Sum.u64 = 0; SumSQ.u64 = 0; Count.u64 = 0; Min.u64 = 0; Max.u64 = 0; 
- c2.l1cache.stateEvent_GetXResp_IM : Accumulator : Sum.u64 = 98; SumSQ.u64 = 98; Count.u64 = 98; Min.u64 = 1; Max.u64 = 1; 
- c2.l1cache.stateEvent_GetXResp_SM : Accumulator : Sum.u64 = 4; SumSQ.u64 = 4; Count.u64 = 4; Min.u64 = 1; Max.u64 = 1; 
- c2.l1cache.stateEvent_Inv_I : Accumulator : Sum.u64 = 0; SumSQ.u64 = 0; Count.u64 = 0; Min.u64 = 0; Max.u64 = 0; 
- c2.l1cache.stateEvent_Inv_S : Accumulator : Sum.u64 = 10; SumSQ.u64 = 10; Count.u64 = 10; Min.u64 = 1; Max.u64 = 1; 
- c2.l1cache.stateEvent_Inv_IS : Accumulator : Sum.u64 = 0; SumSQ.u64 = 0; Count.u64 = 0; Min.u64 = 0; Max.u64 = 0; 
- c2.l1cache.stateEvent_Inv_IM : Accumulator : Sum.u64 = 0; SumSQ.u64 = 0; Count.u64 = 0; Min.u64 = 0; Max.u64 = 0; 
- c2.l1cache.stateEvent_Inv_SM : Accumulator : Sum.u64 = 0; SumSQ.u64 = 0; Count.u64 = 0; Min.u64 = 0; Max.u64 = 0; 
- c2.l1cache.stateEvent_Inv_SB : Accumulator : Sum.u64 = 0; SumSQ.u64 = 0; Count.u64 = 0; Min.u64 = 0; Max.u64 = 0; 
- c2.l1cache.stateEvent_Inv_IB : Accumulator : Sum.u64 = 0; SumSQ.u64 = 0; Count.u64 = 0; Min.u64 = 0; Max.u64 = 0; 
- c2.l1cache.stateEvent_FetchInvX_I : Accumulator : Sum.u64 = 0; SumSQ.u64 = 0; Count.u64 = 0; Min.u64 = 0; Max.u64 = 0; 
- c2.l1cache.stateEvent_FetchInvX_M : Accumulator : Sum.u64 = 4; SumSQ.u64 = 4; Count.u64 = 4; Min.u64 = 1; Max.u64 = 1; 
- c2.l1cache.stateEvent_FetchInvX_IS : Accumulator : Sum.u64 = 0; SumSQ.u64 = 0; Count.u64 = 0; Min.u64 = 0; Max.u64 = 0; 
- c2.l1cache.stateEvent_FetchInvX_IM : Accumulator : Sum.u64 = 0; SumSQ.u64 = 0; Count.u64 = 0; Min.u64 = 0; Max.u64 = 0; 
- c2.l1cache.stateEvent_FetchInvX_SB : Accumulator : Sum.u64 = 0; SumSQ.u64 = 0; Count.u64 = 0; Min.u64 = 0; Max.u64 = 0; 
- c2.l1cache.stateEvent_FetchInvX_IB : Accumulator : Sum.u64 = 0; SumSQ.u64 = 0; Count.u64 = 0; Min.u64 = 0; Max.u64 = 0; 
- c2.l1cache.stateEvent_Fetch_I : Accumulator : Sum.u64 = 0; SumSQ.u64 = 0; Count.u64 = 0; Min.u64 = 0; Max.u64 = 0; 
- c2.l1cache.stateEvent_Fetch_S : Accumulator : Sum.u64 = 0; SumSQ.u64 = 0; Count.u64 = 0; Min.u64 = 0; Max.u64 = 0; 
- c2.l1cache.stateEvent_Fetch_IS : Accumulator : Sum.u64 = 0; SumSQ.u64 = 0; Count.u64 = 0; Min.u64 = 0; Max.u64 = 0; 
- c2.l1cache.stateEvent_Fetch_IM : Accumulator : Sum.u64 = 0; SumSQ.u64 = 0; Count.u64 = 0; Min.u64 = 0; Max.u64 = 0; 
- c2.l1cache.stateEvent_Fetch_SM : Accumulator : Sum.u64 = 0; SumSQ.u64 = 0; Count.u64 = 0; Min.u64 = 0; Max.u64 = 0; 
- c2.l1cache.stateEvent_Fetch_IB : Accumulator : Sum.u64 = 0; SumSQ.u64 = 0; Count.u64 = 0; Min.u64 = 0; Max.u64 = 0; 
- c2.l1cache.stateEvent_Fetch_SB : Accumulator : Sum.u64 = 0; SumSQ.u64 = 0; Count.u64 = 0; Min.u64 = 0; Max.u64 = 0; 
- c2.l1cache.stateEvent_FetchInv_I : Accumulator : Sum.u64 = 0; SumSQ.u64 = 0; Count.u64 = 0; Min.u64 = 0; Max.u64 = 0; 
- c2.l1cache.stateEvent_FetchInv_S : Accumulator : Sum.u64 = 0; SumSQ.u64 = 0; Count.u64 = 0; Min.u64 = 0; Max.u64 = 0; 
- c2.l1cache.stateEvent_FetchInv_M : Accumulator : Sum.u64 = 2; SumSQ.u64 = 2; Count.u64 = 2; Min.u64 = 1; Max.u64 = 1; 
- c2.l1cache.stateEvent_FetchInv_IS : Accumulator : Sum.u64 = 0; SumSQ.u64 = 0; Count.u64 = 0; Min.u64 = 0; Max.u64 = 0; 
- c2.l1cache.stateEvent_FetchInv_IM : Accumulator : Sum.u64 = 0; SumSQ.u64 = 0; Count.u64 = 0; Min.u64 = 0; Max.u64 = 0; 
- c2.l1cache.stateEvent_FetchInv_SM : Accumulator : Sum.u64 = 0; SumSQ.u64 = 0; Count.u64 = 0; Min.u64 = 0; Max.u64 = 0; 
- c2.l1cache.stateEvent_FetchInv_SB : Accumulator : Sum.u64 = 0; SumSQ.u64 = 0; Count.u64 = 0; Min.u64 = 0; Max.u64 = 0; 
- c2.l1cache.stateEvent_FetchInv_IB : Accumulator : Sum.u64 = 0; SumSQ.u64 = 0; Count.u64 = 0; Min.u64 = 0; Max.u64 = 0; 
- c2.l1cache.stateEvent_FlushLine_I : Accumulator : Sum.u64 = 0; SumSQ.u64 = 0; Count.u64 = 0; Min.u64 = 0; Max.u64 = 0; 
- c2.l1cache.stateEvent_FlushLine_S : Accumulator : Sum.u64 = 0; SumSQ.u64 = 0; Count.u64 = 0; Min.u64 = 0; Max.u64 = 0; 
- c2.l1cache.stateEvent_FlushLine_M : Accumulator : Sum.u64 = 0; SumSQ.u64 = 0; Count.u64 = 0; Min.u64 = 0; Max.u64 = 0; 
- c2.l1cache.stateEvent_FlushLine_IS : Accumulator : Sum.u64 = 0; SumSQ.u64 = 0; Count.u64 = 0; Min.u64 = 0; Max.u64 = 0; 
- c2.l1cache.stateEvent_FlushLine_IM : Accumulator : Sum.u64 = 0; SumSQ.u64 = 0; Count.u64 = 0; Min.u64 = 0; Max.u64 = 0; 
- c2.l1cache.stateEvent_FlushLine_SM : Accumulator : Sum.u64 = 0; SumSQ.u64 = 0; Count.u64 = 0; Min.u64 = 0; Max.u64 = 0; 
- c2.l1cache.stateEvent_FlushLine_IB : Accumulator : Sum.u64 = 0; SumSQ.u64 = 0; Count.u64 = 0; Min.u64 = 0; Max.u64 = 0; 
- c2.l1cache.stateEvent_FlushLine_SB : Accumulator : Sum.u64 = 0; SumSQ.u64 = 0; Count.u64 = 0; Min.u64 = 0; Max.u64 = 0; 
- c2.l1cache.stateEvent_FlushLineInv_I : Accumulator : Sum.u64 = 0; SumSQ.u64 = 0; Count.u64 = 0; Min.u64 = 0; Max.u64 = 0; 
- c2.l1cache.stateEvent_FlushLineInv_S : Accumulator : Sum.u64 = 0; SumSQ.u64 = 0; Count.u64 = 0; Min.u64 = 0; Max.u64 = 0; 
- c2.l1cache.stateEvent_FlushLineInv_M : Accumulator : Sum.u64 = 0; SumSQ.u64 = 0; Count.u64 = 0; Min.u64 = 0; Max.u64 = 0; 
- c2.l1cache.stateEvent_FlushLineInv_IS : Accumulator : Sum.u64 = 0; SumSQ.u64 = 0; Count.u64 = 0; Min.u64 = 0; Max.u64 = 0; 
- c2.l1cache.stateEvent_FlushLineInv_IM : Accumulator : Sum.u64 = 0; SumSQ.u64 = 0; Count.u64 = 0; Min.u64 = 0; Max.u64 = 0; 
- c2.l1cache.stateEvent_FlushLineInv_SM : Accumulator : Sum.u64 = 0; SumSQ.u64 = 0; Count.u64 = 0; Min.u64 = 0; Max.u64 = 0; 
- c2.l1cache.stateEvent_FlushLineInv_IB : Accumulator : Sum.u64 = 0; SumSQ.u64 = 0; Count.u64 = 0; Min.u64 = 0; Max.u64 = 0; 
- c2.l1cache.stateEvent_FlushLineInv_SB : Accumulator : Sum.u64 = 0; SumSQ.u64 = 0; Count.u64 = 0; Min.u64 = 0; Max.u64 = 0; 
- c2.l1cache.stateEvent_FlushLineResp_I : Accumulator : Sum.u64 = 0; SumSQ.u64 = 0; Count.u64 = 0; Min.u64 = 0; Max.u64 = 0; 
- c2.l1cache.stateEvent_FlushLineResp_IB : Accumulator : Sum.u64 = 0; SumSQ.u64 = 0; Count.u64 = 0; Min.u64 = 0; Max.u64 = 0; 
- c2.l1cache.stateEvent_FlushLineResp_SB : Accumulator : Sum.u64 = 0; SumSQ.u64 = 0; Count.u64 = 0; Min.u64 = 0; Max.u64 = 0; 
- c2.l1cache.eventSent_GetS : Accumulator : Sum.u64 = 871; SumSQ.u64 = 871; Count.u64 = 871; Min.u64 = 1; Max.u64 = 1; 
- c2.l1cache.eventSent_GetX : Accumulator : Sum.u64 = 102; SumSQ.u64 = 102; Count.u64 = 102; Min.u64 = 1; Max.u64 = 1; 
- c2.l1cache.eventSent_GetSX : Accumulator : Sum.u64 = 0; SumSQ.u64 = 0; Count.u64 = 0; Min.u64 = 0; Max.u64 = 0; 
- c2.l1cache.eventSent_PutM : Accumulator : Sum.u64 = 95; SumSQ.u64 = 95; Count.u64 = 95; Min.u64 = 1; Max.u64 = 1; 
- c2.l1cache.eventSent_NACK : Accumulator : Sum.u64 = 0; SumSQ.u64 = 0; Count.u64 = 0; Min.u64 = 0; Max.u64 = 0; 
- c2.l1cache.eventSent_FlushLine : Accumulator : Sum.u64 = 0; SumSQ.u64 = 0; Count.u64 = 0; Min.u64 = 0; Max.u64 = 0; 
- c2.l1cache.eventSent_FlushLineInv : Accumulator : Sum.u64 = 0; SumSQ.u64 = 0; Count.u64 = 0; Min.u64 = 0; Max.u64 = 0; 
- c2.l1cache.eventSent_FetchResp : Accumulator : Sum.u64 = 2; SumSQ.u64 = 2; Count.u64 = 2; Min.u64 = 1; Max.u64 = 1; 
- c2.l1cache.eventSent_FetchXResp : Accumulator : Sum.u64 = 4; SumSQ.u64 = 4; Count.u64 = 4; Min.u64 = 1; Max.u64 = 1; 
- c2.l1cache.eventSent_AckInv : Accumulator : Sum.u64 = 10; SumSQ.u64 = 10; Count.u64 = 10; Min.u64 = 1; Max.u64 = 1; 
- c2.l1cache.eventSent_GetSResp : Accumulator : Sum.u64 = 898; SumSQ.u64 = 898; Count.u64 = 898; Min.u64 = 1; Max.u64 = 1; 
- c2.l1cache.eventSent_GetXResp : Accumulator : Sum.u64 = 102; SumSQ.u64 = 102; Count.u64 = 102; Min.u64 = 1; Max.u64 = 1; 
- c2.l1cache.eventSent_FlushLineResp : Accumulator : Sum.u64 = 0; SumSQ.u64 = 0; Count.u64 = 0; Min.u64 = 0; Max.u64 = 0; 
- c2.l1cache.eventSent_Put : Accumulator : Sum.u64 = 0; SumSQ.u64 = 0; Count.u64 = 0; Min.u64 = 0; Max.u64 = 0; 
- c2.l1cache.eventSent_Get : Accumulator : Sum.u64 = 0; SumSQ.u64 = 0; Count.u64 = 0; Min.u64 = 0; Max.u64 = 0; 
- c2.l1cache.eventSent_AckMove : Accumulator : Sum.u64 = 0; SumSQ.u64 = 0; Count.u64 = 0; Min.u64 = 0; Max.u64 = 0; 
- c2.l1cache.eventSent_CustomReq : Accumulator : Sum.u64 = 0; SumSQ.u64 = 0; Count.u64 = 0; Min.u64 = 0; Max.u64 = 0; 
- c2.l1cache.eventSent_CustomResp : Accumulator : Sum.u64 = 0; SumSQ.u64 = 0; Count.u64 = 0; Min.u64 = 0; Max.u64 = 0; 
- c2.l1cache.eventSent_CustomAck : Accumulator : Sum.u64 = 0; SumSQ.u64 = 0; Count.u64 = 0; Min.u64 = 0; Max.u64 = 0; 
- c2.l1cache.EventStalledForLockedCacheline : Accumulator : Sum.u64 = 0; SumSQ.u64 = 0; Count.u64 = 0; Min.u64 = 0; Max.u64 = 0; 
- c2.l1cache.evict_S : Accumulator : Sum.u64 = 846; SumSQ.u64 = 846; Count.u64 = 846; Min.u64 = 1; Max.u64 = 1; 
- c2.l1cache.evict_SM : Accumulator : Sum.u64 = 0; SumSQ.u64 = 0; Count.u64 = 0; Min.u64 = 0; Max.u64 = 0; 
- c2.l1cache.latency_GetS_hit : Accumulator : Sum.u64 = 143; SumSQ.u64 = 6805; Count.u64 = 27; Min.u64 = 2; Max.u64 = 81; 
- c2.l1cache.latency_GetS_miss : Accumulator : Sum.u64 = 36798; SumSQ.u64 = 2461376; Count.u64 = 871; Min.u64 = 15; Max.u64 = 251; 
- c2.l1cache.latency_GetX_hit : Accumulator : Sum.u64 = 0; SumSQ.u64 = 0; Count.u64 = 0; Min.u64 = 0; Max.u64 = 0; 
- c2.l1cache.latency_GetX_miss : Accumulator : Sum.u64 = 5065; SumSQ.u64 = 356817; Count.u64 = 98; Min.u64 = 15; Max.u64 = 166; 
- c2.l1cache.latency_GetX_upgrade : Accumulator : Sum.u64 = 172; SumSQ.u64 = 8218; Count.u64 = 4; Min.u64 = 29; Max.u64 = 67; 
- c2.l1cache.latency_GetSX_hit : Accumulator : Sum.u64 = 0; SumSQ.u64 = 0; Count.u64 = 0; Min.u64 = 0; Max.u64 = 0; 
- c2.l1cache.latency_GetSX_miss : Accumulator : Sum.u64 = 0; SumSQ.u64 = 0; Count.u64 = 0; Min.u64 = 0; Max.u64 = 0; 
- c2.l1cache.latency_GetSX_upgrade : Accumulator : Sum.u64 = 0; SumSQ.u64 = 0; Count.u64 = 0; Min.u64 = 0; Max.u64 = 0; 
- c2.l1cache.latency_FlushLine : Accumulator : Sum.u64 = 0; SumSQ.u64 = 0; Count.u64 = 0; Min.u64 = 0; Max.u64 = 0; 
- c2.l1cache.latency_FlushLine_fail : Accumulator : Sum.u64 = 0; SumSQ.u64 = 0; Count.u64 = 0; Min.u64 = 0; Max.u64 = 0; 
- c2.l1cache.latency_FlushLineInv : Accumulator : Sum.u64 = 0; SumSQ.u64 = 0; Count.u64 = 0; Min.u64 = 0; Max.u64 = 0; 
- c2.l1cache.latency_FlushLineInv_fail : Accumulator : Sum.u64 = 0; SumSQ.u64 = 0; Count.u64 = 0; Min.u64 = 0; Max.u64 = 0; 
- c2.l1cache.stateEvent_AckPut_I : Accumulator : Sum.u64 = 0; SumSQ.u64 = 0; Count.u64 = 0; Min.u64 = 0; Max.u64 = 0; 
- c2.l1cache.eventSent_PutS : Accumulator : Sum.u64 = 846; SumSQ.u64 = 846; Count.u64 = 846; Min.u64 = 1; Max.u64 = 1; 
- c2.l1cache.eventSent_PutE : Accumulator : Sum.u64 = 0; SumSQ.u64 = 0; Count.u64 = 0; Min.u64 = 0; Max.u64 = 0; 
- cpu3.pendCycle : Accumulator : Sum.u64 = 41078; SumSQ.u64 = 143086; Count.u64 = 20724; Min.u64 = 0; Max.u64 = 10; 
-<<<<<<< HEAD
- c3.l1cache.default_stat : Accumulator : Sum.u64 = 0; SumSQ.u64 = 0; Count.u64 = 0; Min.u64 = 0; Max.u64 = 0; 
-=======
->>>>>>> 462196a2
- c3.l1cache.TotalEventsReceived : Accumulator : Sum.u64 = 1981; SumSQ.u64 = 1981; Count.u64 = 1981; Min.u64 = 1; Max.u64 = 1; 
- c3.l1cache.TotalEventsReplayed : Accumulator : Sum.u64 = 31; SumSQ.u64 = 31; Count.u64 = 31; Min.u64 = 1; Max.u64 = 1; 
- c3.l1cache.TotalNoncacheableEventsReceived : Accumulator : Sum.u64 = 0; SumSQ.u64 = 0; Count.u64 = 0; Min.u64 = 0; Max.u64 = 0; 
- c3.l1cache.CacheHits : Accumulator : Sum.u64 = 30; SumSQ.u64 = 30; Count.u64 = 30; Min.u64 = 1; Max.u64 = 1; 
- c3.l1cache.GetSHit_Arrival : Accumulator : Sum.u64 = 28; SumSQ.u64 = 28; Count.u64 = 28; Min.u64 = 1; Max.u64 = 1; 
- c3.l1cache.GetXHit_Arrival : Accumulator : Sum.u64 = 0; SumSQ.u64 = 0; Count.u64 = 0; Min.u64 = 0; Max.u64 = 0; 
- c3.l1cache.GetSXHit_Arrival : Accumulator : Sum.u64 = 0; SumSQ.u64 = 0; Count.u64 = 0; Min.u64 = 0; Max.u64 = 0; 
- c3.l1cache.GetSHit_Blocked : Accumulator : Sum.u64 = 1; SumSQ.u64 = 1; Count.u64 = 1; Min.u64 = 1; Max.u64 = 1; 
- c3.l1cache.GetXHit_Blocked : Accumulator : Sum.u64 = 1; SumSQ.u64 = 1; Count.u64 = 1; Min.u64 = 1; Max.u64 = 1; 
- c3.l1cache.GetSXHit_Blocked : Accumulator : Sum.u64 = 0; SumSQ.u64 = 0; Count.u64 = 0; Min.u64 = 0; Max.u64 = 0; 
- c3.l1cache.CacheMisses : Accumulator : Sum.u64 = 970; SumSQ.u64 = 970; Count.u64 = 970; Min.u64 = 1; Max.u64 = 1; 
- c3.l1cache.GetSMiss_Arrival : Accumulator : Sum.u64 = 856; SumSQ.u64 = 856; Count.u64 = 856; Min.u64 = 1; Max.u64 = 1; 
- c3.l1cache.GetXMiss_Arrival : Accumulator : Sum.u64 = 112; SumSQ.u64 = 112; Count.u64 = 112; Min.u64 = 1; Max.u64 = 1; 
- c3.l1cache.GetSXMiss_Arrival : Accumulator : Sum.u64 = 0; SumSQ.u64 = 0; Count.u64 = 0; Min.u64 = 0; Max.u64 = 0; 
- c3.l1cache.GetSMiss_Blocked : Accumulator : Sum.u64 = 0; SumSQ.u64 = 0; Count.u64 = 0; Min.u64 = 0; Max.u64 = 0; 
- c3.l1cache.GetXMiss_Blocked : Accumulator : Sum.u64 = 2; SumSQ.u64 = 2; Count.u64 = 2; Min.u64 = 1; Max.u64 = 1; 
- c3.l1cache.GetSXMiss_Blocked : Accumulator : Sum.u64 = 0; SumSQ.u64 = 0; Count.u64 = 0; Min.u64 = 0; Max.u64 = 0; 
- c3.l1cache.GetS_recv : Accumulator : Sum.u64 = 885; SumSQ.u64 = 885; Count.u64 = 885; Min.u64 = 1; Max.u64 = 1; 
- c3.l1cache.GetX_recv : Accumulator : Sum.u64 = 115; SumSQ.u64 = 115; Count.u64 = 115; Min.u64 = 1; Max.u64 = 1; 
- c3.l1cache.GetSX_recv : Accumulator : Sum.u64 = 0; SumSQ.u64 = 0; Count.u64 = 0; Min.u64 = 0; Max.u64 = 0; 
- c3.l1cache.GetSResp_recv : Accumulator : Sum.u64 = 856; SumSQ.u64 = 856; Count.u64 = 856; Min.u64 = 1; Max.u64 = 1; 
- c3.l1cache.GetXResp_recv : Accumulator : Sum.u64 = 114; SumSQ.u64 = 114; Count.u64 = 114; Min.u64 = 1; Max.u64 = 1; 
- c3.l1cache.PutS_recv : Accumulator : Sum.u64 = 0; SumSQ.u64 = 0; Count.u64 = 0; Min.u64 = 0; Max.u64 = 0; 
- c3.l1cache.PutM_recv : Accumulator : Sum.u64 = 0; SumSQ.u64 = 0; Count.u64 = 0; Min.u64 = 0; Max.u64 = 0; 
- c3.l1cache.PutE_recv : Accumulator : Sum.u64 = 0; SumSQ.u64 = 0; Count.u64 = 0; Min.u64 = 0; Max.u64 = 0; 
- c3.l1cache.Fetch_recv : Accumulator : Sum.u64 = 0; SumSQ.u64 = 0; Count.u64 = 0; Min.u64 = 0; Max.u64 = 0; 
- c3.l1cache.FetchInv_recv : Accumulator : Sum.u64 = 1; SumSQ.u64 = 1; Count.u64 = 1; Min.u64 = 1; Max.u64 = 1; 
- c3.l1cache.FetchInvX_recv : Accumulator : Sum.u64 = 6; SumSQ.u64 = 6; Count.u64 = 6; Min.u64 = 1; Max.u64 = 1; 
- c3.l1cache.ForceInv_recv : Accumulator : Sum.u64 = 0; SumSQ.u64 = 0; Count.u64 = 0; Min.u64 = 0; Max.u64 = 0; 
- c3.l1cache.Inv_recv : Accumulator : Sum.u64 = 4; SumSQ.u64 = 4; Count.u64 = 4; Min.u64 = 1; Max.u64 = 1; 
- c3.l1cache.NACK_recv : Accumulator : Sum.u64 = 0; SumSQ.u64 = 0; Count.u64 = 0; Min.u64 = 0; Max.u64 = 0; 
- c3.l1cache.AckInv_recv : Accumulator : Sum.u64 = 0; SumSQ.u64 = 0; Count.u64 = 0; Min.u64 = 0; Max.u64 = 0; 
- c3.l1cache.AckPut_recv : Accumulator : Sum.u64 = 0; SumSQ.u64 = 0; Count.u64 = 0; Min.u64 = 0; Max.u64 = 0; 
- c3.l1cache.FetchResp_recv : Accumulator : Sum.u64 = 0; SumSQ.u64 = 0; Count.u64 = 0; Min.u64 = 0; Max.u64 = 0; 
- c3.l1cache.FetchXResp_recv : Accumulator : Sum.u64 = 0; SumSQ.u64 = 0; Count.u64 = 0; Min.u64 = 0; Max.u64 = 0; 
- c3.l1cache.CustomReq_recv : Accumulator : Sum.u64 = 0; SumSQ.u64 = 0; Count.u64 = 0; Min.u64 = 0; Max.u64 = 0; 
- c3.l1cache.CustomResp_recv : Accumulator : Sum.u64 = 0; SumSQ.u64 = 0; Count.u64 = 0; Min.u64 = 0; Max.u64 = 0; 
- c3.l1cache.CustomAck_recv : Accumulator : Sum.u64 = 0; SumSQ.u64 = 0; Count.u64 = 0; Min.u64 = 0; Max.u64 = 0; 
- c3.l1cache.FlushLine_recv : Accumulator : Sum.u64 = 0; SumSQ.u64 = 0; Count.u64 = 0; Min.u64 = 0; Max.u64 = 0; 
- c3.l1cache.FlushLineInv_recv : Accumulator : Sum.u64 = 0; SumSQ.u64 = 0; Count.u64 = 0; Min.u64 = 0; Max.u64 = 0; 
- c3.l1cache.FlushLineResp_recv : Accumulator : Sum.u64 = 0; SumSQ.u64 = 0; Count.u64 = 0; Min.u64 = 0; Max.u64 = 0; 
- c3.l1cache.Put_recv : Accumulator : Sum.u64 = 0; SumSQ.u64 = 0; Count.u64 = 0; Min.u64 = 0; Max.u64 = 0; 
- c3.l1cache.Get_recv : Accumulator : Sum.u64 = 0; SumSQ.u64 = 0; Count.u64 = 0; Min.u64 = 0; Max.u64 = 0; 
- c3.l1cache.AckMove_recv : Accumulator : Sum.u64 = 0; SumSQ.u64 = 0; Count.u64 = 0; Min.u64 = 0; Max.u64 = 0; 
- c3.l1cache.MSHR_occupancy : Accumulator : Sum.u64 = 39076; SumSQ.u64 = 133242; Count.u64 = 20724; Min.u64 = 0; Max.u64 = 10; 
- c3.l1cache.Bank_conflicts : Accumulator : Sum.u64 = 0; SumSQ.u64 = 0; Count.u64 = 0; Min.u64 = 0; Max.u64 = 0; 
- c3.l1cache.evict_I : Accumulator : Sum.u64 = 0; SumSQ.u64 = 0; Count.u64 = 0; Min.u64 = 0; Max.u64 = 0; 
- c3.l1cache.evict_E : Accumulator : Sum.u64 = 0; SumSQ.u64 = 0; Count.u64 = 0; Min.u64 = 0; Max.u64 = 0; 
- c3.l1cache.evict_M : Accumulator : Sum.u64 = 107; SumSQ.u64 = 107; Count.u64 = 107; Min.u64 = 1; Max.u64 = 1; 
- c3.l1cache.evict_IS : Accumulator : Sum.u64 = 0; SumSQ.u64 = 0; Count.u64 = 0; Min.u64 = 0; Max.u64 = 0; 
- c3.l1cache.evict_IM : Accumulator : Sum.u64 = 0; SumSQ.u64 = 0; Count.u64 = 0; Min.u64 = 0; Max.u64 = 0; 
- c3.l1cache.evict_IB : Accumulator : Sum.u64 = 0; SumSQ.u64 = 0; Count.u64 = 0; Min.u64 = 0; Max.u64 = 0; 
- c3.l1cache.evict_SB : Accumulator : Sum.u64 = 0; SumSQ.u64 = 0; Count.u64 = 0; Min.u64 = 0; Max.u64 = 0; 
- c3.l1cache.stateEvent_GetS_I : Accumulator : Sum.u64 = 856; SumSQ.u64 = 856; Count.u64 = 856; Min.u64 = 1; Max.u64 = 1; 
- c3.l1cache.stateEvent_GetS_S : Accumulator : Sum.u64 = 27; SumSQ.u64 = 27; Count.u64 = 27; Min.u64 = 1; Max.u64 = 1; 
- c3.l1cache.stateEvent_GetS_M : Accumulator : Sum.u64 = 2; SumSQ.u64 = 2; Count.u64 = 2; Min.u64 = 1; Max.u64 = 1; 
- c3.l1cache.stateEvent_GetX_I : Accumulator : Sum.u64 = 108; SumSQ.u64 = 108; Count.u64 = 108; Min.u64 = 1; Max.u64 = 1; 
- c3.l1cache.stateEvent_GetX_S : Accumulator : Sum.u64 = 6; SumSQ.u64 = 6; Count.u64 = 6; Min.u64 = 1; Max.u64 = 1; 
- c3.l1cache.stateEvent_GetX_M : Accumulator : Sum.u64 = 1; SumSQ.u64 = 1; Count.u64 = 1; Min.u64 = 1; Max.u64 = 1; 
- c3.l1cache.stateEvent_GetSX_I : Accumulator : Sum.u64 = 0; SumSQ.u64 = 0; Count.u64 = 0; Min.u64 = 0; Max.u64 = 0; 
- c3.l1cache.stateEvent_GetSX_S : Accumulator : Sum.u64 = 0; SumSQ.u64 = 0; Count.u64 = 0; Min.u64 = 0; Max.u64 = 0; 
- c3.l1cache.stateEvent_GetSX_M : Accumulator : Sum.u64 = 0; SumSQ.u64 = 0; Count.u64 = 0; Min.u64 = 0; Max.u64 = 0; 
- c3.l1cache.stateEvent_GetSResp_IS : Accumulator : Sum.u64 = 856; SumSQ.u64 = 856; Count.u64 = 856; Min.u64 = 1; Max.u64 = 1; 
- c3.l1cache.stateEvent_GetXResp_IS : Accumulator : Sum.u64 = 0; SumSQ.u64 = 0; Count.u64 = 0; Min.u64 = 0; Max.u64 = 0; 
- c3.l1cache.stateEvent_GetXResp_IM : Accumulator : Sum.u64 = 108; SumSQ.u64 = 108; Count.u64 = 108; Min.u64 = 1; Max.u64 = 1; 
- c3.l1cache.stateEvent_GetXResp_SM : Accumulator : Sum.u64 = 6; SumSQ.u64 = 6; Count.u64 = 6; Min.u64 = 1; Max.u64 = 1; 
- c3.l1cache.stateEvent_Inv_I : Accumulator : Sum.u64 = 0; SumSQ.u64 = 0; Count.u64 = 0; Min.u64 = 0; Max.u64 = 0; 
- c3.l1cache.stateEvent_Inv_S : Accumulator : Sum.u64 = 4; SumSQ.u64 = 4; Count.u64 = 4; Min.u64 = 1; Max.u64 = 1; 
- c3.l1cache.stateEvent_Inv_IS : Accumulator : Sum.u64 = 0; SumSQ.u64 = 0; Count.u64 = 0; Min.u64 = 0; Max.u64 = 0; 
- c3.l1cache.stateEvent_Inv_IM : Accumulator : Sum.u64 = 0; SumSQ.u64 = 0; Count.u64 = 0; Min.u64 = 0; Max.u64 = 0; 
- c3.l1cache.stateEvent_Inv_SM : Accumulator : Sum.u64 = 0; SumSQ.u64 = 0; Count.u64 = 0; Min.u64 = 0; Max.u64 = 0; 
- c3.l1cache.stateEvent_Inv_SB : Accumulator : Sum.u64 = 0; SumSQ.u64 = 0; Count.u64 = 0; Min.u64 = 0; Max.u64 = 0; 
- c3.l1cache.stateEvent_Inv_IB : Accumulator : Sum.u64 = 0; SumSQ.u64 = 0; Count.u64 = 0; Min.u64 = 0; Max.u64 = 0; 
- c3.l1cache.stateEvent_FetchInvX_I : Accumulator : Sum.u64 = 1; SumSQ.u64 = 1; Count.u64 = 1; Min.u64 = 1; Max.u64 = 1; 
- c3.l1cache.stateEvent_FetchInvX_M : Accumulator : Sum.u64 = 5; SumSQ.u64 = 5; Count.u64 = 5; Min.u64 = 1; Max.u64 = 1; 
- c3.l1cache.stateEvent_FetchInvX_IS : Accumulator : Sum.u64 = 0; SumSQ.u64 = 0; Count.u64 = 0; Min.u64 = 0; Max.u64 = 0; 
- c3.l1cache.stateEvent_FetchInvX_IM : Accumulator : Sum.u64 = 0; SumSQ.u64 = 0; Count.u64 = 0; Min.u64 = 0; Max.u64 = 0; 
- c3.l1cache.stateEvent_FetchInvX_SB : Accumulator : Sum.u64 = 0; SumSQ.u64 = 0; Count.u64 = 0; Min.u64 = 0; Max.u64 = 0; 
- c3.l1cache.stateEvent_FetchInvX_IB : Accumulator : Sum.u64 = 0; SumSQ.u64 = 0; Count.u64 = 0; Min.u64 = 0; Max.u64 = 0; 
- c3.l1cache.stateEvent_Fetch_I : Accumulator : Sum.u64 = 0; SumSQ.u64 = 0; Count.u64 = 0; Min.u64 = 0; Max.u64 = 0; 
- c3.l1cache.stateEvent_Fetch_S : Accumulator : Sum.u64 = 0; SumSQ.u64 = 0; Count.u64 = 0; Min.u64 = 0; Max.u64 = 0; 
- c3.l1cache.stateEvent_Fetch_IS : Accumulator : Sum.u64 = 0; SumSQ.u64 = 0; Count.u64 = 0; Min.u64 = 0; Max.u64 = 0; 
- c3.l1cache.stateEvent_Fetch_IM : Accumulator : Sum.u64 = 0; SumSQ.u64 = 0; Count.u64 = 0; Min.u64 = 0; Max.u64 = 0; 
- c3.l1cache.stateEvent_Fetch_SM : Accumulator : Sum.u64 = 0; SumSQ.u64 = 0; Count.u64 = 0; Min.u64 = 0; Max.u64 = 0; 
- c3.l1cache.stateEvent_Fetch_IB : Accumulator : Sum.u64 = 0; SumSQ.u64 = 0; Count.u64 = 0; Min.u64 = 0; Max.u64 = 0; 
- c3.l1cache.stateEvent_Fetch_SB : Accumulator : Sum.u64 = 0; SumSQ.u64 = 0; Count.u64 = 0; Min.u64 = 0; Max.u64 = 0; 
- c3.l1cache.stateEvent_FetchInv_I : Accumulator : Sum.u64 = 0; SumSQ.u64 = 0; Count.u64 = 0; Min.u64 = 0; Max.u64 = 0; 
- c3.l1cache.stateEvent_FetchInv_S : Accumulator : Sum.u64 = 0; SumSQ.u64 = 0; Count.u64 = 0; Min.u64 = 0; Max.u64 = 0; 
- c3.l1cache.stateEvent_FetchInv_M : Accumulator : Sum.u64 = 1; SumSQ.u64 = 1; Count.u64 = 1; Min.u64 = 1; Max.u64 = 1; 
- c3.l1cache.stateEvent_FetchInv_IS : Accumulator : Sum.u64 = 0; SumSQ.u64 = 0; Count.u64 = 0; Min.u64 = 0; Max.u64 = 0; 
- c3.l1cache.stateEvent_FetchInv_IM : Accumulator : Sum.u64 = 0; SumSQ.u64 = 0; Count.u64 = 0; Min.u64 = 0; Max.u64 = 0; 
- c3.l1cache.stateEvent_FetchInv_SM : Accumulator : Sum.u64 = 0; SumSQ.u64 = 0; Count.u64 = 0; Min.u64 = 0; Max.u64 = 0; 
- c3.l1cache.stateEvent_FetchInv_SB : Accumulator : Sum.u64 = 0; SumSQ.u64 = 0; Count.u64 = 0; Min.u64 = 0; Max.u64 = 0; 
- c3.l1cache.stateEvent_FetchInv_IB : Accumulator : Sum.u64 = 0; SumSQ.u64 = 0; Count.u64 = 0; Min.u64 = 0; Max.u64 = 0; 
- c3.l1cache.stateEvent_FlushLine_I : Accumulator : Sum.u64 = 0; SumSQ.u64 = 0; Count.u64 = 0; Min.u64 = 0; Max.u64 = 0; 
- c3.l1cache.stateEvent_FlushLine_S : Accumulator : Sum.u64 = 0; SumSQ.u64 = 0; Count.u64 = 0; Min.u64 = 0; Max.u64 = 0; 
- c3.l1cache.stateEvent_FlushLine_M : Accumulator : Sum.u64 = 0; SumSQ.u64 = 0; Count.u64 = 0; Min.u64 = 0; Max.u64 = 0; 
- c3.l1cache.stateEvent_FlushLine_IS : Accumulator : Sum.u64 = 0; SumSQ.u64 = 0; Count.u64 = 0; Min.u64 = 0; Max.u64 = 0; 
- c3.l1cache.stateEvent_FlushLine_IM : Accumulator : Sum.u64 = 0; SumSQ.u64 = 0; Count.u64 = 0; Min.u64 = 0; Max.u64 = 0; 
- c3.l1cache.stateEvent_FlushLine_SM : Accumulator : Sum.u64 = 0; SumSQ.u64 = 0; Count.u64 = 0; Min.u64 = 0; Max.u64 = 0; 
- c3.l1cache.stateEvent_FlushLine_IB : Accumulator : Sum.u64 = 0; SumSQ.u64 = 0; Count.u64 = 0; Min.u64 = 0; Max.u64 = 0; 
- c3.l1cache.stateEvent_FlushLine_SB : Accumulator : Sum.u64 = 0; SumSQ.u64 = 0; Count.u64 = 0; Min.u64 = 0; Max.u64 = 0; 
- c3.l1cache.stateEvent_FlushLineInv_I : Accumulator : Sum.u64 = 0; SumSQ.u64 = 0; Count.u64 = 0; Min.u64 = 0; Max.u64 = 0; 
- c3.l1cache.stateEvent_FlushLineInv_S : Accumulator : Sum.u64 = 0; SumSQ.u64 = 0; Count.u64 = 0; Min.u64 = 0; Max.u64 = 0; 
- c3.l1cache.stateEvent_FlushLineInv_M : Accumulator : Sum.u64 = 0; SumSQ.u64 = 0; Count.u64 = 0; Min.u64 = 0; Max.u64 = 0; 
- c3.l1cache.stateEvent_FlushLineInv_IS : Accumulator : Sum.u64 = 0; SumSQ.u64 = 0; Count.u64 = 0; Min.u64 = 0; Max.u64 = 0; 
- c3.l1cache.stateEvent_FlushLineInv_IM : Accumulator : Sum.u64 = 0; SumSQ.u64 = 0; Count.u64 = 0; Min.u64 = 0; Max.u64 = 0; 
- c3.l1cache.stateEvent_FlushLineInv_SM : Accumulator : Sum.u64 = 0; SumSQ.u64 = 0; Count.u64 = 0; Min.u64 = 0; Max.u64 = 0; 
- c3.l1cache.stateEvent_FlushLineInv_IB : Accumulator : Sum.u64 = 0; SumSQ.u64 = 0; Count.u64 = 0; Min.u64 = 0; Max.u64 = 0; 
- c3.l1cache.stateEvent_FlushLineInv_SB : Accumulator : Sum.u64 = 0; SumSQ.u64 = 0; Count.u64 = 0; Min.u64 = 0; Max.u64 = 0; 
- c3.l1cache.stateEvent_FlushLineResp_I : Accumulator : Sum.u64 = 0; SumSQ.u64 = 0; Count.u64 = 0; Min.u64 = 0; Max.u64 = 0; 
- c3.l1cache.stateEvent_FlushLineResp_IB : Accumulator : Sum.u64 = 0; SumSQ.u64 = 0; Count.u64 = 0; Min.u64 = 0; Max.u64 = 0; 
- c3.l1cache.stateEvent_FlushLineResp_SB : Accumulator : Sum.u64 = 0; SumSQ.u64 = 0; Count.u64 = 0; Min.u64 = 0; Max.u64 = 0; 
- c3.l1cache.eventSent_GetS : Accumulator : Sum.u64 = 856; SumSQ.u64 = 856; Count.u64 = 856; Min.u64 = 1; Max.u64 = 1; 
- c3.l1cache.eventSent_GetX : Accumulator : Sum.u64 = 114; SumSQ.u64 = 114; Count.u64 = 114; Min.u64 = 1; Max.u64 = 1; 
- c3.l1cache.eventSent_GetSX : Accumulator : Sum.u64 = 0; SumSQ.u64 = 0; Count.u64 = 0; Min.u64 = 0; Max.u64 = 0; 
- c3.l1cache.eventSent_PutM : Accumulator : Sum.u64 = 107; SumSQ.u64 = 107; Count.u64 = 107; Min.u64 = 1; Max.u64 = 1; 
- c3.l1cache.eventSent_NACK : Accumulator : Sum.u64 = 0; SumSQ.u64 = 0; Count.u64 = 0; Min.u64 = 0; Max.u64 = 0; 
- c3.l1cache.eventSent_FlushLine : Accumulator : Sum.u64 = 0; SumSQ.u64 = 0; Count.u64 = 0; Min.u64 = 0; Max.u64 = 0; 
- c3.l1cache.eventSent_FlushLineInv : Accumulator : Sum.u64 = 0; SumSQ.u64 = 0; Count.u64 = 0; Min.u64 = 0; Max.u64 = 0; 
- c3.l1cache.eventSent_FetchResp : Accumulator : Sum.u64 = 1; SumSQ.u64 = 1; Count.u64 = 1; Min.u64 = 1; Max.u64 = 1; 
- c3.l1cache.eventSent_FetchXResp : Accumulator : Sum.u64 = 5; SumSQ.u64 = 5; Count.u64 = 5; Min.u64 = 1; Max.u64 = 1; 
- c3.l1cache.eventSent_AckInv : Accumulator : Sum.u64 = 4; SumSQ.u64 = 4; Count.u64 = 4; Min.u64 = 1; Max.u64 = 1; 
- c3.l1cache.eventSent_GetSResp : Accumulator : Sum.u64 = 885; SumSQ.u64 = 885; Count.u64 = 885; Min.u64 = 1; Max.u64 = 1; 
- c3.l1cache.eventSent_GetXResp : Accumulator : Sum.u64 = 115; SumSQ.u64 = 115; Count.u64 = 115; Min.u64 = 1; Max.u64 = 1; 
- c3.l1cache.eventSent_FlushLineResp : Accumulator : Sum.u64 = 0; SumSQ.u64 = 0; Count.u64 = 0; Min.u64 = 0; Max.u64 = 0; 
- c3.l1cache.eventSent_Put : Accumulator : Sum.u64 = 0; SumSQ.u64 = 0; Count.u64 = 0; Min.u64 = 0; Max.u64 = 0; 
- c3.l1cache.eventSent_Get : Accumulator : Sum.u64 = 0; SumSQ.u64 = 0; Count.u64 = 0; Min.u64 = 0; Max.u64 = 0; 
- c3.l1cache.eventSent_AckMove : Accumulator : Sum.u64 = 0; SumSQ.u64 = 0; Count.u64 = 0; Min.u64 = 0; Max.u64 = 0; 
- c3.l1cache.eventSent_CustomReq : Accumulator : Sum.u64 = 0; SumSQ.u64 = 0; Count.u64 = 0; Min.u64 = 0; Max.u64 = 0; 
- c3.l1cache.eventSent_CustomResp : Accumulator : Sum.u64 = 0; SumSQ.u64 = 0; Count.u64 = 0; Min.u64 = 0; Max.u64 = 0; 
- c3.l1cache.eventSent_CustomAck : Accumulator : Sum.u64 = 0; SumSQ.u64 = 0; Count.u64 = 0; Min.u64 = 0; Max.u64 = 0; 
- c3.l1cache.EventStalledForLockedCacheline : Accumulator : Sum.u64 = 0; SumSQ.u64 = 0; Count.u64 = 0; Min.u64 = 0; Max.u64 = 0; 
- c3.l1cache.evict_S : Accumulator : Sum.u64 = 836; SumSQ.u64 = 836; Count.u64 = 836; Min.u64 = 1; Max.u64 = 1; 
- c3.l1cache.evict_SM : Accumulator : Sum.u64 = 0; SumSQ.u64 = 0; Count.u64 = 0; Min.u64 = 0; Max.u64 = 0; 
- c3.l1cache.latency_GetS_hit : Accumulator : Sum.u64 = 70; SumSQ.u64 = 308; Count.u64 = 29; Min.u64 = 2; Max.u64 = 14; 
- c3.l1cache.latency_GetS_miss : Accumulator : Sum.u64 = 35388; SumSQ.u64 = 2436388; Count.u64 = 856; Min.u64 = 14; Max.u64 = 348; 
- c3.l1cache.latency_GetX_hit : Accumulator : Sum.u64 = 39; SumSQ.u64 = 1521; Count.u64 = 1; Min.u64 = 39; Max.u64 = 39; 
- c3.l1cache.latency_GetX_miss : Accumulator : Sum.u64 = 5280; SumSQ.u64 = 395900; Count.u64 = 108; Min.u64 = 24; Max.u64 = 312; 
- c3.l1cache.latency_GetX_upgrade : Accumulator : Sum.u64 = 301; SumSQ.u64 = 17051; Count.u64 = 6; Min.u64 = 37; Max.u64 = 82; 
- c3.l1cache.latency_GetSX_hit : Accumulator : Sum.u64 = 0; SumSQ.u64 = 0; Count.u64 = 0; Min.u64 = 0; Max.u64 = 0; 
- c3.l1cache.latency_GetSX_miss : Accumulator : Sum.u64 = 0; SumSQ.u64 = 0; Count.u64 = 0; Min.u64 = 0; Max.u64 = 0; 
- c3.l1cache.latency_GetSX_upgrade : Accumulator : Sum.u64 = 0; SumSQ.u64 = 0; Count.u64 = 0; Min.u64 = 0; Max.u64 = 0; 
- c3.l1cache.latency_FlushLine : Accumulator : Sum.u64 = 0; SumSQ.u64 = 0; Count.u64 = 0; Min.u64 = 0; Max.u64 = 0; 
- c3.l1cache.latency_FlushLine_fail : Accumulator : Sum.u64 = 0; SumSQ.u64 = 0; Count.u64 = 0; Min.u64 = 0; Max.u64 = 0; 
- c3.l1cache.latency_FlushLineInv : Accumulator : Sum.u64 = 0; SumSQ.u64 = 0; Count.u64 = 0; Min.u64 = 0; Max.u64 = 0; 
- c3.l1cache.latency_FlushLineInv_fail : Accumulator : Sum.u64 = 0; SumSQ.u64 = 0; Count.u64 = 0; Min.u64 = 0; Max.u64 = 0; 
- c3.l1cache.stateEvent_AckPut_I : Accumulator : Sum.u64 = 0; SumSQ.u64 = 0; Count.u64 = 0; Min.u64 = 0; Max.u64 = 0; 
- c3.l1cache.eventSent_PutS : Accumulator : Sum.u64 = 836; SumSQ.u64 = 836; Count.u64 = 836; Min.u64 = 1; Max.u64 = 1; 
- c3.l1cache.eventSent_PutE : Accumulator : Sum.u64 = 0; SumSQ.u64 = 0; Count.u64 = 0; Min.u64 = 0; Max.u64 = 0; 
-Simulation is complete, simulated time: 10.362 us+--------------------------------------------------------------------------
+mpirun was unable to find the specified executable file, and therefore
+did not launch the job.  This error was first reported for process
+rank 0; it may have occurred for other processes as well.
+
+NOTE: A common cause for this error is misspelling a mpirun command
+      line parameter option (remember that mpirun interprets the first
+      unrecognized command line token as the executable).
+
+Node:       sst-devel-new
+Executable: testBackendHBMDramsim.py
+--------------------------------------------------------------------------
+2 total processes failed to start