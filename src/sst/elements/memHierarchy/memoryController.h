// Copyright 2009-2016 Sandia Corporation. Under the terms
// of Contract DE-AC04-94AL85000 with Sandia Corporation, the U.S.
// Government retains certain rights in this software.
//
// Copyright (c) 2009-2016, Sandia Corporation
// All rights reserved.
//
// Portions are copyright of other developers:
// See the file CONTRIBUTORS.TXT in the top level directory
// the distribution for more information.
//
// This file is part of the SST software package. For license
// information, see the LICENSE file in the top level directory of the
// distribution.

#ifndef _MEMORYCONTROLLER_H
#define _MEMORYCONTROLLER_H

#include <sst/core/sst_types.h>

#include <sst/core/component.h>
#include <sst/core/link.h>

#include "sst/elements/memHierarchy/memEvent.h"
#include "sst/elements/memHierarchy/cacheListener.h"
#include "sst/elements/memHierarchy/memNIC.h"
#include "sst/elements/memHierarchy/membackend/backing.h"

namespace SST {
namespace MemHierarchy {

class MemBackendConvertor;

class MemController : public SST::Component {
public:
	typedef uint64_t ReqId;

    MemController(ComponentId_t id, Params &params);
    void init(unsigned int);
    void setup();
    void finish();

<<<<<<< HEAD
    virtual void handleMemResponse( MemEvent* );
=======
    Output dbg;
    virtual void handleMemResponse(DRAMReq* req);
>>>>>>> bbf510f7

private:

    MemController();  // for serialization only
    ~MemController() {}

    void handleEvent( SST::Event* );
    bool clock( SST::Cycle_t );
    void performRequest( MemEvent* );
    void performResponse( MemEvent* );
    void processInitEvent( MemEvent* );

    Output dbg;

    MemBackendConvertor*  memBackendConvertor_;

    SST::Link*  cacheLink_;         // Link to the rest of memHierarchy 
#if 0
    MemNIC*     networkLink_;       // Link to the rest of memHierarchy if we're communicating over a network
#endif

    std::vector<CacheListener*> listeners_;

<<<<<<< HEAD
    Backend::Backing* m_backing; 
=======
    void handleEvent(SST::Event* event);
    void addRequest(MemEvent* ev);
    bool clock(SST::Cycle_t cycle);
    void performRequest(DRAMReq* req);
    void sendResponse(DRAMReq* req);
    void printMemory(DRAMReq* req, Addr localAddr);
    int setBackingFile(string memoryFile);
    void handleFlush(DRAMReq* req);
>>>>>>> bbf510f7

    bool isRequestAddressValid(Addr addr){
        return (addr < memSize_);
    }
#if 0
    bool isRequestAddressValid(MemEvent *ev){
        Addr addr = ev->getAddr();
        return (addr >= rangeStart_ && addr < rangeStart_ + memSize_);
        Addr step;

        if(0 == numPages_)     return (addr >= rangeStart_ && addr < (rangeStart_ + memSize_));
        if(addr < rangeStart_) return false;

        addr = addr - rangeStart_;
        step = addr / interleaveStep_;
        if(step >= numPages_)  return false;

        Addr offset = addr % interleaveStep_;
        if (offset >= interleaveSize_) return false;

        return true;
    }
#endif
#if 0
    Addr convertAddressToLocalAddress(Addr addr){
        return addr - rangeStart_;
        if (0 == numPages_) return addr - rangeStart_;

        addr = addr - rangeStart_;
        Addr step = addr / interleaveStep_;
        Addr offset = addr % interleaveStep_;
        return (step * interleaveSize_) + offset;
        return 0;
    }
#endif
    int         protocol_;
<<<<<<< HEAD
    size_t      memSize_;
#if 0
    size_t      rangeStart_;
=======
    dramReq_t   requestQueue_;      // Requests waiting to be issued
    set<DRAMReq*>   requestPool_;   // All requests that are in flight at the memory controller (including those waiting to be issued) 
    set<DRAMReq*>   flushPool_;     // All flush requests that are in flight at the memory controller
    int         backingFd_;
    uint8_t*    memBuffer_;
    uint64_t    memSize_;
>>>>>>> bbf510f7
    uint64_t    requestSize_;
    uint64_t    numPages_;
    Addr        interleaveSize_;
    Addr        interleaveStep_;
    uint32_t    cacheLineSize_;
    uint32_t    requestWidth_;
#endif

};

}}

#endif /* _MEMORYCONTROLLER_H */<|MERGE_RESOLUTION|>--- conflicted
+++ resolved
@@ -40,17 +40,34 @@
     void setup();
     void finish();
 
-<<<<<<< HEAD
     virtual void handleMemResponse( MemEvent* );
-=======
-    Output dbg;
-    virtual void handleMemResponse(DRAMReq* req);
->>>>>>> bbf510f7
 
 private:
 
     MemController();  // for serialization only
     ~MemController() {}
+
+    void fixupParam( Params& params, const std::string oldKey, const std::string newKey ) {
+        bool found;
+
+        std::string value = params.find<std::string>(oldKey,found);
+        if ( found ) {
+            params.insert( newKey , value );
+            params.erase( oldKey );
+        }
+    }
+
+    void fixupParams( Params& params, const std::string oldKey, const std::string newKey ) {
+        Params tmp = params.find_prefix_params( oldKey );
+
+        std::set<std::string> keys = tmp.getKeys();   
+        std::set<std::string>::iterator iter = keys.begin();
+        for ( ; iter != keys.end(); ++iter ) {
+            std::string value = tmp.find<std::string>( (*iter) );
+            params.insert( newKey + (*iter), value );
+            params.erase( oldKey + (*iter) );
+        }
+    }
 
     void handleEvent( SST::Event* );
     bool clock( SST::Cycle_t );
@@ -60,83 +77,21 @@
 
     Output dbg;
 
-    MemBackendConvertor*  memBackendConvertor_;
+    MemBackendConvertor*    memBackendConvertor_;
+    Backend::Backing*       backing_; 
 
     SST::Link*  cacheLink_;         // Link to the rest of memHierarchy 
-#if 0
     MemNIC*     networkLink_;       // Link to the rest of memHierarchy if we're communicating over a network
-#endif
 
     std::vector<CacheListener*> listeners_;
 
-<<<<<<< HEAD
-    Backend::Backing* m_backing; 
-=======
-    void handleEvent(SST::Event* event);
-    void addRequest(MemEvent* ev);
-    bool clock(SST::Cycle_t cycle);
-    void performRequest(DRAMReq* req);
-    void sendResponse(DRAMReq* req);
-    void printMemory(DRAMReq* req, Addr localAddr);
-    int setBackingFile(string memoryFile);
-    void handleFlush(DRAMReq* req);
->>>>>>> bbf510f7
 
     bool isRequestAddressValid(Addr addr){
         return (addr < memSize_);
     }
-#if 0
-    bool isRequestAddressValid(MemEvent *ev){
-        Addr addr = ev->getAddr();
-        return (addr >= rangeStart_ && addr < rangeStart_ + memSize_);
-        Addr step;
 
-        if(0 == numPages_)     return (addr >= rangeStart_ && addr < (rangeStart_ + memSize_));
-        if(addr < rangeStart_) return false;
-
-        addr = addr - rangeStart_;
-        step = addr / interleaveStep_;
-        if(step >= numPages_)  return false;
-
-        Addr offset = addr % interleaveStep_;
-        if (offset >= interleaveSize_) return false;
-
-        return true;
-    }
-#endif
-#if 0
-    Addr convertAddressToLocalAddress(Addr addr){
-        return addr - rangeStart_;
-        if (0 == numPages_) return addr - rangeStart_;
-
-        addr = addr - rangeStart_;
-        Addr step = addr / interleaveStep_;
-        Addr offset = addr % interleaveStep_;
-        return (step * interleaveSize_) + offset;
-        return 0;
-    }
-#endif
     int         protocol_;
-<<<<<<< HEAD
     size_t      memSize_;
-#if 0
-    size_t      rangeStart_;
-=======
-    dramReq_t   requestQueue_;      // Requests waiting to be issued
-    set<DRAMReq*>   requestPool_;   // All requests that are in flight at the memory controller (including those waiting to be issued) 
-    set<DRAMReq*>   flushPool_;     // All flush requests that are in flight at the memory controller
-    int         backingFd_;
-    uint8_t*    memBuffer_;
-    uint64_t    memSize_;
->>>>>>> bbf510f7
-    uint64_t    requestSize_;
-    uint64_t    numPages_;
-    Addr        interleaveSize_;
-    Addr        interleaveStep_;
-    uint32_t    cacheLineSize_;
-    uint32_t    requestWidth_;
-#endif
-
 };
 
 }}
