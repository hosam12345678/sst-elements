--- conflicted
+++ resolved
@@ -113,14 +113,11 @@
             int k_txnResQEntries;
             int k_txnGenResQEntries;
 
-<<<<<<< HEAD
-            // Transaction Generator <-> DeviceDriver Links
-=======
-	    // clock frequency
-	    std::string k_controllerClockFreqStr;
+		    // clock frequency
+			std::string k_controllerClockFreqStr;
 
             // Transaction Generator <-> DeviceController Links
->>>>>>> 28d70434
+
             SST::Link *m_inTxnGenReqPtrLink;
             SST::Link *m_outTxnGenResPtrLink;
             SST::Link *m_outDeviceReqPtrLink;
