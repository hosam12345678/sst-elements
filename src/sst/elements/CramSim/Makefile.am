--- conflicted
+++ resolved
@@ -79,13 +79,8 @@
 EXTRA_DIST = \
 	README \
 	ddr4_verimem.cfg \
-<<<<<<< HEAD
 	tests/VeriMem/test_verimem1.py
 	tests/test_txngenrand1.py \
-	tests/test_txngenseq3.py \
-=======
->>>>>>> 11baf68b
-	tests/test_txngenseq1.py \
 	tests/test_txntrace3.py \
 	tests/test_txntrace1.py \
 	tests/test_txntrace2.py \
