--- conflicted
+++ resolved
@@ -170,11 +170,7 @@
 	unsigned* m_statsResQ;
 	unsigned m_refsSent;
 
-<<<<<<< HEAD
-	unsigned m_lastDataCmdIssueCycle;
-=======
 	SimTime_t m_lastDataCmdIssueCycle;
->>>>>>> cf53c0b7
         e_BankCommandType m_lastDataCmdType;
 	std::list<unsigned> m_cmdACTFAWtracker; // FIXME: change this to a circular buffer for speed. Could also implement as shift register.
 	bool m_issuedACT;
