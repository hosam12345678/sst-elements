
import sys,getopt
<<<<<<< HEAD
import defaultParams
import defaultSim
import chamaOpenIBParams
import chamaPSMParams
import bgqParams
import testParams
#import exa1Params
#import exa3Params
#import exa6Params
#import exa12Params
=======
import pprint
>>>>>>> 02ed306e

import sst
from sst.merlin import *

import loadInfo
from loadInfo import *

import networkConfig 
from networkConfig import *

import random 

debug    = 0
emberVerbose = 0
embermotifLog = ''
emberrankmapper = ''

useSimpleMemoryModel=False

statNodeList = []
jobid = 0
loadFile = '' 
workList = []
workFlow = []
numCores = 1
numNodes = 0

platform = 'default'

netFlitSize = '' 
netBW = '' 
netPktSize = '' 
netTopo = ''
netShape = ''
netHostsPerRtr = 1
netInspect = ''
rtrArb = ''
dfAlg = ''

rndmPlacement = False
#rndmPlacement = True
bgPercentage = int(0)
bgMean = 1000
bgStddev = 300
bgMsgSize = 1000

#These are new since the SAI paper -- TLG
detailedModelName = ""
detailedModelNodes = [] 
detailedModelParams = ""
simConfig = ""
platParams = ""

params = { 
'network': [],
'nic': [],
'ember': [],
'hermes': [],
'merlin': [],
} 

motifAPI='HadesMP'

motifDefaults = { 
	'cmd' : "",
	'printStats' : 0, 
	'spyplotmode': 0,
	'api': motifAPI, 
}


try:
    opts, args = getopt.getopt(sys.argv[1:], "", ["topo=", "shape=","hostsPerRtr=",
		"simConfig=","platParams=",",debug=","platform=","numNodes=",
		"numCores=","loadFile=","cmdLine=","printStats=","randomPlacement=",
		"emberVerbose=","netBW=","netPktSize=","netFlitSize=",
<<<<<<< HEAD
		"rtrArb=", "dfAlg=", "embermotifLog=",	"rankmapper=",
=======
		"rtrArb=","embermotifLog=",	"rankmapper=","motifAPI=",
>>>>>>> 02ed306e
		"bgPercentage=","bgMean=","bgStddev=","bgMsgSize=","netInspect=",
        "detailedNameModel=","detailedModelParams=","detailedModelNodes=",
		"useSimpleMemoryModel","param="])

except getopt.GetoptError as err:
    print str(err)
    sys.exit(2)

for o, a in opts:
    if o in ("--shape"):
        netShape = a
    elif o in ("--hostsPerRtr"):
        netHostsPerRtr = int(a)
    elif o in ("--platform"):
        platform = a
    elif o in ("--numCores"):
        numCores = a
    elif o in ("--numNodes"):
        numNodes = a
    elif o in ("--debug"):
        debug = a
    elif o in ("--loadFile"):
        loadFile = a
    elif o in ("--motifAPI"):
		motifAPI= a
    elif o in ("--cmdLine"):
    	motif = dict.copy(motifDefaults)
    	motif['cmd'] = a 
    	motif['api'] = motifAPI 
    	workFlow.append( motif )
    elif o in ("--topo"):
        netTopo = a
    elif o in ("--printStats"):
        motifDefaults['printStats'] = a
    elif o in ("--emberVerbose"):
        emberVerbose = a
    elif o in ("--embermotifLog"):
        embermotifLog = a
    elif o in ("--rankmapper"):
        emberrankmapper = a
    elif o in ("--netBW"):
        netBW = a
    elif o in ("--netFlitSize"):
        netFlitSize = a
    elif o in ("--netPktSize"):
        netPktSize = a
	# New since SAI -- TLG
    elif o in ("--netInspect"):
        netInspect = a
    elif o in ("--rtrArb"):
        rtrArb = a
    elif o in ("--dfAlg"):
        dfAlg = a
    elif o in ("--randomPlacement"):
        if a == "True":
            rndmPlacement = True
    elif o in ("--bgPercentage"):
        bgPercentage = int(a)
    elif o in ("--bgMean"):
        bgMean = int(a) 
    elif o in ("--bgStddev"):
        bgStddev = int(a) 
    elif o in ("--bgMsgSize"):
        bgMsgSize = int(a) 
    elif o in ("--detailedModelName"):
        detailedModelName = a
    elif o in ("--detailedModelNodes"):
        detailedModelNodes = a
    elif o in ("--detailedModelParams"):
        detailedModelParams = a
    elif o in ("--simConfig"):
        simConfig = a
    elif o in ("--platParams"):
        platParams = a
    elif o in ("--param"):
        key,value = a.split(":",1)
        params[key] += [value]  
    elif o in ("--useSimpleMemoryModel"):
		useSimpleMemoryModel=True
    else:
        assert False, "unhandle option" 

if 1 == len(sys.argv):
	simConfig = 'defaultSim'

if simConfig:
	try:
		config = __import__( simConfig, fromlist=[''] )
	except:
		sys.exit('Failed: could not import sim configuration `{0}`'.format(simConfig) )

	workFlow, numNodes, numCores = config.getWorkFlow( motifDefaults )
	platform, netTopo, netShape = config.getNetwork( )
	detailedModelName, detailedModelParams, detailedModelNodes = config.getDetailedModel()

if workFlow:
	workList.append( [jobid, workFlow] )
	jobid += 1

model = None

if detailedModelName:

	try:
		modelModule = __import__( detailedModelName, fromlist=[''] )
	except:
		sys.exit('Failed: could not import detailed model `{0}`'.format(detailedModelName) )

	try:
		modelParams = __import__( detailedModelParams, fromlist=[''] )
	except:
		sys.exit('Failed: could not import detailed model params `{0}`'.format(detailedModelNameParms) )

	model = modelModule.getModel(modelParams.params,detailedModelNodes)

print "EMBER: platform: {0}".format( platform )

if not platParams:
	platParams = platform + 'Params'
try:
	config = __import__( platParams, fromlist=[''] )
except:
	sys.exit('Failed: could not import `{0}`'.format(platParams) )


nicParams = config.nicParams
networkParams = config.networkParams
hermesParams = config.hermesParams
emberParams = config.emberParams 
platNetConfig = config.netConfig

if netBW:
	networkParams['link_bw'] = netBW

if netInspect:
	networkParams['network_inspectors'] = netInspect

if netFlitSize:
	networkParams['flitSize'] = netFlitSize

if netPktSize:
	networkParams['packetSize'] = netPktSize

if "" == netTopo:
	if platNetConfig['topology']:
		netTopo = platNetConfig['topology']
	else:
		sys.exit("What topo? [torus|fattree|dragonfly]")

if "" == netShape:
	if platNetConfig['shape']:
		netShape = platNetConfig['shape']
	else:
		sys.exit("Error: " + netTopo + " needs shape")

if "torus" == netTopo:

	topoInfo = TorusInfo(netShape, netHostsPerRtr)
	topo = topoTorus()

elif "fattree" == netTopo:

	topoInfo = FattreeInfo(netShape)
	topo = topoFatTree()

elif "dragonfly" == netTopo or "dragonfly2" == netTopo:
		
	topoInfo = DragonFlyInfo(netShape)
	topo = topoDragonFly()

elif "dragonflyLegacy" == netTopo:

<<<<<<< HEAD
	#Retrieves routing algorithm + topo info from NetworkConfig.py 
	topoInfo = DragonFly2Info(netShape)
	topo = topoDragonFly2()
=======
	topoInfo = DragonFlyLegacyInfo(netShape)
	topo = topoDragonFlyLegacy()

elif "hyperx" == netTopo:

	topoInfo = HyperXInfo(netShape, netHostsPerRtr)
	topo = topoHyperX()
>>>>>>> 02ed306e

else:
	sys.exit("how did we get here")

if "dragonfly2" == netTopo:
	if dfAlg:
		print "EMBER: network: topology={0} shape={1} arbitration={2}, routing={3}".format(netTopo,netShape,rtrArb,dfAlg)
if rtrArb:
	print "EMBER: network: topology={0} shape={1} arbitration={2}".format(netTopo,netShape,rtrArb)
else:
	print "EMBER: network: topology={0} shape={1}".format(netTopo,netShape)

if int(numNodes) == 0:
    numNodes = int(topoInfo.getNumNodes())

if int(numNodes) > int(topoInfo.getNumNodes()):
    sys.exit("need more nodes want " + str(numNodes) + ", have " + str(topoInfo.getNumNodes()))
 
print "EMBER: numNodes={0} numNics={1}".format(numNodes, topoInfo.getNumNodes() )

emptyNids = []

if jobid > 0 and rndmPlacement:

	print "EMBER: random placement"

	hermesParams["hermesParams.mapType"] = 'random'

	random.seed( 0xf00dbeef )
	nidList=""
	nids = random.sample( xrange( int(topoInfo.getNumNodes())), int(numNodes) )
	#nids.sort()

	allNids = []
	for num in range ( 0, int( topoInfo.getNumNodes()) ): 
		allNids.append( num ) 

	emptyNids = list( set(allNids).difference( set(nids) ) )

	while nids:
		nidList += str(nids.pop(0)) 
		if nids:
			nidList +=","
    
	tmp = workList[0]
	tmp = tmp[1]

	for x in tmp:
		x['cmd'] = "-nidList=" + nidList + " " + x['cmd']

	random.shuffle( emptyNids )

XXX = []

if rndmPlacement and bgPercentage > 0:
    if bgPercentage > 100:
        sys.exit( "fatal: bgPercentage " + str(bgPercentage) );
    count = 0 
    bgPercentage = float(bgPercentage) / 100.0
    avail = int( topoInfo.getNumNodes() * bgPercentage ) 
    bgMotifs, r = divmod( avail - int(numNodes), 2 )

    print "EMBER: netAlloced {0}%, bg motifs {1}, mean {2} ns, stddev {3} ns, msgsize {4} bytes".\
                    format(int(bgPercentage*100),bgMotifs,bgMean,bgStddev,bgMsgSize)
    while ( count < bgMotifs ) :
        workFlow = []
        nidList = "-nidList=" + str(emptyNids[ count * 2 ] ) + "," + str(emptyNids[ count * 2 + 1])
        motif = dict.copy(motifDefaults)
        motif['cmd'] = nidList + " Init"
        workFlow.append( motif )

        motif = dict.copy(motifDefaults)
        x,y = divmod( count , 60 )
        motif['cmd'] = nidList + " TrafficGen mean="+str(bgMean)+ " stddev=" + \
                    str(bgStddev) + " messageSize="+str(bgMsgSize) + " startDelay=" + str( y * 500 )
        workFlow.append( motif )

        motif = dict.copy(motifDefaults)
        motif['cmd'] = nidList + " Fini"
        workFlow.append( motif )

        workList.append( [ jobid, workFlow ] )
        jobid += 1
        count += 1

nicParams['verboseLevel'] = debug
nicParams['verboseMask'] = 1
if useSimpleMemoryModel:
	nicParams['useSimpleMemoryModel'] = 1
hermesParams['hermesParams.verboseLevel'] = debug
hermesParams['hermesParams.nicParams.verboseLevel'] = debug
hermesParams['hermesParams.functionSM.verboseLevel'] = debug
hermesParams['hermesParams.ctrlMsg.verboseLevel'] = debug
hermesParams['hermesParams.ctrlMsg.pqs.verboseLevel'] = debug 
hermesParams['hermesParams.ctrlMsg.pqs.verboseMask'] = 1
emberParams['verbose'] = emberVerbose
hermesParams['hermesParams.numNodes'] = topoInfo.getNumNodes() 

if embermotifLog:
    emberParams['motifLog'] = embermotifLog
if emberrankmapper:
    emberParams['rankmapper'] = emberrankmapper

for a in params['network']:
    key, value = a.split("=")
    if key in networkParams:
        print "override networkParams {}={} with {}".format( key, networkParams[key], value )
    else:
        print "set networkParams {}={}".format( key, value )
    networkParams[key] = value

for a in params['nic']:
    key, value = a.split("=")
    if key in nicParams:
        print "override nicParams {}={} with {}".format( key, nicParams[key], value )
    else:
        print "set nicParams {}={}".format( key, value )
    nicParams[key] = value

for a in params['ember']:
    key, value = a.split("=")
    if key in emberParams:
        print "override emberParams {}={} with {}".format( key, emberParams[key], value )
    else:
        print "set emberParams {}={}".format( key, value )
    emberParams[key] = value

for a in params['hermes']:
    key, value = a.split("=")
    if key in hermesParams:
        print "override hermesParams {}={} with {}".format( key, hermesParams[key], value )
    else:
        print "set hermesParams {}={}".format( key, value )
    hermesParams[key] = value

for a in params['merlin']:
    key, value = a.split("=")
    if key in sst.merlin._params:
        print "override hermesParams {}={} with {}".format( key, sst.merlin._params[key], value )
    else:
        print "set merlin {}={}".format( key, value )
    sst.merlin._params[key] = value


nicParams["packetSize"] =	networkParams['packetSize']
nicParams["link_bw"] = networkParams['link_bw']
sst.merlin._params["link_lat"] = networkParams['link_lat']
sst.merlin._params["link_bw"] = networkParams['link_bw']   
sst.merlin._params["xbar_bw"] = networkParams['link_bw'] 
sst.merlin._params["flit_size"] = networkParams['flitSize'] 
sst.merlin._params["input_latency"] = networkParams['input_latency'] 
sst.merlin._params["output_latency"] = networkParams['output_latency'] 
sst.merlin._params["input_buf_size"] = networkParams['input_buf_size'] 
sst.merlin._params["output_buf_size"] = networkParams['output_buf_size'] 

if "network_inspectors" in networkParams.keys():
    sst.merlin._params["network_inspectors"] = networkParams['network_inspectors']

if rtrArb:
	sst.merlin._params["xbar_arb"] = "merlin." + rtrArb 

<<<<<<< HEAD
# params.update will overwrite sst.merlin._params
# to make sure we get the adaptive routing algorithm we want,
# I've moved the update to before dragonly:algorithm is set.
sst.merlin._params.update( topoInfo.getNetworkParams() )
=======

print "EMBER: network: BW={0} pktSize={1} flitSize={2}".format(
        networkParams['link_bw'], networkParams['packetSize'], networkParams['flitSize'])

if len(params['merlin']) == 0:
    sst.merlin._params.update( topoInfo.getNetworkParams() )
>>>>>>> 02ed306e

if netTopo == "dragonfly2" and dfAlg:
	sst.merlin._params["dragonfly:algorithm"] = dfAlg

epParams = {} 
epParams.update(emberParams)
epParams.update(hermesParams)

#pprint.pprint( networkParams, width=1)
#pprint.pprint( nicParams, width=1)
#pprint.pprint( sst.merlin._params, width=1)


loadInfo = LoadInfo( nicParams, epParams, numNodes, numCores, topoInfo.getNumNodes(), model )

if len(loadFile) > 0:
	if len(workList) > 0:
		sys.exit("Error: can't specify both loadFile and cmdLine");

	loadInfo.initFile( motifDefaults, loadFile, statNodeList )
else:
	if len(workList) > 0:
		if len(loadFile) > 0:
			sys.exit("Error: can't specify both loadFile and cmdLine");

		loadInfo.initWork( workList, statNodeList )
	else:
		sys.exit("Error: need a loadFile or cmdLine")

topo.prepParams()

topo.setEndPointFunc( loadInfo.setNode )
topo.build()

print("Merlin parameters: (key, value)")
for k in sst.merlin._params.keys():
	print "{0}, {1}".format(k, sst.merlin._params[k])

sst.setStatisticLoadLevel(1)
sst.setStatisticOutput("sst.statOutputCSV", {"filepath" : "./stats.csv",
                                         "separator" : ", " } )
sst.enableAllStatisticsForComponentType("merlin.hr_router", {"type":"sst.AccumulatorStatistic"});<|MERGE_RESOLUTION|>--- conflicted
+++ resolved
@@ -1,19 +1,6 @@
 
 import sys,getopt
-<<<<<<< HEAD
-import defaultParams
-import defaultSim
-import chamaOpenIBParams
-import chamaPSMParams
-import bgqParams
-import testParams
-#import exa1Params
-#import exa3Params
-#import exa6Params
-#import exa12Params
-=======
 import pprint
->>>>>>> 02ed306e
 
 import sst
 from sst.merlin import *
@@ -51,7 +38,6 @@
 netHostsPerRtr = 1
 netInspect = ''
 rtrArb = ''
-dfAlg = ''
 
 rndmPlacement = False
 #rndmPlacement = True
@@ -60,7 +46,6 @@
 bgStddev = 300
 bgMsgSize = 1000
 
-#These are new since the SAI paper -- TLG
 detailedModelName = ""
 detailedModelNodes = [] 
 detailedModelParams = ""
@@ -90,11 +75,7 @@
 		"simConfig=","platParams=",",debug=","platform=","numNodes=",
 		"numCores=","loadFile=","cmdLine=","printStats=","randomPlacement=",
 		"emberVerbose=","netBW=","netPktSize=","netFlitSize=",
-<<<<<<< HEAD
-		"rtrArb=", "dfAlg=", "embermotifLog=",	"rankmapper=",
-=======
 		"rtrArb=","embermotifLog=",	"rankmapper=","motifAPI=",
->>>>>>> 02ed306e
 		"bgPercentage=","bgMean=","bgStddev=","bgMsgSize=","netInspect=",
         "detailedNameModel=","detailedModelParams=","detailedModelNodes=",
 		"useSimpleMemoryModel","param="])
@@ -141,13 +122,10 @@
         netFlitSize = a
     elif o in ("--netPktSize"):
         netPktSize = a
-	# New since SAI -- TLG
     elif o in ("--netInspect"):
         netInspect = a
     elif o in ("--rtrArb"):
         rtrArb = a
-    elif o in ("--dfAlg"):
-        dfAlg = a
     elif o in ("--randomPlacement"):
         if a == "True":
             rndmPlacement = True
@@ -267,11 +245,6 @@
 
 elif "dragonflyLegacy" == netTopo:
 
-<<<<<<< HEAD
-	#Retrieves routing algorithm + topo info from NetworkConfig.py 
-	topoInfo = DragonFly2Info(netShape)
-	topo = topoDragonFly2()
-=======
 	topoInfo = DragonFlyLegacyInfo(netShape)
 	topo = topoDragonFlyLegacy()
 
@@ -279,14 +252,10 @@
 
 	topoInfo = HyperXInfo(netShape, netHostsPerRtr)
 	topo = topoHyperX()
->>>>>>> 02ed306e
 
 else:
 	sys.exit("how did we get here")
 
-if "dragonfly2" == netTopo:
-	if dfAlg:
-		print "EMBER: network: topology={0} shape={1} arbitration={2}, routing={3}".format(netTopo,netShape,rtrArb,dfAlg)
 if rtrArb:
 	print "EMBER: network: topology={0} shape={1} arbitration={2}".format(netTopo,netShape,rtrArb)
 else:
@@ -441,22 +410,12 @@
 if rtrArb:
 	sst.merlin._params["xbar_arb"] = "merlin." + rtrArb 
 
-<<<<<<< HEAD
-# params.update will overwrite sst.merlin._params
-# to make sure we get the adaptive routing algorithm we want,
-# I've moved the update to before dragonly:algorithm is set.
-sst.merlin._params.update( topoInfo.getNetworkParams() )
-=======
 
 print "EMBER: network: BW={0} pktSize={1} flitSize={2}".format(
         networkParams['link_bw'], networkParams['packetSize'], networkParams['flitSize'])
 
 if len(params['merlin']) == 0:
     sst.merlin._params.update( topoInfo.getNetworkParams() )
->>>>>>> 02ed306e
-
-if netTopo == "dragonfly2" and dfAlg:
-	sst.merlin._params["dragonfly:algorithm"] = dfAlg
 
 epParams = {} 
 epParams.update(emberParams)
@@ -486,13 +445,4 @@
 topo.prepParams()
 
 topo.setEndPointFunc( loadInfo.setNode )
-topo.build()
-
-print("Merlin parameters: (key, value)")
-for k in sst.merlin._params.keys():
-	print "{0}, {1}".format(k, sst.merlin._params[k])
-
-sst.setStatisticLoadLevel(1)
-sst.setStatisticOutput("sst.statOutputCSV", {"filepath" : "./stats.csv",
-                                         "separator" : ", " } )
-sst.enableAllStatisticsForComponentType("merlin.hr_router", {"type":"sst.AccumulatorStatistic"});+topo.build()