--- conflicted
+++ resolved
@@ -46,18 +46,12 @@
 
         memory = None
         if built:
-<<<<<<< HEAD
-            print "detailedModel", nodeID
-            nic.addLink( self.detailedModel.getNicReadLink( ), "nicDetailedRead", "1ps" )
-            nic.addLink( self.detailedModel.getNicWriteLink( ), "nicDetailedWrite", "1ps" )
-=======
             if self.nicParams["useSimpleMemoryModel"] == 0 :
                 nic.addLink( self.detailedModel.getNicReadLink( ), "nicDetailedRead", "1ps" )
                 nic.addLink( self.detailedModel.getNicWriteLink( ), "nicDetailedWrite", "1ps" )
             else:
                 nic.addLink( self.detailedModel.getNicLink( ), "detailed", "1ps" )
 
->>>>>>> 325cfc88
             memory = sst.Component("memory" + str(nodeID), "thornhill.MemoryHeap")
             memory.addParam( "nid", nodeID )
             #memory.addParam( "verboseLevel", 1 )
