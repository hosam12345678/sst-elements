// Copyright 2009-2016 Sandia Corporation. Under the terms
// of Contract DE-AC04-94AL85000 with Sandia Corporation, the U.S.
// Government retains certain rights in this software.
//
// Copyright (c) 2009-2016, Sandia Corporation
// All rights reserved.
//
// This file is part of the SST software package. For license
// information, see the LICENSE file in the top level directory of the
// distribution.

#ifndef _H_EMBER_MPI_GENERATOR
#define _H_EMBER_MPI_GENERATOR

#include <sst/core/stats/histo/histo.h>

#include <queue>

#include "embergen.h"

#include <sst/elements/hermes/msgapi.h>

#include "emberMPIEvent.h"
#include "emberconstdistrib.h"
#include "emberinitev.h"
#include "embermakeprogressev.h"
#include "emberfinalizeev.h"
#include "emberalltoallvev.h"
#include "emberalltoallev.h"
#include "emberbarrierev.h"
#include "emberrankev.h"
#include "embersizeev.h"
#include "embersendev.h"
#include "emberrecvev.h"
#include "emberisendev.h"
#include "emberirecvev.h"
#include "embergettimeev.h"
#include "emberwaitallev.h"
#include "emberwaitev.h"
#include "emberCommSplitEv.h"
#include "emberCommCreateEv.h"
#include "emberCommDestroyEv.h"
#include "emberallredev.h"
#include "emberbcastev.h"
#include "emberredev.h"

using namespace Hermes::MP;
using namespace SST::Statistics;

namespace SST {
namespace Ember {

#undef FOREACH_ENUM
#define FOREACH_ENUM(NAME) \
    NAME( Init ) \
    NAME( Finalize ) \
    NAME( Rank ) \
    NAME( Size ) \
    NAME( Send ) \
    NAME( Recv ) \
    NAME( Irecv ) \
    NAME( Isend ) \
    NAME( Wait ) \
    NAME( Waitall ) \
    NAME( Waitany ) \
    NAME( Compute ) \
    NAME( Barrier ) \
    NAME( Alltoallv ) \
    NAME( Alltoall ) \
    NAME( Allreduce ) \
    NAME( Reduce ) \
    NAME( Bcast) \
    NAME( Gettime ) \
    NAME( Commsplit ) \
    NAME( Commcreate ) \
    NAME( NUM_EVENTS ) \

#define GENERATE_ENUM(ENUM) ENUM,
#define GENERATE_STRING(STRING) #STRING,

class EmberSpyInfo {
  public:
	EmberSpyInfo(const int32_t rank) 
	  : rank(rank), bytesSent(0), sendsPerformed(0) { }

    void incrementSendCount() {sendsPerformed = sendsPerformed + 1; }
    void addSendBytes(uint64_t sendBytes) { bytesSent += sendBytes; }
    int32_t getRemoteRank() { return rank; }
        uint32_t getSendCount() { return sendsPerformed; }
        uint64_t getBytesSent() { return bytesSent; }

    private:
        const int32_t rank;
        uint64_t bytesSent;
        uint32_t sendsPerformed;
};

const uint32_t EMBER_SPYPLOT_NONE = 0;
const uint32_t EMBER_SPYPLOT_SEND_COUNT = 1;
const uint32_t EMBER_SPYPLOT_SEND_BYTES = 2;

class EmberMessagePassingGenerator : public EmberGenerator {

public:

    enum Events {
        FOREACH_ENUM(GENERATE_ENUM)
    };

	EmberMessagePassingGenerator( Component* owner, Params& params, std::string name = "" );
	~EmberMessagePassingGenerator();
    virtual void completed( const SST::Output*, uint64_t time );

protected:

	void getPosition( int32_t rank, int32_t px, int32_t py, int32_t pz, 
					int32_t* myX, int32_t* myY, int32_t* myZ );	
	void getPosition( int32_t rank, int32_t px, int32_t py,
                	int32_t* myX, int32_t* myY);
	int32_t convertPositionToRank( int32_t px, int32_t py, 
    	int32_t myX, int32_t myY);	
	int32_t convertPositionToRank( int32_t px, int32_t py, int32_t pz, 
    	int32_t myX, int32_t myY, int32_t myZ);	

    inline void enQ_barrier( Queue&, Communicator );
    inline void enQ_fini( Queue& );
    inline void enQ_init( Queue& );
    inline void enQ_rank( Queue&, Communicator, uint32_t* rankPtr);
    inline void enQ_size( Queue&, Communicator, int* sizePtr);
    inline void enQ_makeProgress( Queue& );


    inline void enQ_send( Queue&, Addr payload, uint32_t count,
        PayloadDataType dtype, RankID dest, uint32_t tag, Communicator group);
    inline void enQ_send(Queue&, const Hermes::MemAddr& payload, uint32_t count,
        PayloadDataType dtype, RankID dest, uint32_t tag, Communicator group);

    inline void enQ_recv( Queue&, Addr payload, uint32_t count,
        PayloadDataType dtype, RankID src, uint32_t tag, Communicator group,
        MessageResponse* resp = NULL );
    inline void enQ_recv(Queue&, const Hermes::MemAddr& payload, uint32_t count,
        PayloadDataType dtype, RankID src, uint32_t tag, Communicator group,
        MessageResponse* resp = NULL );

    inline void enQ_getTime( Queue&, uint64_t* time );

    inline void enQ_isend( Queue&, Addr payload, uint32_t count,
        PayloadDataType dtype, RankID dest, uint32_t tag, Communicator group,
        MessageRequest* req );
    inline void enQ_isend( Queue&, const Hermes::MemAddr& payload, uint32_t count,
        PayloadDataType dtype, RankID dest, uint32_t tag, Communicator group,
        MessageRequest* req );

    inline void enQ_irecv( Queue&, Addr target, uint32_t count,
        PayloadDataType dtype, RankID source, uint32_t tag, Communicator group,
        MessageRequest* req );
    inline void enQ_irecv( Queue&, const Hermes::MemAddr& target, uint32_t count,
        PayloadDataType dtype, RankID source, uint32_t tag, Communicator group,
        MessageRequest* req );

    inline void enQ_wait( Queue&, MessageRequest* req, 
									MessageResponse* resp = NULL );
    inline void enQ_waitall( Queue&, int count, MessageRequest req[],
                MessageResponse* resp[] = NULL );

    inline void enQ_commSplit( Queue&, Communicator, int color, int key, 
                Communicator* newComm );
    inline void enQ_commCreate( Queue&, Communicator, std::vector<int>&,
                Communicator* newComm );
    inline void enQ_commDestroy( Queue&, Communicator );

    inline void enQ_allreduce( Queue&, Addr mydata, Addr result, uint32_t count,
                PayloadDataType dtype, ReductionOperation op,
                Communicator group );
    inline void enQ_allreduce( Queue&, const Hermes::MemAddr& mydata,
				const Hermes::MemAddr& result, uint32_t count,
                PayloadDataType dtype, ReductionOperation op,
                Communicator group );

    inline void enQ_reduce( Queue&, Addr mydata, Addr result, uint32_t count,
                PayloadDataType dtype, ReductionOperation op,
                int root, Communicator group );
    inline void enQ_reduce( Queue&, const Hermes::MemAddr& mydata,
				const Hermes::MemAddr& result, uint32_t count,
                PayloadDataType dtype, ReductionOperation op,
                int root, Communicator group );

    inline void enQ_bcast( Queue&, Addr mydata, uint32_t count,
                PayloadDataType dtype, int root, Communicator group );
    inline void enQ_bcast( Queue&, const Hermes::MemAddr& mydata, uint32_t count,
                PayloadDataType dtype, int root, Communicator group );

    inline void enQ_alltoall( Queue&, 
        Addr sendData, int sendCnts, PayloadDataType senddtype,
        Addr recvData, int recvCnts, PayloadDataType recvdtype,
        Communicator group );
    inline void enQ_alltoall( Queue&, 
        const Hermes::MemAddr& sendData, int sendCnts, PayloadDataType senddtype,
        const Hermes::MemAddr& recvData, int recvCnts, PayloadDataType recvdtype,
        Communicator group );

    inline void enQ_alltoallv( Queue&, 
        Addr sendData, Addr sendCnts, Addr sendDsp, PayloadDataType senddtype,
        Addr recvData, Addr recvCnts, Addr recvDsp, PayloadDataType recvdtype,
        Communicator group );
    inline void enQ_alltoallv( Queue&, 
        const Hermes::MemAddr& sendData, Addr sendCnts, Addr sendDsp, PayloadDataType senddtype,
        const Hermes::MemAddr& recvData, Addr recvCnts, Addr recvDsp, PayloadDataType recvdtype,
        Communicator group );

    inline int sizeofDataType( PayloadDataType );

	// deprecated
	inline void enQ_send( Queue&, uint32_t dst, uint32_t nBytes, int tag,
											Communicator);
	inline void enQ_recv( Queue&, uint32_t src, uint32_t nBytes, int tag,
											Communicator);

	inline void enQ_isend( Queue&, uint32_t dest, uint32_t nBytes, int tag,
									Communicator, MessageRequest* req );
	inline void enQ_irecv( Queue&, uint32_t src, uint32_t nBytes, int tag,
									Communicator, MessageRequest* req );
    EmberRankMap*                       m_rankMap;

private:

    void updateSpyplot( RankID remoteRank, size_t bytesSent );
    void generateSpyplotRank( const char* filename );

    uint32_t            m_spyplotMode;
    static const char*  m_eventName[];
<<<<<<< HEAD
<<<<<<< HEAD
=======

>>>>>>> devel
=======
>>>>>>> 21fb7d0b
    std::vector< Statistic<uint32_t>* > m_Stats;
    std::map<int32_t, EmberSpyInfo*>*   m_spyinfo;
};

static inline MP::Interface* cast( Hermes::Interface *in )
{
    return static_cast<MP::Interface*>(in);
}

int EmberMessagePassingGenerator::sizeofDataType( PayloadDataType type )
{
    return cast(m_api)->sizeofDataType( type );
}

void EmberMessagePassingGenerator::enQ_barrier( Queue& q, Communicator com )
{
    q.push( new EmberBarrierEvent( *cast(m_api), &getOutput(),
                                    m_Stats[Barrier], com ) );
}

void EmberMessagePassingGenerator::enQ_init( Queue& q )
{
    q.push( new EmberInitEvent( *cast(m_api), &getOutput(),
                                    m_Stats[Init] ) );
}

void EmberMessagePassingGenerator::enQ_fini( Queue& q )
{
    q.push( new EmberFinalizeEvent( *cast(m_api), &getOutput(), 
                                    m_Stats[Finalize] ) );
}

void EmberMessagePassingGenerator::enQ_rank( Queue& q, Communicator comm,
                                    uint32_t* rankPtr )
{
    q.push( new EmberRankEvent( *cast(m_api), &getOutput(), 
                                    m_Stats[Rank], comm, rankPtr ) );
}

void EmberMessagePassingGenerator::enQ_size( Queue& q, Communicator comm,
                                    int* sizePtr )
{
    q.push( new EmberSizeEvent( *cast(m_api), &getOutput(), 
                                    m_Stats[Size], comm, sizePtr ) );
}

void EmberMessagePassingGenerator::enQ_makeProgress( Queue& q )
{
    q.push( new EmberMakeProgressEvent( *cast(m_api), &getOutput(),
                                    m_Stats[Init] ) );
}

void EmberMessagePassingGenerator::enQ_send( Queue& q, Addr payload,
    uint32_t count, PayloadDataType dtype, RankID dest, uint32_t tag,
    Communicator group)
{
	Hermes::MemAddr addr;
	addr.simVAddr = 0;
	addr.backing = memAddr(payload);

	enQ_send( q, addr, count, dtype, dest, tag, group );
}
void EmberMessagePassingGenerator::enQ_send( Queue& q, 
	const Hermes::MemAddr& payload,
    uint32_t count, PayloadDataType dtype, RankID dest, uint32_t tag,
    Communicator group)
{
	verbose(CALL_INFO,2,0,"payload=0x%" PRIx64 " dest=%d tag=%#x\n",(uint64_t) &payload, dest, tag);
    q.push( new EmberSendEvent( *cast(m_api), &getOutput(), m_Stats[Send],
		payload, count, dtype, dest, tag, group ) );

    size_t bytes = cast(m_api)->sizeofDataType(dtype);

	//m_histoM["SendSize"]->add( count * bytes );

    if ( m_spyplotMode > EMBER_SPYPLOT_NONE ) {
        updateSpyplot( dest, bytes );
    }
}
void EmberMessagePassingGenerator::enQ_send( Queue& q, uint32_t dst,
						uint32_t nBytes, int tag, Communicator group )
{
	enQ_send( q, NULL, nBytes, CHAR, dst, tag, group );
}

void EmberMessagePassingGenerator::enQ_isend( Queue& q, Addr payload, 
    uint32_t count, PayloadDataType dtype, RankID dest, uint32_t tag, 
    Communicator group, MessageRequest* req )
{
	Hermes::MemAddr addr;
	addr.simVAddr = 0;
	addr.backing = memAddr(payload);
	enQ_isend(q,addr,count,dtype,dest,tag,group,req);
}
void EmberMessagePassingGenerator::enQ_isend( Queue& q, 
	const Hermes::MemAddr& payload, 
    uint32_t count, PayloadDataType dtype, RankID dest, uint32_t tag, 
    Communicator group, MessageRequest* req )
{
	verbose(CALL_INFO,2,0,"payload=0x%" PRIx64" dest=%d tag=%#x req=%p\n",(uint64_t)&payload, dest, tag, req );
    q.push( new EmberISendEvent( *cast(m_api), &getOutput(), m_Stats[Isend],
        payload, count, dtype, dest, tag, group, req ) );
    
    size_t bytes = cast(m_api)->sizeofDataType(dtype);

	//m_histoM["SendSize"]->add( count * bytes );

    if ( m_spyplotMode > EMBER_SPYPLOT_NONE ) {
        updateSpyplot( dest, bytes );
    }
}

void EmberMessagePassingGenerator::enQ_isend( Queue& q, uint32_t dest,
		 uint32_t nBytes, int tag, Communicator group, MessageRequest* req )
{
	enQ_isend( q, NULL, nBytes, CHAR, dest, tag, group, req );
}

void EmberMessagePassingGenerator::enQ_recv( Queue& q, Addr payload,
    uint32_t count, PayloadDataType dtype, RankID src, uint32_t tag,
    Communicator group, MessageResponse* resp )
{
	Hermes::MemAddr addr;
	addr.simVAddr = 0;
	addr.backing = memAddr(payload);
	enQ_recv( q, addr, count, dtype, src, tag, group, resp );
}
void EmberMessagePassingGenerator::enQ_recv( Queue& q,
	const Hermes::MemAddr& payload,
    uint32_t count, PayloadDataType dtype, RankID src, uint32_t tag,
    Communicator group, MessageResponse* resp )
{
	verbose(CALL_INFO,2,0,"src=%d tag=%#x\n",src,tag);
    q.push( new EmberRecvEvent( *cast(m_api), &getOutput(), m_Stats[Recv],
		payload, count, dtype, src, tag, group, resp ) );
}

inline void EmberMessagePassingGenerator::enQ_recv( Queue& q, uint32_t src,
						uint32_t nBytes, int tag, Communicator group )
{
	enQ_recv( q, NULL, nBytes, CHAR, src, tag, group, NULL ); 
}

void EmberMessagePassingGenerator::enQ_irecv( Queue& q, Addr payload,
    uint32_t count, PayloadDataType dtype, RankID source, uint32_t tag,
    Communicator group, MessageRequest* req )
{
	Hermes::MemAddr addr;
	addr.simVAddr = 0;
	addr.backing = memAddr(payload);
	enQ_irecv( q, addr, count, dtype, source, tag, group, req );
}

void EmberMessagePassingGenerator::enQ_irecv( Queue& q,
	const Hermes::MemAddr& payload,
    uint32_t count, PayloadDataType dtype, RankID source, uint32_t tag,
    Communicator group, MessageRequest* req )
{
	verbose(CALL_INFO,2,0,"src=%d tag=%x req=%p\n",source,tag,req);
    q.push( new EmberIRecvEvent( *cast(m_api), &getOutput(), m_Stats[Irecv],
        payload, count, dtype, source, tag, group, req ) );
}

void EmberMessagePassingGenerator::enQ_irecv( Queue& q, uint32_t src,
	uint32_t nBytes, int tag, Communicator group, MessageRequest* req )
{
	enQ_irecv( q, NULL, nBytes, CHAR, src, tag, group, req );
}

void EmberMessagePassingGenerator::enQ_getTime( Queue& q, uint64_t* time )
{
    q.push( new EmberGetTimeEvent( &getOutput(), time ) ); 
}

void EmberMessagePassingGenerator::enQ_wait( Queue& q, MessageRequest* req,
				MessageResponse* resp )
{
    q.push( new EmberWaitEvent( *cast(m_api), &getOutput(), m_Stats[Wait],
		 												req, resp ) ); 
}

void EmberMessagePassingGenerator::enQ_waitall( Queue& q, int count,
    MessageRequest req[], MessageResponse* resp[] )
{
    q.push( new EmberWaitallEvent( *cast(m_api), &getOutput(), m_Stats[Waitall],
        count, req, resp ) );
}
void EmberMessagePassingGenerator::enQ_commSplit( Queue& q, Communicator oldcom,
        int color, int key, Communicator* newCom )
{
    q.push( new EmberCommSplitEvent( *cast(m_api), &getOutput(), 
        m_Stats[Commsplit], oldcom, color, key, newCom ) );
}

void EmberMessagePassingGenerator::enQ_commCreate( Queue& q, 
        Communicator oldcom, std::vector<int>& ranks, Communicator* newCom )
{
    q.push( new EmberCommCreateEvent( *cast(m_api), &getOutput(), 
        m_Stats[Commsplit], oldcom, ranks, newCom ) );
}

void EmberMessagePassingGenerator::enQ_commDestroy( Queue& q, 
            Communicator comm )
{
    q.push( new EmberCommDestroyEvent( *cast(m_api), &getOutput(), 
        m_Stats[Commsplit], comm ) );
}

void EmberMessagePassingGenerator::enQ_allreduce( Queue& q, Addr _mydata,
    Addr _result, uint32_t count, PayloadDataType dtype, ReductionOperation op,
    Communicator group )
{
	Hermes::MemAddr mydata;
	mydata.simVAddr = 0;
	mydata.backing = memAddr( _mydata );
	Hermes::MemAddr result;
	result.simVAddr = 0;
	result.backing = memAddr( _result );
	enQ_allreduce( q, mydata, result, count, dtype, op, group );
}
	
void EmberMessagePassingGenerator::enQ_allreduce( Queue& q, 
	const Hermes::MemAddr& mydata,
    const Hermes::MemAddr& result,
	uint32_t count, PayloadDataType dtype, ReductionOperation op,
    Communicator group )
{
    q.push( new EmberAllreduceEvent( *cast(m_api), &getOutput(), 
        m_Stats[Allreduce], mydata, result, count, dtype, op, group ) );
}

void EmberMessagePassingGenerator::enQ_reduce( Queue& q, Addr _mydata,
    Addr _result, uint32_t count, PayloadDataType dtype, ReductionOperation op,
    int root, Communicator group )
{
	Hermes::MemAddr mydata;
	mydata.simVAddr = 0;
	mydata.backing = memAddr( _mydata );
	Hermes::MemAddr result;
	result.simVAddr = 0;
	result.backing = memAddr( _result );
	enQ_reduce( q, mydata, result, count, dtype, op, root, group );
}

void EmberMessagePassingGenerator::enQ_reduce( Queue& q, 
	const Hermes::MemAddr& mydata,
    const Hermes::MemAddr& result,
	uint32_t count, PayloadDataType dtype, ReductionOperation op,
    int root, Communicator group )
{
    q.push( new EmberReduceEvent( *cast(m_api), &getOutput(), 
        m_Stats[Reduce], mydata, result, count, dtype, op, root, group ) );
}

void EmberMessagePassingGenerator::enQ_bcast( Queue& q, Addr mydata,
    uint32_t count, PayloadDataType dtype, int root, Communicator group )
{
	Hermes::MemAddr addr;
	addr.simVAddr = 0;
	addr.backing = memAddr(mydata);
	enQ_bcast( q, addr, count, dtype, root, group );
}
void EmberMessagePassingGenerator::enQ_bcast( Queue& q, 
	const Hermes::MemAddr& mydata,
    uint32_t count, PayloadDataType dtype, int root, Communicator group )
{
    q.push( new EmberBcastEvent( *cast(m_api), &getOutput(), 
        m_Stats[Reduce], mydata, count, dtype, root, group ) );
}

void EmberMessagePassingGenerator::enQ_alltoall( Queue& q, 
        Addr _sendData, int sendCnts, PayloadDataType senddtype,
        Addr _recvData, int recvCnts, PayloadDataType recvdtype,
        Communicator group )
{
	Hermes::MemAddr sendData;
	sendData.simVAddr = 0;
	sendData.backing = memAddr( _sendData );
	Hermes::MemAddr recvData;
	recvData.simVAddr = 0;
	recvData.backing = memAddr( _recvData );
	enQ_alltoall( q, sendData, sendCnts, senddtype,
				recvData, recvCnts, recvdtype, group );
}

void EmberMessagePassingGenerator::enQ_alltoall( Queue& q, 
    const Hermes::MemAddr& sendData, int sendCnts, PayloadDataType senddtype,
    const Hermes::MemAddr& recvData, int recvCnts, PayloadDataType recvdtype,
        Communicator group )
{
    q.push( new EmberAlltoallEvent( *cast(m_api), &getOutput(), 
        m_Stats[Alltoall], sendData, sendCnts, senddtype,
        recvData, recvCnts, recvdtype, group ) );
}

void EmberMessagePassingGenerator::enQ_alltoallv( Queue& q, 
        Addr _sendData, Addr sendCnts, Addr sendDsp, PayloadDataType senddtype,
        Addr _recvData, Addr recvCnts, Addr recvDsp, PayloadDataType recvdtype,
        Communicator group )
{
	Hermes::MemAddr sendData;
	sendData.simVAddr = 0;
	sendData.backing = memAddr( _sendData );
	Hermes::MemAddr recvData;
	recvData.simVAddr = 0;
	recvData.backing = memAddr( _recvData );
	enQ_alltoallv( q, sendData, sendCnts, sendDsp, senddtype,
					  recvData, recvCnts, recvDsp, recvdtype, group );
}
void EmberMessagePassingGenerator::enQ_alltoallv( Queue& q, 
        const Hermes::MemAddr& sendData,
		Addr sendCnts, Addr sendDsp, PayloadDataType senddtype,
        const Hermes::MemAddr& recvData,
		Addr recvCnts, Addr recvDsp, PayloadDataType recvdtype,
        Communicator group )
{
    q.push( new EmberAlltoallvEvent( *cast(m_api), &getOutput(), 
        m_Stats[Alltoallv],
            sendData, sendCnts, sendDsp, senddtype, 
            recvData, recvCnts, recvDsp, recvdtype, 
                group ) );
}

}
}

#endif<|MERGE_RESOLUTION|>--- conflicted
+++ resolved
@@ -229,13 +229,6 @@
 
     uint32_t            m_spyplotMode;
     static const char*  m_eventName[];
-<<<<<<< HEAD
-<<<<<<< HEAD
-=======
-
->>>>>>> devel
-=======
->>>>>>> 21fb7d0b
     std::vector< Statistic<uint32_t>* > m_Stats;
     std::map<int32_t, EmberSpyInfo*>*   m_spyinfo;
 };
