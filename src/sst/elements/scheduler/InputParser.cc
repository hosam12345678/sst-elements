// Copyright 2009-2016 Sandia Corporation. Under the terms
// of Contract DE-AC04-94AL85000 with Sandia Corporation, the U.S.
// Government retains certain rights in this software.
// 
// Copyright (c) 2009-2016, Sandia Corporation
// All rights reserved.
// 
// This file is part of the SST software package. For license
// information, see the LICENSE file in the top level directory of the
// distribution.

#include <ctime>
#include <fstream>
#include <sstream>
#include <string>
#include <typeinfo>

#include <boost/algorithm/string.hpp>
#include <boost/tokenizer.hpp>        // for reading YumYum jobs
#include <boost/filesystem.hpp>

#include <sst/core/params.h>

#include "InputParser.h"
#include "Job.h"
#include "Machine.h"
#include "output.h"
#include "TaskCommInfo.h"

#include <iostream> //debug

using namespace std;
using namespace SST;
using namespace SST::Scheduler;

JobParser::JobParser(Machine* machine,
          SST::Params& params,
          bool* useYumYumSimulationKill,
          bool* YumYumSimulationKillFlag,
          bool* doDetailedNetworkSim ) //NetworkSim: added bool parameter
{
    this->machine = machine;
    this->useYumYumSimulationKill = useYumYumSimulationKill;
    this->YumYumSimulationKillFlag = YumYumSimulationKillFlag;
    this->doDetailedNetworkSim = doDetailedNetworkSim; //NetworkSim: added doDetailedNetworkSim parameter
    useYumYumTraceFormat = !params.find<std::string>("useYumYumTraceFormat").empty();
    jobTrace = params.find<std::string>("traceName").c_str();

    //NetworkSim: traces for completed/running jobs on ember
    char* dir = getenv("SIMOUTPUT");
    std::string outputDirectory;
    if (NULL == dir) {
        outputDirectory = "./";
    } else {
        outputDirectory = dir;
    }

<<<<<<< HEAD
<<<<<<< HEAD
<<<<<<< HEAD
<<<<<<< HEAD
<<<<<<< HEAD
=======
    //NetworkSim: traces for completed/running jobs on ember
>>>>>>> origin/scheduler
=======
    //NetworkSim: traces for completed/running jobs on ember
>>>>>>> devel
=======
    //NetworkSim: traces for completed/running jobs on ember
>>>>>>> 21fb7d0b
    if (*(this->doDetailedNetworkSim)){
        //initialize outputDirectory        
        if (NULL == dir) {
            completedJobTrace = params.find<std::string>("completedJobsTrace").c_str();
            runningJobTrace = params.find<std::string>("runningJobsTrace").c_str();
        } else {
            completedJobTrace = outputDirectory + params.find<std::string>("completedJobsTrace").c_str();
            runningJobTrace = outputDirectory + params.find<std::string>("runningJobsTrace").c_str();
        }
<<<<<<< HEAD
<<<<<<< HEAD
<<<<<<< HEAD
=======
        completedJobTrace = params.find<std::string>("completedJobsTrace").c_str();
        runningJobTrace = params.find<std::string>("runningJobsTrace").c_str();
>>>>>>> devel
=======
    //NetworkSim: traces for completed/running jobs on ember
    if (*(this->doDetailedNetworkSim)){
=======
    //NetworkSim: traces for completed/running jobs on ember
    if (*(this->doDetailedNetworkSim)){
>>>>>>> devel
        //initialize outputDirectory        
        if (NULL == dir) {
            completedJobTrace = params.find<std::string>("completedJobsTrace").c_str();
            runningJobTrace = params.find<std::string>("runningJobsTrace").c_str();
        } else {
            completedJobTrace = outputDirectory + params.find<std::string>("completedJobsTrace").c_str();
            runningJobTrace = outputDirectory + params.find<std::string>("runningJobsTrace").c_str();
        }
<<<<<<< HEAD
>>>>>>> devel
=======
>>>>>>> devel
=======
>>>>>>> origin/scheduler
=======
>>>>>>> devel
=======
>>>>>>> 21fb7d0b
    }
    //end->NetworkSim

    lastJobRead[ 0 ] = '\0';
    
    char* inputDir = getenv("SIMINPUT");
    if (inputDir != NULL) {
        string fullName = inputDir + jobTrace;
        fileName = fullName;
    } else {
        fileName = jobTrace;
    }

    fileNamePath = boost::filesystem::path(fileName.c_str());
    folderPath = boost::filesystem::path(fileNamePath);
    folderPath.remove_leaf();
}

std::vector<Job*> JobParser::parseJobs(SimTime_t currSimTime)
{
    ifstream input;
    input.open( fileName.c_str() );
    if(!input.is_open()){
        input.open(jobTrace.c_str());  //try without directory
    }                     
    if(!input.is_open()){
        schedout.fatal(CALL_INFO, 1, "Unable to open job trace file: %s\n", fileName.c_str());
    }
    
    jobs.clear();

    LastJobFileModTime = boost::filesystem::last_write_time( fileNamePath );

    //read line by line
    string line;
    while (!input.eof()) {
        //DEBUG
        getline(input, line);
        if (useYumYumTraceFormat) {
            newYumYumJobLine(line, currSimTime);
        } else {
            newJobLine(line);
        }
    }

    input.close();
    
    return jobs;
}

//NetworkSim: parser for completedJobTrace
std::map<int, unsigned long> JobParser::parseJobsEmberCompleted()
{
    fstream input;
    input.open( completedJobTrace.c_str());
    if(!input.is_open()){
        schedout.fatal(CALL_INFO, 1, "Unable to open job trace file: %s\n", completedJobTrace.c_str());
    }

    std::map<int, unsigned long> completedEmberJobs;

    // if the file is not empty, read line by line
    input.seekg (0, ios::end);
    int length = input.tellg();

    if(length != 0){
        
        input.seekg (0, ios::beg);
        string line;
        while (!input.eof()) {
            getline(input, line);
            if (line.find_first_not_of(" \t\n") == string::npos)
                continue;

            int jobNum = -1;
            unsigned long runningTime = 0;
            string nextStr = "";

            std::stringstream is(line);
            is >> jobNum >> runningTime >> nextStr;
        
            if(!nextStr.empty()){
                schedout.fatal(CALL_INFO, 1, "Input line format is incorrect:\n\"%s\"\n", line.c_str());
            }
            if(jobNum == -1 || runningTime == 0){
                schedout.fatal(CALL_INFO, 1, "Invalid values are assigned to jobNum or runningTime:\njobNum:%d runningTime:%lu\n", jobNum, runningTime);
            }
            completedEmberJobs[jobNum] = runningTime;
        }
    } else {
        std::cout << "completedJobsTrace file is empty" << std::endl;
    }

    input.close();
    
    return completedEmberJobs;
}
//end->NetworkSim

//NetworkSim: parser for runningJobTrace, also gets the current time from ember
std::map<int, std::pair<unsigned long, int> > JobParser::parseJobsEmberRunning()
{
    fstream input;
    input.open( runningJobTrace.c_str());

    if(!input.is_open()){
        schedout.fatal(CALL_INFO, 1, "Unable to open job trace file: %s\n", runningJobTrace.c_str());
    }

    std::map<int, std::pair<unsigned long, int> > runningEmberJobs;

    // if the file is not empty, read line by line
    input.seekg (0, ios::end);
    int length = input.tellg();

    if(length != 0){

        input.seekg (0, ios::beg);
        string line;
        while (!input.eof()) {
            getline(input, line);
            if (line.find_first_not_of(" \t\n") == string::npos)
                continue;

            bool isTimeLine = false; // if true, the current line specifies the snapshot time from ember, else it specifies a running job from ember
            int jobNum = -1;
            unsigned long soFarRunningTime = 0;
            int currentMotifCount = -1;
            string nextStr = "";
            std::stringstream is(line);

            is >> nextStr;
            while(!nextStr.empty()){
                if(nextStr.compare("time") == 0){
                    isTimeLine = true;
                    is >> this->ignoreUntilTime;     
                } else if (nextStr.compare("job") == 0){
                    is >> jobNum >> soFarRunningTime >> currentMotifCount;
                } else {
                    schedout.fatal(CALL_INFO, 1, "Input line format is incorrect:\n\"%s\"\n", line.c_str());
                }
                if(!(is >> nextStr)){
                    break;
                }
            }

            if(!isTimeLine){
                if(jobNum == -1 || soFarRunningTime == 0 || currentMotifCount == -1){
                    schedout.fatal(CALL_INFO, 1, "Invalid values are assigned to jobNum or soFarRunningTime or currentMotifCount:\njobNum:%d soFarRunningTime:%lu currentMotifCount:%d\n", jobNum, soFarRunningTime, currentMotifCount);
                }
                runningEmberJobs[jobNum] = make_pair(soFarRunningTime, currentMotifCount);
            }
        }
    } else {
        std::cout << "runningJobsTrace file is empty" << std::endl;
        this->ignoreUntilTime = 0;
    }

    input.close();
    
    return runningEmberJobs;
}
//end->NetworkSim
/*
 * Returns true if the job list file has been modified since the last time it was checked, false otherwise
 */
bool JobParser::checkJobFile()
{
    if( boost::filesystem::exists( fileNamePath ) ){
        time_t lastWritten = boost::filesystem::last_write_time( fileNamePath );
        if( lastWritten > LastJobFileModTime ){
            LastJobFileModTime = lastWritten;
            return true;
        }
    }
    return false;
}

/*
   Reads in a joblist in the YumYum format.

   All jobs will have an arrival time of getCurrentSimTime().

   The YumYum format is something like:
   [Job ID], [Job duration], [Procs needed]
   */
bool JobParser::newYumYumJobLine(std::string line, SimTime_t currSimTime)
{
    boost::algorithm::trim(line);

    if (line.compare("YYKILL") == 0) {
        *YumYumSimulationKillFlag = true;
        *useYumYumSimulationKill = false;
        return false;
    }

    if (line.find_first_of("1234567890") == string::npos)
        return false;

    char ID[JobIDlength];
    uint64_t duration;
    uint64_t procs;

    boost::tokenizer< boost::escaped_list_separator<char> > Tokenizer(line);
    vector<string> tokens;
    tokens.assign(Tokenizer.begin(), Tokenizer.end());

    boost::algorithm::trim(tokens.at(0));
    boost::algorithm::trim(tokens.at(1));
    boost::algorithm::trim(tokens.at(2));

    strncpy(ID, tokens.at(0).c_str(), JobIDlength);
    if (JobIDlength > 0) {
        ID[JobIDlength - 1] = '\0';
    }

    uint64_t currentJobID;
    uint64_t lastJobID;

    sscanf( ID, "%" PRIu64, &currentJobID );
    sscanf( lastJobRead, "%" PRIu64, &lastJobID );

    if (lastJobRead[ 0 ] != '\0' && currentJobID <= lastJobID ){
        return false;       // We have read this job before, don't do it again.
    }

    sscanf( tokens.at( 1 ).c_str(), "%" PRIu64, &duration );
    sscanf( tokens.at( 2 ).c_str(), "%" PRIu64, &procs );

    strcpy( lastJobRead, ID );

    if (tokens.size() != 3) {
        schedout.fatal(CALL_INFO, 1, "Poorly formatted input line: %s\n", line.c_str());
    } else {
        if (useYumYumTraceFormat) {
            jobs.push_back(new Job(currSimTime + 1, procs, duration, duration + 1, std::string(ID)));
        } else {
            jobs.push_back(new Job(currSimTime, procs, duration, duration, std::string(ID)));
        }
    }

    // validate the job to make sure that the specified machine can actually run it. 
    Job* j = jobs.back();

    return validateJob(j, &jobs, abs((long)duration));
}


bool JobParser::newJobLine(std::string line)
{
    if (line.find_first_not_of(" \t\n") == string::npos)
        return false;

    unsigned long arrivalTime = -1;
    int procsNeeded = -1;
    unsigned long runningTime = 0;
    long int estRunningTime = 0;
    string nextStr = "";
    int x = 0, y = 0, z = 0;

    std::stringstream is(line);
    is >> arrivalTime >> procsNeeded >> runningTime >> estRunningTime >> nextStr;

    if(estRunningTime <= 0){
        estRunningTime = 2 * runningTime;
    }
    
    //get communication info
    Job::CommInfo commInfo;
    //NetworkSim: get phase info
    Job::PhaseInfo phaseInfo;
    //end->NetworkSim
    if(nextStr.empty()){
        commInfo.commType = TaskCommInfo::ALLTOALL;
    } else {
        while(!nextStr.empty()) {
            if(nextStr.compare("mesh") == 0) {
                if( !(is >> x >> y >> z) ) {
                    z = 1;
                }
                if(x*y*z != procsNeeded) {
                    schedout.fatal(CALL_INFO, 1, "The communication mesh structure does not match the number of processors in line:\n\"%s\"\n", line.c_str());
                } else {
                    commInfo.commType = TaskCommInfo::MESH;
                    commInfo.meshx = x;
                    commInfo.meshy = y;
                    commInfo.meshz = z;
                }
            } else if(nextStr.compare("coord") == 0){
                commInfo.commType = TaskCommInfo::COORDINATE;
                //read task communication file name
                is >> nextStr;
                commInfo.commFile = nextStr;
                //read coordinates file name
                is >> nextStr;
                commInfo.coordFile = nextStr;
            } else if(nextStr.compare("center") == 0){
                is >> commInfo.centerTask;
            } else if(nextStr.compare("comm") == 0){
                commInfo.commType = TaskCommInfo::CUSTOM;
                is >> nextStr;
                commInfo.commFile = nextStr;
            //NetworkSim: read phase file name if exists
            } else if(nextStr.compare("phase") == 0){
                is >> nextStr;
                phaseInfo.phaseFile = nextStr;
            //end->NetworkSim
            } else {
                schedout.fatal(CALL_INFO, 1, "Input line format is incorrect:\n\"%s\"\n", line.c_str());
            }
            if(!(is >> nextStr)){
                break;
            }
        }
    }

    //NetworkSim: if using the detailed network sim, we have to define a phase file
    if(*doDetailedNetworkSim == true && phaseInfo.phaseFile.empty()) {
        schedout.fatal(CALL_INFO, 1, "Phase file must be defined when using DETAILED NETWORK SIM mode:\n\"%s\"\n", line.c_str());
    }
    //end->NetworkSim

    //add job
    jobs.push_back(new Job(arrivalTime, procsNeeded, runningTime, estRunningTime, commInfo, phaseInfo)); //NetworkSim: added phase info

    //validate
    return validateJob(jobs.back() , &jobs, runningTime);
}

bool JobParser::validateJob( Job* j, vector<Job*>* jobs, long runningTime )
{
    bool ok = true;
    if (j->getProcsNeeded() <= 0) {
        schedout.verbose(CALL_INFO, 0, 0, "Warning: Job %ld  requests %d processors; ignoring it\n",
                         j->getJobNum(), j->getProcsNeeded());
        delete jobs->back();
        jobs->pop_back();
        ok = false;
    }
    if (ok && runningTime < 0) {  //time 0 also strange, but perhaps rounded down     
        schedout.verbose(CALL_INFO, 0, 0, "Warning: Job %ld  has running time of %ld; ignoring it\n",
                         j->getJobNum(), runningTime);
        delete jobs->back();
        jobs->pop_back();
        ok = false;
    }
    if (ok && j->getProcsNeeded() > (machine->numNodes * machine->coresPerNode)) {
        schedout.fatal(CALL_INFO, 1, "Job %ld requires %d processors but only %d are in the machine\n", 
                       j->getJobNum(), j->getProcsNeeded(), (machine->numNodes * machine->coresPerNode));
        ok = false;
    }
    
    return ok;
}

void CommParser::parseComm(Job * job)
{
    switch(job->commInfo.commType){
    case TaskCommInfo::ALLTOALL:
        new TaskCommInfo(job);
        break;
    case TaskCommInfo::CUSTOM:
        new TaskCommInfo(job, 
                               readCommFile(job->commInfo.commFile, job->getProcsNeeded()),
                               job->commInfo.centerTask );
        break;
    case TaskCommInfo::MESH:
        new TaskCommInfo(job, 
                               job->commInfo.meshx,
                               job->commInfo.meshy,
                               job->commInfo.meshz,
                               job->commInfo.centerTask );
        break;
    case TaskCommInfo::COORDINATE:
        new TaskCommInfo(job, 
                               readCommFile(job->commInfo.commFile, job->getProcsNeeded()),
                               readCoordFile(job->commInfo.coordFile, job->getProcsNeeded()),
                               job->commInfo.centerTask );
        break;
    default:
        schedout.fatal(CALL_INFO, 1, "Unknown Communication type at Job %ld", 
                                      job->getJobNum() );
    }
}

std::vector<std::map<int,int> >* CommParser::readCommFile(std::string fileName, int procsNeeded)
{
    //read matrix
	MatrixMarketReader2D<int> reader = MatrixMarketReader2D<int>();
	vector<int*>* dataVec = reader.readMatrix(fileName.c_str(), true); //current version ignores edge weights

	//check size
	if(reader.xdim != reader.ydim){
		schedout.fatal(CALL_INFO, 1, "Given matrix in file %s is not a square matrix\n", fileName.c_str());
	} else if(reader.xdim != procsNeeded){
    	schedout.fatal(CALL_INFO, 1, "The size of the matrix in file %s does not match with the job size\n", fileName.c_str());
    }

	//convert matrix to adjacency & weight list
	//init vector
	std::vector<std::map<int,int> >* retVec = new std::vector<std::map<int,int> >;
	retVec->resize(procsNeeded);

	//fill with data
	for(unsigned int i = 0; i < dataVec->size(); i++){
	    retVec->at(dataVec->at(i)[0])[dataVec->at(i)[1]] = dataVec->at(i)[2];
	    delete [] dataVec->at(i);
	}
	delete dataVec;

	return retVec;
}

double** CommParser::readCoordFile(std::string fileName, int procsNeeded)
{
    //read matrix
    MatrixMarketReader2D<double> reader = MatrixMarketReader2D<double>();
    vector<double*>* dataVec = reader.readMatrix(fileName.c_str());

    //check size
    if(reader.xdim != procsNeeded){
        schedout.fatal(CALL_INFO, 1, "The size of the matrix in file %s does not match with the job size\n", fileName.c_str());
    }
    if(reader.ydim != 2 && reader.ydim != 3){
        schedout.fatal(CALL_INFO, 1, "Coordinates matrix in file %s has a dimension other than 2 or 3.\n", fileName.c_str());
    }
    
    //init matrix
    double** matrix = new double*[procsNeeded];
    for(int i=0; i < procsNeeded; i++){
        matrix[i] = new double[3];
    }

    //fill with data
    double* data;
    for(unsigned int i = 0; i < dataVec->size(); i++){
        data = dataVec->at(i);
        for(int j = 0; j < reader.ydim; j++){
            matrix[i][j] = data[j];
        }
        //fill 3rd dimension with dummy value
        if(reader.ydim == 2){
            matrix[i][2] = 0;
        }
        delete [] data;
    }
    delete dataVec;

    return matrix;
}

DParser::DParser(int numNodes, SST::Params& params)
{
    this->numNodes = numNodes;
    fileName = params.find<std::string>("dMatrixFile").c_str();
    
    char* inputDir = getenv("SIMINPUT");
    if (inputDir != NULL) {
        filePath = inputDir + fileName;
    } else {
        filePath = fileName;
    }
}

double** DParser::readDMatrix()
{
    //first check file
    ifstream input;
    string inFile = fileName.c_str();
    input.open(inFile.c_str());
    if(!input.is_open()){
        input.open(filePath.c_str());  //try without directory
        inFile = filePath;
    }                     
    if(!input.is_open()){
        schedout.fatal(CALL_INFO, 1, "Unable to open file: %s\n", fileName.c_str());
    }
    input.close();

    //read matrix
    MatrixMarketReader2D<double> reader = MatrixMarketReader2D<double>();
    vector<double*>* dataVec = reader.readMatrix(inFile.c_str());
    
    //check if x&y sizes and machine size match
    if(reader.xdim != reader.ydim){
        schedout.fatal(CALL_INFO, 1, "Given matrix in file %s is not a square matrix\n", inFile.c_str());
    } else if(reader.xdim != numNodes){
        schedout.fatal(CALL_INFO, 1, "The size of the matrix in file %s does not match with the job size\n", inFile.c_str());
    }
    
    //init matrix
    double** matrix = new double*[numNodes];
    for(int i = 0; i < numNodes; i++){
        matrix[i] = new double[numNodes]; 
        for(int j = 0; j < numNodes; j++){
            matrix[i][j] = 0;
        }
    }

    //fill with data
    double* data;
    for(unsigned int i = 0; i < dataVec->size(); i++){
        data = dataVec->at(i);
        matrix[ (int)data[0] ][ (int)data[1] ] = data[2];
        delete [] data;
    }
    delete dataVec;
    
    return matrix;
}

template <class T>
vector<T*>* MatrixMarketReader2D<T>::readMatrix(const char* fileName, bool ignoreValues)
{
    //TODO: make this function faster by reading the file all at once

    //open file
    ifstream inputFile;
    inputFile.open( fileName, std::fstream::in );
    if(!inputFile.is_open()){
        schedout.fatal(CALL_INFO, 1, "Unable to open matrix market file: %s\n", fileName);
    }

    //read header
    string fType, object, format, field, symmetry;
    if( !(inputFile >> fType >> object >> format >> field >> symmetry) ){
        schedout.fatal(CALL_INFO, 1, "Cannot read matrix market file: %s\n", fileName);
    }

    //check compatibility
    if(fType.compare("%%MatrixMarket") != 0){
        schedout.fatal(CALL_INFO, 1, "File %s is not a Matrix Market file\n", fileName);
    }
    if(object.compare("matrix") != 0){
        schedout.fatal(CALL_INFO, 1, "Object type in file %s should be a matrix\n", fileName);
    }
    if(!ignoreValues){
        if(typeid(int) == typeid(T)){
            if(field.compare("integer") != 0){
                schedout.fatal(CALL_INFO, 1, "In file %s : integer input type is expected\n", fileName);
            }
        } else if(typeid(double) == typeid(T)) {
            if(field.compare("real") != 0 && field.compare("double") != 0){
                schedout.fatal(CALL_INFO, 1, "In file %s : double input type is expected\n", fileName);
            }
        }
    }

    //ignore comments
    while (inputFile.peek() == '%' || inputFile.peek() == '\n'){
        inputFile.ignore(2048, '\n');
    }

    //read the size line
    int numLines;
    if( !(inputFile >> xdim >> ydim) ) {
        schedout.fatal(CALL_INFO, 1, "Could not read matrix market input %s\n", fileName);
    }

    //read data
    vector<T*>* outVector = new vector<T*>();
    T* tempData;
    double ignoredDummy;
    string line;

    if(format.compare("coordinate") == 0){
        inputFile >> numLines;
        inputFile.ignore(2048, '\n');
        for(int i = 0; i < numLines; i++){
            tempData = new T[3];
            if(ignoreValues){
                getline(inputFile, line);
                stringstream is(line);
                is >> tempData[0] >> tempData[1] >> ignoredDummy;
                tempData[2] = 1;
            } else {
                if( !(inputFile >> tempData[0] >> tempData[1] >> tempData[2]) ){
                    schedout.fatal(CALL_INFO, 1, "Could not read matrix market input %s\n", fileName);
                }
            }
            //convert numbering convention
            tempData[0] -= 1;
            tempData[1] -= 1;
            outVector->push_back(tempData);
        }
    } else if(format.compare("array") == 0) {
        //init outVector
        for(int i = 0; i < xdim; i++){
            outVector->push_back(new T[ydim]);
        }
        //fill outVector
        for(int j = 0; j < ydim; j++){
            for(int i = 0; i < xdim; i++){
                tempData = outVector->at(i);
                if( !(inputFile >> tempData[j]) ){
                    schedout.fatal(CALL_INFO, 1, "Number of lines in file %s does not match with the matrix.\n", fileName);
                }
            }
        }
    } else {
        schedout.fatal(CALL_INFO, 1, "Unknown matrix file format in file %s\n", fileName);
    }

    inputFile.close();

    //apply symmetry if needed
    if(symmetry.compare("general") != 0){
        T* tempDataSym;
        int size = outVector->size();
        for(int i = 0; i < size; i++){
            tempData = outVector->at(i);
            if(tempData[0] != tempData[1] && tempData[2] != 0){
                tempDataSym = new T[3];
                tempDataSym[0] = tempData[1];
                tempDataSym[1] = tempData[0];
                tempDataSym[2] = tempData[2];
                outVector->push_back(tempDataSym);
            }
        }
    }

    return outVector;
}<|MERGE_RESOLUTION|>--- conflicted
+++ resolved
@@ -55,20 +55,7 @@
         outputDirectory = dir;
     }
 
-<<<<<<< HEAD
-<<<<<<< HEAD
-<<<<<<< HEAD
-<<<<<<< HEAD
-<<<<<<< HEAD
-=======
     //NetworkSim: traces for completed/running jobs on ember
->>>>>>> origin/scheduler
-=======
-    //NetworkSim: traces for completed/running jobs on ember
->>>>>>> devel
-=======
-    //NetworkSim: traces for completed/running jobs on ember
->>>>>>> 21fb7d0b
     if (*(this->doDetailedNetworkSim)){
         //initialize outputDirectory        
         if (NULL == dir) {
@@ -78,38 +65,6 @@
             completedJobTrace = outputDirectory + params.find<std::string>("completedJobsTrace").c_str();
             runningJobTrace = outputDirectory + params.find<std::string>("runningJobsTrace").c_str();
         }
-<<<<<<< HEAD
-<<<<<<< HEAD
-<<<<<<< HEAD
-=======
-        completedJobTrace = params.find<std::string>("completedJobsTrace").c_str();
-        runningJobTrace = params.find<std::string>("runningJobsTrace").c_str();
->>>>>>> devel
-=======
-    //NetworkSim: traces for completed/running jobs on ember
-    if (*(this->doDetailedNetworkSim)){
-=======
-    //NetworkSim: traces for completed/running jobs on ember
-    if (*(this->doDetailedNetworkSim)){
->>>>>>> devel
-        //initialize outputDirectory        
-        if (NULL == dir) {
-            completedJobTrace = params.find<std::string>("completedJobsTrace").c_str();
-            runningJobTrace = params.find<std::string>("runningJobsTrace").c_str();
-        } else {
-            completedJobTrace = outputDirectory + params.find<std::string>("completedJobsTrace").c_str();
-            runningJobTrace = outputDirectory + params.find<std::string>("runningJobsTrace").c_str();
-        }
-<<<<<<< HEAD
->>>>>>> devel
-=======
->>>>>>> devel
-=======
->>>>>>> origin/scheduler
-=======
->>>>>>> devel
-=======
->>>>>>> 21fb7d0b
     }
     //end->NetworkSim
 
