--- conflicted
+++ resolved
@@ -52,16 +52,10 @@
             return output_packet_count[port];
         }
 
-<<<<<<< HEAD
-	Statistic<uint64_t>* getPacketsMoved() {
-		return packetsMoved;
-    }
-=======
         Statistic<uint64_t>* getInputPacketCount(const int port)
         {
             return input_packet_count[port];
         }
->>>>>>> 08a66d35
 
         Statistic<uint64_t>* getPacketsMoved()
         {
