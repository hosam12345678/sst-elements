
#include <sst/core/interfaces/simpleNetwork.h>
#include <sst/core/output.h>
#include <sst_config.h>

#include "shogun_credit_event.h"
#include "shogun_event.h"
#include "shogun_init_event.h"
#include "shogun_nic.h"

using namespace SST::Shogun;

<<<<<<< HEAD
ShogunNIC::ShogunNIC( SST::Component* component, Params &params ) :
    SimpleNetwork( component ), netID(-1) {
=======
ShogunNIC::ShogunNIC(SST::Component* component, Params& params)
    : SimpleNetwork(component)
    , netID(-1)
{
>>>>>>> 08a66d35

    const int verbosity = params.find<uint32_t>("verbose", 0);

    //TODO: output = new ...
    output = new SST::Output("ShogunNIC-Startup ", verbosity, 0, Output::STDOUT);
    reqQ = nullptr;
    remote_input_slots = -1;

    onSendFunctor = nullptr;
    onRecvFunctor = nullptr;
<<<<<<< HEAD
    }

ShogunNIC::~ShogunNIC() {
=======
}

ShogunNIC::~ShogunNIC()
{
>>>>>>> 08a66d35
    delete output;
}

bool ShogunNIC::initialize(const std::string& portName, const UnitAlgebra& link_bw,
    int vns, const UnitAlgebra& in_buf_size,
    const UnitAlgebra& out_buf_size)
{

    output->verbose(CALL_INFO, 4, 0, "Configuring port %s...\n", portName.c_str());

<<<<<<< HEAD
    link = configureLink( portName, "1ps",
        new Event::Handler<ShogunNIC>(this, &ShogunNIC::recvLinkEvent) );

    output->verbose(CALL_INFO, 4, 0, "-> result: %s\n", (nullptr == link) ? "null, not-configured" : "configure successful");

    return ( nullptr != link );
}

void ShogunNIC::sendInitData(SimpleNetwork::Request *req) {
    output->verbose(CALL_INFO, 8, 0, "Send init-data called.\n");

    ShogunEvent* ev = new ShogunEvent();
    ev->setSource( netID );
    ev->setPayload( req );

    link->sendInitData( ev );
=======
    link = configureLink(portName, "1ps",
        new Event::Handler<ShogunNIC>(this, &ShogunNIC::recvLinkEvent));

    output->verbose(CALL_INFO, 4, 0, "-> result: %s\n", (nullptr == link) ? "null, not-configured" : "configure successful");

    return (nullptr != link);
}

void ShogunNIC::sendInitData(SimpleNetwork::Request* req)
{
    output->verbose(CALL_INFO, 8, 0, "Send init-data called.\n");

    ShogunEvent* ev = new ShogunEvent();
    ev->setSource(netID);
    ev->setPayload(req);

    link->sendInitData(ev);
>>>>>>> 08a66d35

    output->verbose(CALL_INFO, 8, 0, "Send init-data completed.\n");
}

<<<<<<< HEAD
SimpleNetwork::Request* ShogunNIC::recvInitData() {
    output->verbose(CALL_INFO, 8, 0, "Recv init-data on net: %5d init-events have %5d events.\n", netID, initReqs.size());

    if( ! initReqs.empty() ) {
        SimpleNetwork::Request* req = initReqs.front();
        initReqs.erase( initReqs.begin() );
=======
SimpleNetwork::Request* ShogunNIC::recvInitData()
{
    output->verbose(CALL_INFO, 8, 0, "Recv init-data on net: %5d init-events have %5d events.\n", netID, initReqs.size());

    if (!initReqs.empty()) {
        SimpleNetwork::Request* req = initReqs.front();
        initReqs.erase(initReqs.begin());
>>>>>>> 08a66d35

        output->verbose(CALL_INFO, 8, 0, "-> returning event to caller.\n");
        return req;
    } else {
        return nullptr;
    }
}

<<<<<<< HEAD
bool ShogunNIC::send(SimpleNetwork::Request *req, int vn) {
    if( netID > -1 ) {
        output->verbose(CALL_INFO, 8, 0, "Send: remote-slots: %5d\n", remote_input_slots);

        if( remote_input_slots > 0 ) {
            ShogunEvent* newEv = new ShogunEvent( req->dest, netID );
            newEv->setPayload( req );

            link->send(newEv);

            if( nullptr != onSendFunctor ) {
                if ( (*onSendFunctor)( vn ) ) {
=======
bool ShogunNIC::send(SimpleNetwork::Request* req, int vn)
{
    if (netID > -1) {
        output->verbose(CALL_INFO, 8, 0, "Send: remote-slots: %5d\n", remote_input_slots);

        if (remote_input_slots > 0) {
            ShogunEvent* newEv = new ShogunEvent(req->dest, netID);
            newEv->setPayload(req);

            link->send(newEv);

            if (nullptr != onSendFunctor) {
                if ((*onSendFunctor)(vn)) {
>>>>>>> 08a66d35
                    onSendFunctor = nullptr;
                }
            }

            remote_input_slots--;
            output->verbose(CALL_INFO, 8, 0, "-> sent, remote slots now %5d, dest=%5d\n", remote_input_slots, req->dest);

            return true;
        } else {
            output->verbose(CALL_INFO, 8, 0, "-> called send but no free remote slots, so cannot send request\n");
            return false;
        }
    } else {
        output->fatal(CALL_INFO, -1, "Error: send operation was called but the network is not configured yet (netID still equals -1)\n");
    }
}

<<<<<<< HEAD
SimpleNetwork::Request* ShogunNIC::recv(int vn) {
    if( netID > -1 ) {
        output->verbose(CALL_INFO, 8, 0, "Recv called, pending local entries: %d\n", reqQ->count());

        if( ! reqQ->empty() ) {
            output->verbose(CALL_INFO, 8, 0, "-> Popping request from local entries queue.\n");
            SimpleNetwork::Request* req = reqQ->pop();

            if( nullptr != req ) {
                output->verbose(CALL_INFO, 8, 0, "-> request src: %d\n", req->src);
            }

            link->send( new ShogunCreditEvent() );
=======
SimpleNetwork::Request* ShogunNIC::recv(int vn)
{
    if (netID > -1) {
        output->verbose(CALL_INFO, 8, 0, "Recv called, pending local entries: %d\n", reqQ->count());

        if (!reqQ->empty()) {
            output->verbose(CALL_INFO, 8, 0, "-> Popping request from local entries queue.\n");
            SimpleNetwork::Request* req = reqQ->pop();

            if (nullptr != req) {
                output->verbose(CALL_INFO, 8, 0, "-> request src: %d\n", req->src);
            }

            link->send(new ShogunCreditEvent(netID));
>>>>>>> 08a66d35
            return req;
        } else {
            output->verbose(CALL_INFO, 8, 0, "-> request-q empty, nothing to receive\n");
            return nullptr;
        }
    } else {
        output->fatal(CALL_INFO, -1, "Error: recv was called but the network is not configured yet, netID is still -1\n");
        return nullptr;
    }
}

void ShogunNIC::setup() {}
<<<<<<< HEAD

void ShogunNIC::init(unsigned int phase) {
//	if( 0 == phase ) {
//		// Let the crossbar know how many slots we have in our incoming queue
//		link->sendInitData( new ShogunInitEvent( -1, -1, -1 ) );
//	}
=======
void ShogunNIC::init(unsigned int phase)
{
    //	if( 0 == phase ) {
    //		// Let the crossbar know how many slots we have in our incoming queue
    //		link->sendInitData( new ShogunInitEvent( -1, -1, -1 ) );
    //	}
>>>>>>> 08a66d35

    SST::Event* ev = link->recvInitData();

    printf("init phase %u on net-id: %5d\n", phase, netID);

<<<<<<< HEAD
    while( nullptr != ev ) {
        ShogunInitEvent* initEv = dynamic_cast<ShogunInitEvent*>(ev);

        if( nullptr != initEv ) {
            reconfigureNIC( initEv );
=======
    while (nullptr != ev) {
        ShogunInitEvent* initEv = dynamic_cast<ShogunInitEvent*>(ev);

        if (nullptr != initEv) {
            reconfigureNIC(initEv);
>>>>>>> 08a66d35
            delete ev;
        } else {
            ShogunCreditEvent* creditEv = dynamic_cast<ShogunCreditEvent*>(ev);

<<<<<<< HEAD
            if( nullptr == creditEv ) {
                ShogunEvent* shogunEvent = dynamic_cast<ShogunEvent*>(ev);

                if( nullptr == shogunEvent) {
                    fprintf(stderr, "ERROR: UNKNOWN EVENT TYPE AT INIT IN NIC\n");
                } else {
                    initReqs.push_back( shogunEvent->getPayload() );
=======
            if (nullptr == creditEv) {
                ShogunEvent* shogunEvent = dynamic_cast<ShogunEvent*>(ev);

                if (nullptr == shogunEvent) {
                    fprintf(stderr, "ERROR: UNKNOWN EVENT TYPE AT INIT IN NIC\n");
                } else {
                    initReqs.push_back(shogunEvent->getPayload());
>>>>>>> 08a66d35
                }
            } else {
                delete ev;
            }
        }

        ev = link->recvInitData();
    }
}

void ShogunNIC::complete(unsigned int UNUSED(phase)) {}
void ShogunNIC::finish() {}

<<<<<<< HEAD
bool ShogunNIC::spaceToSend(int vn, int num_bits) {
    output->verbose(CALL_INFO, 4, 0, "Space to send? %s\n", (remote_input_slots > 0) ? "yes" : "no");
    return (remote_input_slots > 0);
}

bool ShogunNIC::requestToReceive( int vn ) {
    return ! ( reqQ->empty() );
}

void ShogunNIC::setNotifyOnReceive(SimpleNetwork::HandlerBase* functor) {
=======
bool ShogunNIC::spaceToSend(int vn, int num_bits)
{
    output->verbose(CALL_INFO, 4, 0, "Space to send? %s\n",
        (remote_input_slots > 0) ? "yes" : "no");
    return (remote_input_slots > 0);
}

bool ShogunNIC::requestToReceive(int vn)
{
    return !(reqQ->empty());
}

void ShogunNIC::setNotifyOnReceive(SimpleNetwork::HandlerBase* functor)
{
>>>>>>> 08a66d35
    output->verbose(CALL_INFO, 4, 0, "Set recv-notify functor.\n");
    onRecvFunctor = functor;
}

<<<<<<< HEAD
void ShogunNIC::setNotifyOnSend(SimpleNetwork::HandlerBase* functor) {
=======
void ShogunNIC::setNotifyOnSend(SimpleNetwork::HandlerBase* functor)
{
>>>>>>> 08a66d35
    output->verbose(CALL_INFO, 4, 0, "Set send-notify functor\n");
    onSendFunctor = functor;
}

<<<<<<< HEAD
bool ShogunNIC::isNetworkInitialized() const {
    const bool netReady = (netID > -1);

    if( netReady ) {
=======
bool ShogunNIC::isNetworkInitialized() const
{
    const bool netReady = (netID > -1);

    if (netReady) {
>>>>>>> 08a66d35
        output->verbose(CALL_INFO, 16, 0, "network-config: ready\n");
    } else {
        output->verbose(CALL_INFO, 16, 0, "network-config: not-ready\n");
    }

    return netReady;
}

<<<<<<< HEAD
SimpleNetwork::nid_t ShogunNIC::getEndpointID() const {
    return netID;
}

const UnitAlgebra& ShogunNIC::getLinkBW() const {
=======
SimpleNetwork::nid_t ShogunNIC::getEndpointID() const
{
    return netID;
}

const UnitAlgebra& ShogunNIC::getLinkBW() const
{
>>>>>>> 08a66d35
    UnitAlgebra ag("1GB/s");
    return ag;
}

<<<<<<< HEAD
void ShogunNIC::recvLinkEvent( SST::Event* ev ) {
    output->verbose(CALL_INFO, 8, 0, "RECV-LINK-EVENT CALLED\n");

    ShogunEvent* inEv = dynamic_cast<ShogunEvent*>( ev );

    if( nullptr != inEv ) {
        output->verbose(CALL_INFO, 8, 0, "Recv link in handler: current pending request count: %5d\n", reqQ->count());

        if( reqQ->full() ) {
=======
void ShogunNIC::recvLinkEvent(SST::Event* ev)
{
    output->verbose(CALL_INFO, 8, 0, "RECV-LINK-EVENT CALLED\n");

    ShogunEvent* inEv = dynamic_cast<ShogunEvent*>(ev);

    if (nullptr != inEv) {
        output->verbose(CALL_INFO, 8, 0, "Recv link in handler: current pending request count: %5d\n", reqQ->count());

        if (reqQ->full()) {
>>>>>>> 08a66d35
            output->fatal(CALL_INFO, -1, "Error - received a message but the NIC queues are full.\n");
            exit(-1);
        }

<<<<<<< HEAD
        reqQ->push( inEv->getPayload() );

        if( nullptr != onRecvFunctor ) {
            if( ! (*onRecvFunctor)( inEv->getPayload()->vn ) ) {
=======
        reqQ->push(inEv->getPayload());

        if (nullptr != onRecvFunctor) {
            if (!(*onRecvFunctor)(inEv->getPayload()->vn)) {
>>>>>>> 08a66d35
                onRecvFunctor = nullptr;
            }
        }
    } else {
<<<<<<< HEAD
        ShogunCreditEvent* creditEv = dynamic_cast<ShogunCreditEvent*>( ev );

        if( nullptr != creditEv ) {
            remote_input_slots++;
            output->verbose(CALL_INFO, 8, 0, "Recv link credit event, remote_input_slots now set to: %5d\n", remote_input_slots);
        } else {
            ShogunInitEvent* initEv = dynamic_cast<ShogunInitEvent*>( ev );

            if( nullptr != initEv ) {
                reconfigureNIC( initEv );
=======
        ShogunCreditEvent* creditEv = dynamic_cast<ShogunCreditEvent*>(ev);

        if (nullptr != creditEv) {
            remote_input_slots++;
            output->verbose(CALL_INFO, 8, 0, "Recv link credit event, remote_input_slots now set to: %5d\n", remote_input_slots);
        } else {
            ShogunInitEvent* initEv = dynamic_cast<ShogunInitEvent*>(ev);

            if (nullptr != initEv) {
                reconfigureNIC(initEv);
>>>>>>> 08a66d35
            } else {
                output->fatal(CALL_INFO, -1, "Unknown event type received. Not sure how to process.\n");
            }
        }

        delete ev;
    }

    output->verbose(CALL_INFO, 8, 0, "RECV-LINK-EVENT CALL END\n");
}

<<<<<<< HEAD
void ShogunNIC::reconfigureNIC( ShogunInitEvent* initEv ) {
    remote_input_slots = initEv->getQueueSlotCount();

    if( nullptr != reqQ ) {
        delete reqQ;
    }

    reqQ = new ShogunQueue< SimpleNetwork::Request* >( initEv->getQueueSlotCount() );

    netID = initEv->getNetworkID();
    port_count = initEv->getPortCount();

    output->verbose(CALL_INFO, 4, 0, "Shogun NIC reconfig (%s) with %5d slots, xbar-total-ports: %5d\n",
    getName().c_str(), remote_input_slots, port_count);

    if( nullptr != output && netID > -1 ) {
    const uint32_t currentVerbosity = output->getVerboseLevel();
    delete output;
    char outPrefix[256];

    sprintf(outPrefix, "[t=@t][NIC%5d][%25s][%5d]: ", netID, getName().c_str(), netID);
    output = new SST::Output(outPrefix, currentVerbosity, 0, SST::Output::STDOUT);
    }
=======
void ShogunNIC::reconfigureNIC(ShogunInitEvent* initEv)
{
    remote_input_slots = initEv->getQueueSlotCount();

    if (nullptr != reqQ) {
        delete reqQ;
    }

    reqQ = new ShogunQueue<SimpleNetwork::Request*>(initEv->getQueueSlotCount());

    netID = initEv->getNetworkID();
    port_count = initEv->getPortCount();

    output->verbose(CALL_INFO, 4, 0, "Shogun NIC reconfig (%s) with %5d slots, xbar-total-ports: %5d\n",
        getName().c_str(), remote_input_slots, port_count);

    if (nullptr != output && netID > -1) {
        const uint32_t currentVerbosity = output->getVerboseLevel();
        delete output;
        char outPrefix[256];
>>>>>>> 08a66d35

        sprintf(outPrefix, "[t=@t][NIC%5d][%25s][%5d]: ", netID, getName().c_str(), netID);
        output = new SST::Output(outPrefix, currentVerbosity, 0, SST::Output::STDOUT);
    }
}<|MERGE_RESOLUTION|>--- conflicted
+++ resolved
@@ -10,15 +10,10 @@
 
 using namespace SST::Shogun;
 
-<<<<<<< HEAD
-ShogunNIC::ShogunNIC( SST::Component* component, Params &params ) :
-    SimpleNetwork( component ), netID(-1) {
-=======
 ShogunNIC::ShogunNIC(SST::Component* component, Params& params)
     : SimpleNetwork(component)
     , netID(-1)
 {
->>>>>>> 08a66d35
 
     const int verbosity = params.find<uint32_t>("verbose", 0);
 
@@ -29,16 +24,10 @@
 
     onSendFunctor = nullptr;
     onRecvFunctor = nullptr;
-<<<<<<< HEAD
-    }
-
-ShogunNIC::~ShogunNIC() {
-=======
 }
 
 ShogunNIC::~ShogunNIC()
 {
->>>>>>> 08a66d35
     delete output;
 }
 
@@ -49,26 +38,8 @@
 
     output->verbose(CALL_INFO, 4, 0, "Configuring port %s...\n", portName.c_str());
 
-<<<<<<< HEAD
-    link = configureLink( portName, "1ps",
-        new Event::Handler<ShogunNIC>(this, &ShogunNIC::recvLinkEvent) );
-
-    output->verbose(CALL_INFO, 4, 0, "-> result: %s\n", (nullptr == link) ? "null, not-configured" : "configure successful");
-
-    return ( nullptr != link );
-}
-
-void ShogunNIC::sendInitData(SimpleNetwork::Request *req) {
-    output->verbose(CALL_INFO, 8, 0, "Send init-data called.\n");
-
-    ShogunEvent* ev = new ShogunEvent();
-    ev->setSource( netID );
-    ev->setPayload( req );
-
-    link->sendInitData( ev );
-=======
     link = configureLink(portName, "1ps",
-        new Event::Handler<ShogunNIC>(this, &ShogunNIC::recvLinkEvent));
+    new Event::Handler<ShogunNIC>(this, &ShogunNIC::recvLinkEvent));
 
     output->verbose(CALL_INFO, 4, 0, "-> result: %s\n", (nullptr == link) ? "null, not-configured" : "configure successful");
 
@@ -84,19 +55,10 @@
     ev->setPayload(req);
 
     link->sendInitData(ev);
->>>>>>> 08a66d35
 
     output->verbose(CALL_INFO, 8, 0, "Send init-data completed.\n");
 }
 
-<<<<<<< HEAD
-SimpleNetwork::Request* ShogunNIC::recvInitData() {
-    output->verbose(CALL_INFO, 8, 0, "Recv init-data on net: %5d init-events have %5d events.\n", netID, initReqs.size());
-
-    if( ! initReqs.empty() ) {
-        SimpleNetwork::Request* req = initReqs.front();
-        initReqs.erase( initReqs.begin() );
-=======
 SimpleNetwork::Request* ShogunNIC::recvInitData()
 {
     output->verbose(CALL_INFO, 8, 0, "Recv init-data on net: %5d init-events have %5d events.\n", netID, initReqs.size());
@@ -104,7 +66,6 @@
     if (!initReqs.empty()) {
         SimpleNetwork::Request* req = initReqs.front();
         initReqs.erase(initReqs.begin());
->>>>>>> 08a66d35
 
         output->verbose(CALL_INFO, 8, 0, "-> returning event to caller.\n");
         return req;
@@ -113,20 +74,6 @@
     }
 }
 
-<<<<<<< HEAD
-bool ShogunNIC::send(SimpleNetwork::Request *req, int vn) {
-    if( netID > -1 ) {
-        output->verbose(CALL_INFO, 8, 0, "Send: remote-slots: %5d\n", remote_input_slots);
-
-        if( remote_input_slots > 0 ) {
-            ShogunEvent* newEv = new ShogunEvent( req->dest, netID );
-            newEv->setPayload( req );
-
-            link->send(newEv);
-
-            if( nullptr != onSendFunctor ) {
-                if ( (*onSendFunctor)( vn ) ) {
-=======
 bool ShogunNIC::send(SimpleNetwork::Request* req, int vn)
 {
     if (netID > -1) {
@@ -140,7 +87,6 @@
 
             if (nullptr != onSendFunctor) {
                 if ((*onSendFunctor)(vn)) {
->>>>>>> 08a66d35
                     onSendFunctor = nullptr;
                 }
             }
@@ -158,21 +104,6 @@
     }
 }
 
-<<<<<<< HEAD
-SimpleNetwork::Request* ShogunNIC::recv(int vn) {
-    if( netID > -1 ) {
-        output->verbose(CALL_INFO, 8, 0, "Recv called, pending local entries: %d\n", reqQ->count());
-
-        if( ! reqQ->empty() ) {
-            output->verbose(CALL_INFO, 8, 0, "-> Popping request from local entries queue.\n");
-            SimpleNetwork::Request* req = reqQ->pop();
-
-            if( nullptr != req ) {
-                output->verbose(CALL_INFO, 8, 0, "-> request src: %d\n", req->src);
-            }
-
-            link->send( new ShogunCreditEvent() );
-=======
 SimpleNetwork::Request* ShogunNIC::recv(int vn)
 {
     if (netID > -1) {
@@ -187,7 +118,6 @@
             }
 
             link->send(new ShogunCreditEvent(netID));
->>>>>>> 08a66d35
             return req;
         } else {
             output->verbose(CALL_INFO, 8, 0, "-> request-q empty, nothing to receive\n");
@@ -200,52 +130,27 @@
 }
 
 void ShogunNIC::setup() {}
-<<<<<<< HEAD
-
-void ShogunNIC::init(unsigned int phase) {
-//	if( 0 == phase ) {
-//		// Let the crossbar know how many slots we have in our incoming queue
-//		link->sendInitData( new ShogunInitEvent( -1, -1, -1 ) );
-//	}
-=======
+
 void ShogunNIC::init(unsigned int phase)
 {
     //	if( 0 == phase ) {
     //		// Let the crossbar know how many slots we have in our incoming queue
     //		link->sendInitData( new ShogunInitEvent( -1, -1, -1 ) );
     //	}
->>>>>>> 08a66d35
 
     SST::Event* ev = link->recvInitData();
 
     printf("init phase %u on net-id: %5d\n", phase, netID);
 
-<<<<<<< HEAD
-    while( nullptr != ev ) {
-        ShogunInitEvent* initEv = dynamic_cast<ShogunInitEvent*>(ev);
-
-        if( nullptr != initEv ) {
-            reconfigureNIC( initEv );
-=======
     while (nullptr != ev) {
         ShogunInitEvent* initEv = dynamic_cast<ShogunInitEvent*>(ev);
 
         if (nullptr != initEv) {
             reconfigureNIC(initEv);
->>>>>>> 08a66d35
             delete ev;
         } else {
             ShogunCreditEvent* creditEv = dynamic_cast<ShogunCreditEvent*>(ev);
 
-<<<<<<< HEAD
-            if( nullptr == creditEv ) {
-                ShogunEvent* shogunEvent = dynamic_cast<ShogunEvent*>(ev);
-
-                if( nullptr == shogunEvent) {
-                    fprintf(stderr, "ERROR: UNKNOWN EVENT TYPE AT INIT IN NIC\n");
-                } else {
-                    initReqs.push_back( shogunEvent->getPayload() );
-=======
             if (nullptr == creditEv) {
                 ShogunEvent* shogunEvent = dynamic_cast<ShogunEvent*>(ev);
 
@@ -253,7 +158,6 @@
                     fprintf(stderr, "ERROR: UNKNOWN EVENT TYPE AT INIT IN NIC\n");
                 } else {
                     initReqs.push_back(shogunEvent->getPayload());
->>>>>>> 08a66d35
                 }
             } else {
                 delete ev;
@@ -267,18 +171,6 @@
 void ShogunNIC::complete(unsigned int UNUSED(phase)) {}
 void ShogunNIC::finish() {}
 
-<<<<<<< HEAD
-bool ShogunNIC::spaceToSend(int vn, int num_bits) {
-    output->verbose(CALL_INFO, 4, 0, "Space to send? %s\n", (remote_input_slots > 0) ? "yes" : "no");
-    return (remote_input_slots > 0);
-}
-
-bool ShogunNIC::requestToReceive( int vn ) {
-    return ! ( reqQ->empty() );
-}
-
-void ShogunNIC::setNotifyOnReceive(SimpleNetwork::HandlerBase* functor) {
-=======
 bool ShogunNIC::spaceToSend(int vn, int num_bits)
 {
     output->verbose(CALL_INFO, 4, 0, "Space to send? %s\n",
@@ -293,33 +185,21 @@
 
 void ShogunNIC::setNotifyOnReceive(SimpleNetwork::HandlerBase* functor)
 {
->>>>>>> 08a66d35
     output->verbose(CALL_INFO, 4, 0, "Set recv-notify functor.\n");
     onRecvFunctor = functor;
 }
 
-<<<<<<< HEAD
-void ShogunNIC::setNotifyOnSend(SimpleNetwork::HandlerBase* functor) {
-=======
 void ShogunNIC::setNotifyOnSend(SimpleNetwork::HandlerBase* functor)
 {
->>>>>>> 08a66d35
     output->verbose(CALL_INFO, 4, 0, "Set send-notify functor\n");
     onSendFunctor = functor;
 }
 
-<<<<<<< HEAD
-bool ShogunNIC::isNetworkInitialized() const {
+bool ShogunNIC::isNetworkInitialized() const
+{
     const bool netReady = (netID > -1);
 
-    if( netReady ) {
-=======
-bool ShogunNIC::isNetworkInitialized() const
-{
-    const bool netReady = (netID > -1);
-
     if (netReady) {
->>>>>>> 08a66d35
         output->verbose(CALL_INFO, 16, 0, "network-config: ready\n");
     } else {
         output->verbose(CALL_INFO, 16, 0, "network-config: not-ready\n");
@@ -328,36 +208,17 @@
     return netReady;
 }
 
-<<<<<<< HEAD
-SimpleNetwork::nid_t ShogunNIC::getEndpointID() const {
+SimpleNetwork::nid_t ShogunNIC::getEndpointID() const
+{
     return netID;
 }
 
-const UnitAlgebra& ShogunNIC::getLinkBW() const {
-=======
-SimpleNetwork::nid_t ShogunNIC::getEndpointID() const
-{
-    return netID;
-}
-
 const UnitAlgebra& ShogunNIC::getLinkBW() const
 {
->>>>>>> 08a66d35
     UnitAlgebra ag("1GB/s");
     return ag;
 }
 
-<<<<<<< HEAD
-void ShogunNIC::recvLinkEvent( SST::Event* ev ) {
-    output->verbose(CALL_INFO, 8, 0, "RECV-LINK-EVENT CALLED\n");
-
-    ShogunEvent* inEv = dynamic_cast<ShogunEvent*>( ev );
-
-    if( nullptr != inEv ) {
-        output->verbose(CALL_INFO, 8, 0, "Recv link in handler: current pending request count: %5d\n", reqQ->count());
-
-        if( reqQ->full() ) {
-=======
 void ShogunNIC::recvLinkEvent(SST::Event* ev)
 {
     output->verbose(CALL_INFO, 8, 0, "RECV-LINK-EVENT CALLED\n");
@@ -368,38 +229,18 @@
         output->verbose(CALL_INFO, 8, 0, "Recv link in handler: current pending request count: %5d\n", reqQ->count());
 
         if (reqQ->full()) {
->>>>>>> 08a66d35
             output->fatal(CALL_INFO, -1, "Error - received a message but the NIC queues are full.\n");
             exit(-1);
         }
 
-<<<<<<< HEAD
-        reqQ->push( inEv->getPayload() );
-
-        if( nullptr != onRecvFunctor ) {
-            if( ! (*onRecvFunctor)( inEv->getPayload()->vn ) ) {
-=======
         reqQ->push(inEv->getPayload());
 
         if (nullptr != onRecvFunctor) {
             if (!(*onRecvFunctor)(inEv->getPayload()->vn)) {
->>>>>>> 08a66d35
                 onRecvFunctor = nullptr;
             }
         }
     } else {
-<<<<<<< HEAD
-        ShogunCreditEvent* creditEv = dynamic_cast<ShogunCreditEvent*>( ev );
-
-        if( nullptr != creditEv ) {
-            remote_input_slots++;
-            output->verbose(CALL_INFO, 8, 0, "Recv link credit event, remote_input_slots now set to: %5d\n", remote_input_slots);
-        } else {
-            ShogunInitEvent* initEv = dynamic_cast<ShogunInitEvent*>( ev );
-
-            if( nullptr != initEv ) {
-                reconfigureNIC( initEv );
-=======
         ShogunCreditEvent* creditEv = dynamic_cast<ShogunCreditEvent*>(ev);
 
         if (nullptr != creditEv) {
@@ -410,7 +251,6 @@
 
             if (nullptr != initEv) {
                 reconfigureNIC(initEv);
->>>>>>> 08a66d35
             } else {
                 output->fatal(CALL_INFO, -1, "Unknown event type received. Not sure how to process.\n");
             }
@@ -422,31 +262,6 @@
     output->verbose(CALL_INFO, 8, 0, "RECV-LINK-EVENT CALL END\n");
 }
 
-<<<<<<< HEAD
-void ShogunNIC::reconfigureNIC( ShogunInitEvent* initEv ) {
-    remote_input_slots = initEv->getQueueSlotCount();
-
-    if( nullptr != reqQ ) {
-        delete reqQ;
-    }
-
-    reqQ = new ShogunQueue< SimpleNetwork::Request* >( initEv->getQueueSlotCount() );
-
-    netID = initEv->getNetworkID();
-    port_count = initEv->getPortCount();
-
-    output->verbose(CALL_INFO, 4, 0, "Shogun NIC reconfig (%s) with %5d slots, xbar-total-ports: %5d\n",
-    getName().c_str(), remote_input_slots, port_count);
-
-    if( nullptr != output && netID > -1 ) {
-    const uint32_t currentVerbosity = output->getVerboseLevel();
-    delete output;
-    char outPrefix[256];
-
-    sprintf(outPrefix, "[t=@t][NIC%5d][%25s][%5d]: ", netID, getName().c_str(), netID);
-    output = new SST::Output(outPrefix, currentVerbosity, 0, SST::Output::STDOUT);
-    }
-=======
 void ShogunNIC::reconfigureNIC(ShogunInitEvent* initEv)
 {
     remote_input_slots = initEv->getQueueSlotCount();
@@ -467,7 +282,6 @@
         const uint32_t currentVerbosity = output->getVerboseLevel();
         delete output;
         char outPrefix[256];
->>>>>>> 08a66d35
 
         sprintf(outPrefix, "[t=@t][NIC%5d][%25s][%5d]: ", netID, getName().c_str(), netID);
         output = new SST::Output(outPrefix, currentVerbosity, 0, SST::Output::STDOUT);
