--- conflicted
+++ resolved
@@ -8,42 +8,18 @@
 namespace SST {
 namespace Shogun {
 
-<<<<<<< HEAD
-class ShogunRoundRobinArbitrator : public ShogunArbitrator {
-
-public:
-	ShogunRoundRobinArbitrator();
-	~ShogunRoundRobinArbitrator();
-
-    void moveEvents( const int num_events, const int port_count,
-                     ShogunQueue<ShogunEvent*>** inputQueues,
-                     uint32_t output_slots,
-                     ShogunEvent*** outputEvents,
-                     uint64_t cycle ) override;
-
-private:
-	int lastStart;
-
-	int nextPort(const int port_count, const int i) const {
-		return (i+1) % port_count;
-	}
-
-	int convertToPort(const int port_count, const int port) const {
-		return port % port_count;
-	}
-
-};
-=======
     class ShogunRoundRobinArbitrator : public ShogunArbitrator {
 
     public:
         ShogunRoundRobinArbitrator();
         ~ShogunRoundRobinArbitrator();
 
-        void moveEvents(const int port_count,
-            ShogunQueue<ShogunEvent*>** inputQueues,
-            ShogunEvent** outputEvents,
-            uint64_t cycle) override;
+        void moveEvents( const int num_events,
+                         const int port_count,
+                         ShogunQueue<ShogunEvent*>** inputQueues,
+                         uint32_t output_slots,
+                         ShogunEvent*** outputEvents,
+                         uint64_t cycle ) override;
 
     private:
         int lastStart;
@@ -58,7 +34,6 @@
             return port % port_count;
         }
     };
->>>>>>> 08a66d35
 
 }
 }
